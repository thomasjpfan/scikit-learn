--- conflicted
+++ resolved
@@ -16,6 +16,7 @@
 from ..model_selection import check_cv
 from ..model_selection._validation import _score
 from ..utils._param_validation import HasMethods, Interval, RealNotInt
+from ..utils._tags import _safe_tags
 from ..utils.metadata_routing import (
     _raise_for_unsupported_routing,
     _RoutingNotSupportedMixin,
@@ -263,10 +264,6 @@
         # and is used when implementing RFECV
         # self.scores_ will not be calculated when calling _fit through fit
 
-<<<<<<< HEAD
-        tags = self.__sklearn_tags__()
-=======
->>>>>>> a5e95606
         X, y = self._validate_data(
             X,
             y,
@@ -452,24 +449,19 @@
         check_is_fitted(self)
         return self.estimator_.predict_log_proba(self.transform(X))
 
-<<<<<<< HEAD
     def __sklearn_tags__(self):
         more_tags = {
-=======
-    def _more_tags(self):
-        tags = {
->>>>>>> a5e95606
             "poor_score": True,
             "requires_y": True,
             "allow_nan": True,
         }
+        # Adjust allow_nan if estimator explicitly defines `allow_nan`.
+        if (
+            hasattr(self.estimator, "__sklearn_tags__") or hasattr(self.estimator, "_get_tags"):
+        ):
+            more_tags["allow_nan"] = _safe_tags(self.estimator, "allow_nan")
+
         return {**super().__sklearn_tags__(), **more_tags}
-
-        # Adjust allow_nan if estimator explicitly defines `allow_nan`.
-        if hasattr(self.estimator, "_get_tags"):
-            tags["allow_nan"] = self.estimator._get_tags()["allow_nan"]
-
-        return tags
 
 
 class RFECV(RFE):
@@ -705,11 +697,7 @@
         self : object
             Fitted estimator.
         """
-<<<<<<< HEAD
-        tags = self.__sklearn_tags__()
-=======
         _raise_for_unsupported_routing(self, "fit", groups=groups)
->>>>>>> a5e95606
         X, y = self._validate_data(
             X,
             y,
