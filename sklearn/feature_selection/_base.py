--- conflicted
+++ resolved
@@ -12,19 +12,13 @@
 from scipy.sparse import issparse, csc_matrix
 
 from ..base import TransformerMixin
-<<<<<<< HEAD
-from ..utils import check_array
-from ..utils import safe_mask
-from ..utils import safe_sqr
-from ..utils._feature_names import _make_feature_names
-=======
 from ..utils import (
     check_array,
     safe_mask,
     safe_sqr,
 )
 from ..utils._tags import _safe_tags
->>>>>>> c79bed33
+from ..utils._feature_names import _make_feature_names
 
 
 class SelectorMixin(TransformerMixin, metaclass=ABCMeta):
@@ -161,8 +155,9 @@
             Feature names for transformer output.
         """
         mask = self.get_support()
-        input_features = _make_feature_names(mask.shape[0],
-                                             input_features=input_features)
+        input_features = _make_feature_names(
+            mask.shape[0], input_features=input_features
+        )
         return [feat for feat, m in zip(input_features, mask) if m]
 
 
