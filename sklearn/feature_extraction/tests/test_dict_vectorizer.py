--- conflicted
+++ resolved
@@ -41,8 +41,7 @@
 
 # TODO: Remove in 0.26 when get_feature_names is removed.
 @pytest.mark.filterwarnings("ignore::FutureWarning")
-@pytest.mark.parametrize("get_names", ["get_feature_names",
-                                       "get_feature_names_out"])
+@pytest.mark.parametrize("get_names", ["get_feature_names", "get_feature_names_out"])
 def test_feature_selection(get_names):
     # make two feature dicts with two useful features and a bunch of useless
     # ones, in terms of chi2
@@ -58,23 +57,15 @@
         assert getattr(v, get_names)() == ["useful1", "useful2"]
 
 
-<<<<<<< HEAD
-# TODO: Remove in 0.26 when get_feature_names is removed.
+# TODO: Remove in 1.2 when get_feature_names is removed.
 @pytest.mark.filterwarnings("ignore::FutureWarning")
-@pytest.mark.parametrize("get_names", ["get_feature_names",
-                                       "get_feature_names_out"])
+@pytest.mark.parametrize("get_names", ["get_feature_names", "get_feature_names_out"])
 def test_one_of_k(get_names):
-    D_in = [{"version": "1", "ham": 2},
-            {"version": "2", "spam": .3},
-            {"version=3": True, "spam": -1}]
-=======
-def test_one_of_k():
     D_in = [
         {"version": "1", "ham": 2},
         {"version": "2", "spam": 0.3},
         {"version=3": True, "spam": -1},
     ]
->>>>>>> c79bed33
     v = DictVectorizer()
     X = v.fit_transform(D_in)
     assert X.shape == (3, 5)
@@ -87,21 +78,10 @@
     assert "version" not in names
 
 
-<<<<<<< HEAD
-# TODO: Remove in 0.26 when get_feature_names is removed.
+# TODO: Remove in 1.2 when get_feature_names is removed.
 @pytest.mark.filterwarnings("ignore::FutureWarning")
-@pytest.mark.parametrize("get_names", ["get_feature_names",
-                                       "get_feature_names_out"])
+@pytest.mark.parametrize("get_names", ["get_feature_names", "get_feature_names_out"])
 def test_iterable_value(get_names):
-    D_names = ['ham', 'spam', 'version=1', 'version=2', 'version=3']
-    X_expected = [[2.0, 0.0, 2.0, 1.0, 0.0],
-                  [0.0, 0.3, 0.0, 1.0, 0.0],
-                  [0.0, -1.0, 0.0, 0.0, 1.0]]
-    D_in = [{"version": ["1", "2", "1"], "ham": 2},
-            {"version": "2", "spam": .3},
-            {"version=3": True, "spam": -1}]
-=======
-def test_iterable_value():
     D_names = ["ham", "spam", "version=1", "version=2", "version=3"]
     X_expected = [
         [2.0, 0.0, 2.0, 1.0, 0.0],
@@ -113,7 +93,6 @@
         {"version": "2", "spam": 0.3},
         {"version=3": True, "spam": -1},
     ]
->>>>>>> c79bed33
     v = DictVectorizer()
     X = v.fit_transform(D_in)
     X = X.toarray()
@@ -198,21 +177,17 @@
     assert not hasattr(dv, "n_features_in_")
     d = [{"foo": 1, "bar": 2}, {"foo": 3, "baz": 1}]
     dv.fit(d)
-<<<<<<< HEAD
-    assert not hasattr(dv, 'n_features_in_')
-
-
-# TODO: Remove in 0.26 when get_feature_names is removed
+    assert not hasattr(dv, "n_features_in_")
+
+
+# TODO: Remove in 1.2 when get_feature_names is removed
 def test_feature_union_get_feature_names_deprecated():
-    D_in = [{"version": "1", "ham": 2},
-            {"version": "2", "spam": .3}]
+    D_in = [{"version": "1", "ham": 2}, {"version": "2", "spam": 0.3}]
     v = DictVectorizer().fit(D_in)
 
     msg = "get_feature_names is deprecated in 0.24"
     with pytest.warns(FutureWarning, match=msg):
         v.get_feature_names()
-=======
-    assert not hasattr(dv, "n_features_in_")
 
 
 def test_dictvectorizer_dense_sparse_equivalence():
@@ -252,5 +227,4 @@
 
     expected_inverse = [{"category=thriller": 1.0}]
     assert dense_inverse_transform == expected_inverse
-    assert sparse_inverse_transform == expected_inverse
->>>>>>> c79bed33
+    assert sparse_inverse_transform == expected_inverse