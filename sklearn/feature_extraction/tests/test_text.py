--- conflicted
+++ resolved
@@ -696,12 +696,7 @@
     ]
 
     cv = CountVectorizer(vocabulary=vocab)
-<<<<<<< HEAD
     feature_names = getattr(cv, get_names)()
-    assert_array_equal(['beer', 'burger', 'celeri', 'coke', 'pizza', 'salad',
-                        'sparkling', 'tomato', 'water'], feature_names)
-=======
-    feature_names = cv.get_feature_names()
     assert_array_equal(
         [
             "beer",
@@ -716,7 +711,6 @@
         ],
         feature_names,
     )
->>>>>>> c79bed33
     assert cv.fixed_vocabulary_
 
     for idx, name in enumerate(feature_names):
@@ -819,7 +813,7 @@
     assert len(vect.stop_words_) == 5
 
 
-# TODO: Remove in 0.26 when get_feature_names is removed.
+# TODO: Remove in 1.2 when get_feature_names is removed.
 @pytest.mark.filterwarnings("ignore::FutureWarning")
 @pytest.mark.parametrize("get_names", ["get_feature_names",
                                        "get_feature_names_out"])
@@ -828,14 +822,8 @@
     test_data = ["aaabc", "abbde"]
     vect = CountVectorizer(analyzer="char", max_df=1.0)
     X = vect.fit_transform(test_data).toarray()
-<<<<<<< HEAD
     assert_array_equal(['a', 'b', 'c', 'd', 'e'], getattr(vect, get_names)())
-    assert_array_equal([[3, 1, 1, 0, 0],
-                        [1, 2, 0, 1, 1]], X)
-=======
-    assert_array_equal(["a", "b", "c", "d", "e"], vect.get_feature_names())
     assert_array_equal([[3, 1, 1, 0, 0], [1, 2, 0, 1, 1]], X)
->>>>>>> c79bed33
 
     # using boolean features, we can fetch the binary occurrence info
     # instead.
@@ -1082,7 +1070,7 @@
     assert result == expected
 
 
-# TODO: Remove in 0.26 when get_feature_names is removed.
+# TODO: Remove in 1.2 when get_feature_names is removed.
 @pytest.mark.filterwarnings("ignore::FutureWarning")
 @pytest.mark.parametrize("get_names", ["get_feature_names",
                                        "get_feature_names_out"])
@@ -1610,22 +1598,17 @@
     # Checks the sample order invariance when setting max_features
     # non-regression test for #17939
     vec = CountVectorizer(max_features=1)
-<<<<<<< HEAD
-    vocab1 = vec.fit(['hello', 'world']).vocabulary_
-    vocab2 = vec.fit(['world', 'hello']).vocabulary_
+    vocab1 = vec.fit(["hello", "world"]).vocabulary_
+    vocab2 = vec.fit(["world", "hello"]).vocabulary_
     assert vocab1 == vocab2
 
 
-# TODO: Remove in 0.26 when get_feature_names is removed
+# TODO: Remove in 1.2 when get_feature_names is removed
 def test_get_feature_names_deprecated():
     cv = CountVectorizer(max_df=0.5).fit(ALL_FOOD_DOCS)
     msg = "get_feature_names is deprecated in 0.24"
     with pytest.warns(FutureWarning, match=msg):
         cv.get_feature_names()
-=======
-    vocab1 = vec.fit(["hello", "world"]).vocabulary_
-    vocab2 = vec.fit(["world", "hello"]).vocabulary_
-    assert vocab1 == vocab2
 
 
 @fails_if_pypy
@@ -1633,5 +1616,4 @@
     # add test for pr 19035
     hashing = HashingVectorizer(n_features=1000000, ngram_range=(2, 3))
     indices = hashing.transform(["22pcs efuture"]).indices
-    assert indices[0] >= 0
->>>>>>> c79bed33
+    assert indices[0] >= 0