--- conflicted
+++ resolved
@@ -85,97 +85,7 @@
     if batch_stop != n:
         assert (i + 1) * chunk_size == n_samples_seen
     else:
-<<<<<<< HEAD
-        assert (i * chunk_size + (batch_stop - batch_start) ==
-                     n_samples_seen)
-
-
-def test_polynomial_features():
-    # Test Polynomial Features
-    X1 = np.arange(6)[:, np.newaxis]
-    P1 = np.hstack([np.ones_like(X1),
-                    X1, X1 ** 2, X1 ** 3])
-    deg1 = 3
-
-    X2 = np.arange(6).reshape((3, 2))
-    x1 = X2[:, :1]
-    x2 = X2[:, 1:]
-    P2 = np.hstack([x1 ** 0 * x2 ** 0,
-                    x1 ** 1 * x2 ** 0,
-                    x1 ** 0 * x2 ** 1,
-                    x1 ** 2 * x2 ** 0,
-                    x1 ** 1 * x2 ** 1,
-                    x1 ** 0 * x2 ** 2])
-    deg2 = 2
-
-    for (deg, X, P) in [(deg1, X1, P1), (deg2, X2, P2)]:
-        P_test = PolynomialFeatures(deg, include_bias=True).fit_transform(X)
-        assert_array_almost_equal(P_test, P)
-
-        P_test = PolynomialFeatures(deg, include_bias=False).fit_transform(X)
-        assert_array_almost_equal(P_test, P[:, 1:])
-
-    interact = PolynomialFeatures(2, interaction_only=True, include_bias=True)
-    X_poly = interact.fit_transform(X)
-    assert_array_almost_equal(X_poly, P2[:, [0, 1, 2, 4]])
-
-    assert interact.powers_.shape == (interact.n_output_features_,
-                                      interact.n_input_features_)
-
-
-# TODO: Remove in 0.26 when get_feature_names is removed.
-@pytest.mark.filterwarnings("ignore::FutureWarning")
-@pytest.mark.parametrize("get_names", ["get_feature_names",
-                                       "get_feature_names_out"])
-def test_polynomial_feature_names(get_names):
-    X = np.arange(30).reshape(10, 3)
-    poly = PolynomialFeatures(degree=2, include_bias=True).fit(X)
-    feature_names = getattr(poly, get_names)()
-    assert_array_equal(['1', 'x0', 'x1', 'x2', 'x0^2', 'x0 x1',
-                        'x0 x2', 'x1^2', 'x1 x2', 'x2^2'],
-                       feature_names)
-
-    poly = PolynomialFeatures(degree=3, include_bias=False).fit(X)
-    feature_names = getattr(poly, get_names)(["a", "b", "c"])
-    assert_array_equal(['a', 'b', 'c', 'a^2', 'a b', 'a c', 'b^2',
-                        'b c', 'c^2', 'a^3', 'a^2 b', 'a^2 c',
-                        'a b^2', 'a b c', 'a c^2', 'b^3', 'b^2 c',
-                        'b c^2', 'c^3'], feature_names)
-    # test some unicode
-    poly = PolynomialFeatures(degree=1, include_bias=True).fit(X)
-    feature_names = getattr(poly, get_names)(
-        ["\u0001F40D", "\u262E", "\u05D0"])
-    assert_array_equal(["1", "\u0001F40D", "\u262E", "\u05D0"],
-                       feature_names)
-
-
-def test_polynomial_feature_array_order():
-    X = np.arange(10).reshape(5, 2)
-
-    def is_c_contiguous(a):
-        return np.isfortran(a.T)
-
-    assert is_c_contiguous(PolynomialFeatures().fit_transform(X))
-    assert is_c_contiguous(PolynomialFeatures(order='C').fit_transform(X))
-    assert np.isfortran(PolynomialFeatures(order='F').fit_transform(X))
-
-
-@pytest.mark.parametrize(['deg', 'include_bias', 'interaction_only', 'dtype'],
-                         [(1, True, False, int),
-                          (2, True, False, int),
-                          (2, True, False, np.float32),
-                          (2, True, False, np.float64),
-                          (3, False, False, np.float64),
-                          (3, False, True, np.float64),
-                          (4, False, False, np.float64),
-                          (4, False, True, np.float64)])
-def test_polynomial_features_csc_X(deg, include_bias, interaction_only, dtype):
-    rng = np.random.RandomState(0)
-    X = rng.randint(0, 2, (100, 2))
-    X_csc = sparse.csc_matrix(X)
-=======
         assert i * chunk_size + (batch_stop - batch_start) == n_samples_seen
->>>>>>> c79bed33
 
 
 def test_raises_value_error_if_sample_weights_greater_than_1d():
@@ -2718,19 +2628,5 @@
     X_transformed = scaler.transform(X_test)
     assert_allclose(
         X_transformed,
-<<<<<<< HEAD
-        [[feature_range[0], feature_range[0],
-          feature_range[1], feature_range[1]]])
-
-
-# TODO: Remove in 0.26 when get_feature_names is removed
-def test_get_feature_names_deprecated():
-    X = np.arange(30).reshape(10, 3)
-    poly = PolynomialFeatures(degree=2, include_bias=False).fit(X)
-    msg = "get_feature_names is deprecated in 0.24"
-    with pytest.warns(FutureWarning, match=msg):
-        poly.get_feature_names()
-=======
         [[feature_range[0], feature_range[0], feature_range[1], feature_range[1]]],
-    )
->>>>>>> c79bed33
+    )