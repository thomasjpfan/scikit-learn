--- conflicted
+++ resolved
@@ -2645,7 +2645,6 @@
         scaler.inverse_transform(X_2d[:, 0])
 
 
-<<<<<<< HEAD
 def test_power_transformer_significantly_non_gaussian():
     """Check that significantly non-Gaussian data before transforms correctly.
 
@@ -2668,7 +2667,8 @@
     assert X_trans.std() == pytest.approx(1.0)
     assert X_trans.min() > -2
     assert X_trans.max() < 2
-=======
+
+
 @pytest.mark.parametrize(
     "Transformer",
     [
@@ -2714,5 +2714,4 @@
     msg = re.escape("input_features is not equal to feature_names_in_")
     with pytest.raises(ValueError, match=msg):
         invalid_names = list("abcd")
-        tr.get_feature_names_out(invalid_names)
->>>>>>> b1202af3
+        tr.get_feature_names_out(invalid_names)