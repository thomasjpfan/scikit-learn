--- conflicted
+++ resolved
@@ -2005,7 +2005,18 @@
         assert_array_equal(categories[n], cat)
 
 
-<<<<<<< HEAD
+def test_ordinal_encoder_missing_unknown_encoding_max():
+    """Check missing value or unknown encoding can equal the cardinality."""
+    X = np.array([["dog"], ["cat"], [np.nan]], dtype=object)
+    X_trans = OrdinalEncoder(encoded_missing_value=2).fit_transform(X)
+    assert_allclose(X_trans, [[1], [0], [2]])
+
+    enc = OrdinalEncoder(handle_unknown="use_encoded_value", unknown_value=2).fit(X)
+    X_test = np.array([["snake"]])
+    X_trans = enc.transform(X_test)
+    assert_allclose(X_trans, [[2]])
+
+
 @pytest.mark.parametrize(
     "kwargs",
     [
@@ -2243,16 +2254,4 @@
         [["snake"] + ["deer"] + [np.nan] + ["dog"] + ["cat"]], dtype=object
     ).T
     X_trans = ordinal.transform(X_test)
-    assert_allclose(X_trans, [[2], [2], [np.nan], [1], [0]])
-=======
-def test_ordinal_encoder_missing_unknown_encoding_max():
-    """Check missing value or unknown encoding can equal the cardinality."""
-    X = np.array([["dog"], ["cat"], [np.nan]], dtype=object)
-    X_trans = OrdinalEncoder(encoded_missing_value=2).fit_transform(X)
-    assert_allclose(X_trans, [[1], [0], [2]])
-
-    enc = OrdinalEncoder(handle_unknown="use_encoded_value", unknown_value=2).fit(X)
-    X_test = np.array([["snake"]])
-    X_trans = enc.transform(X_test)
-    assert_allclose(X_trans, [[2]])
->>>>>>> fabe1606
+    assert_allclose(X_trans, [[2], [2], [np.nan], [1], [0]])