# -*- coding: utf-8 -*-

import re

import numpy as np
from scipy import sparse
import pytest

from sklearn.exceptions import NotFittedError
from sklearn.utils._testing import assert_array_equal
from sklearn.utils._testing import assert_allclose

from sklearn.preprocessing import OneHotEncoder
from sklearn.preprocessing import OrdinalEncoder


def test_one_hot_encoder_sparse_dense():
    # check that sparse and dense will give the same results

    X = np.array([[3, 2, 1], [0, 1, 1]])
    enc_sparse = OneHotEncoder()
    enc_dense = OneHotEncoder(sparse=False)

    X_trans_sparse = enc_sparse.fit_transform(X)
    X_trans_dense = enc_dense.fit_transform(X)

    assert X_trans_sparse.shape == (2, 5)
    assert X_trans_dense.shape == (2, 5)

    assert sparse.issparse(X_trans_sparse)
    assert not sparse.issparse(X_trans_dense)

    # check outcome
    assert_array_equal(X_trans_sparse.toarray(), [[0., 1., 0., 1., 1.],
                                                  [1., 0., 1., 0., 1.]])
    assert_array_equal(X_trans_sparse.toarray(), X_trans_dense)


def test_one_hot_encoder_diff_n_features():
    X = np.array([[0, 2, 1], [1, 0, 3], [1, 0, 2]])
    X2 = np.array([[1, 0]])
    enc = OneHotEncoder()
    enc.fit(X)
    err_msg = ("The number of features in X is different to the number of "
               "features of the fitted data.")
    with pytest.raises(ValueError, match=err_msg):
        enc.transform(X2)


def test_one_hot_encoder_handle_unknown():
    X = np.array([[0, 2, 1], [1, 0, 3], [1, 0, 2]])
    X2 = np.array([[4, 1, 1]])

    # Test that one hot encoder raises error for unknown features
    # present during transform.
    oh = OneHotEncoder(handle_unknown='error')
    oh.fit(X)
    with pytest.raises(ValueError, match='Found unknown categories'):
        oh.transform(X2)

    # Test the ignore option, ignores unknown features (giving all 0's)
    oh = OneHotEncoder(handle_unknown='ignore')
    oh.fit(X)
    X2_passed = X2.copy()
    assert_array_equal(
        oh.transform(X2_passed).toarray(),
        np.array([[0.,  0.,  0.,  0.,  1.,  0.,  0.]]))
    # ensure transformed data was not modified in place
    assert_allclose(X2, X2_passed)

    # Raise error if handle_unknown is neither ignore or error.
    oh = OneHotEncoder(handle_unknown='42')
    with pytest.raises(ValueError, match='handle_unknown should be either'):
        oh.fit(X)


def test_one_hot_encoder_not_fitted():
    X = np.array([['a'], ['b']])
    enc = OneHotEncoder(categories=['a', 'b'])
    msg = ("This OneHotEncoder instance is not fitted yet. "
           "Call 'fit' with appropriate arguments before using this "
           "estimator.")
    with pytest.raises(NotFittedError, match=msg):
        enc.transform(X)


def test_one_hot_encoder_handle_unknown_strings():
    X = np.array(['11111111', '22', '333', '4444']).reshape((-1, 1))
    X2 = np.array(['55555', '22']).reshape((-1, 1))
    # Non Regression test for the issue #12470
    # Test the ignore option, when categories are numpy string dtype
    # particularly when the known category strings are larger
    # than the unknown category strings
    oh = OneHotEncoder(handle_unknown='ignore')
    oh.fit(X)
    X2_passed = X2.copy()
    assert_array_equal(
        oh.transform(X2_passed).toarray(),
        np.array([[0.,  0.,  0.,  0.], [0.,  1.,  0.,  0.]]))
    # ensure transformed data was not modified in place
    assert_array_equal(X2, X2_passed)


@pytest.mark.parametrize("output_dtype", [np.int32, np.float32, np.float64])
@pytest.mark.parametrize("input_dtype", [np.int32, np.float32, np.float64])
def test_one_hot_encoder_dtype(input_dtype, output_dtype):
    X = np.asarray([[0, 1]], dtype=input_dtype).T
    X_expected = np.asarray([[1, 0], [0, 1]], dtype=output_dtype)

    oh = OneHotEncoder(categories='auto', dtype=output_dtype)
    assert_array_equal(oh.fit_transform(X).toarray(), X_expected)
    assert_array_equal(oh.fit(X).transform(X).toarray(), X_expected)

    oh = OneHotEncoder(categories='auto', dtype=output_dtype, sparse=False)
    assert_array_equal(oh.fit_transform(X), X_expected)
    assert_array_equal(oh.fit(X).transform(X), X_expected)


@pytest.mark.parametrize("output_dtype", [np.int32, np.float32, np.float64])
def test_one_hot_encoder_dtype_pandas(output_dtype):
    pd = pytest.importorskip('pandas')

    X_df = pd.DataFrame({'A': ['a', 'b'], 'B': [1, 2]})
    X_expected = np.array([[1, 0, 1, 0], [0, 1, 0, 1]], dtype=output_dtype)

    oh = OneHotEncoder(dtype=output_dtype)
    assert_array_equal(oh.fit_transform(X_df).toarray(), X_expected)
    assert_array_equal(oh.fit(X_df).transform(X_df).toarray(), X_expected)

    oh = OneHotEncoder(dtype=output_dtype, sparse=False)
    assert_array_equal(oh.fit_transform(X_df), X_expected)
    assert_array_equal(oh.fit(X_df).transform(X_df), X_expected)


def test_one_hot_encoder_feature_names():
    enc = OneHotEncoder()
    X = [['Male', 1, 'girl', 2, 3],
         ['Female', 41, 'girl', 1, 10],
         ['Male', 51, 'boy', 12, 3],
         ['Male', 91, 'girl', 21, 30]]

    enc.fit(X)
    feature_names = enc.get_feature_names()
    assert isinstance(feature_names, np.ndarray)

    assert_array_equal(['x0_Female', 'x0_Male',
                        'x1_1', 'x1_41', 'x1_51', 'x1_91',
                        'x2_boy', 'x2_girl',
                        'x3_1', 'x3_2', 'x3_12', 'x3_21',
                        'x4_3',
                        'x4_10', 'x4_30'], feature_names)

    feature_names2 = enc.get_feature_names(['one', 'two',
                                            'three', 'four', 'five'])

    assert_array_equal(['one_Female', 'one_Male',
                        'two_1', 'two_41', 'two_51', 'two_91',
                        'three_boy', 'three_girl',
                        'four_1', 'four_2', 'four_12', 'four_21',
                        'five_3', 'five_10', 'five_30'], feature_names2)

    with pytest.raises(ValueError, match="input_features should have length"):
        enc.get_feature_names(['one', 'two'])


def test_one_hot_encoder_feature_names_unicode():
    enc = OneHotEncoder()
    X = np.array([['c❤t1', 'dat2']], dtype=object).T
    enc.fit(X)
    feature_names = enc.get_feature_names()
    assert_array_equal(['x0_c❤t1', 'x0_dat2'], feature_names)
    feature_names = enc.get_feature_names(input_features=['n👍me'])
    assert_array_equal(['n👍me_c❤t1', 'n👍me_dat2'], feature_names)


def test_one_hot_encoder_set_params():
    X = np.array([[1, 2]]).T
    oh = OneHotEncoder()
    # set params on not yet fitted object
    oh.set_params(categories=[[0, 1, 2, 3]])
    assert oh.get_params()['categories'] == [[0, 1, 2, 3]]
    assert oh.fit_transform(X).toarray().shape == (2, 4)
    # set params on already fitted object
    oh.set_params(categories=[[0, 1, 2, 3, 4]])
    assert oh.fit_transform(X).toarray().shape == (2, 5)


def check_categorical_onehot(X):
    enc = OneHotEncoder(categories='auto')
    Xtr1 = enc.fit_transform(X)

    enc = OneHotEncoder(categories='auto', sparse=False)
    Xtr2 = enc.fit_transform(X)

    assert_allclose(Xtr1.toarray(), Xtr2)

    assert sparse.isspmatrix_csr(Xtr1)
    return Xtr1.toarray()


@pytest.mark.parametrize("X", [
    [['def', 1, 55], ['abc', 2, 55]],
    np.array([[10, 1, 55], [5, 2, 55]]),
    np.array([['b', 'A', 'cat'], ['a', 'B', 'cat']], dtype=object)
    ], ids=['mixed', 'numeric', 'object'])
def test_one_hot_encoder(X):
    Xtr = check_categorical_onehot(np.array(X)[:, [0]])
    assert_allclose(Xtr, [[0, 1], [1, 0]])

    Xtr = check_categorical_onehot(np.array(X)[:, [0, 1]])
    assert_allclose(Xtr, [[0, 1, 1, 0], [1, 0, 0, 1]])

    Xtr = OneHotEncoder(categories='auto').fit_transform(X)
    assert_allclose(Xtr.toarray(), [[0, 1, 1, 0,  1], [1, 0, 0, 1, 1]])


@pytest.mark.parametrize('sparse_', [False, True])
@pytest.mark.parametrize('drop', [None, 'first'])
def test_one_hot_encoder_inverse(sparse_, drop):
    X = [['abc', 2, 55], ['def', 1, 55], ['abc', 3, 55]]
    enc = OneHotEncoder(sparse=sparse_, drop=drop)
    X_tr = enc.fit_transform(X)
    exp = np.array(X, dtype=object)
    assert_array_equal(enc.inverse_transform(X_tr), exp)

    X = [[2, 55], [1, 55], [3, 55]]
    enc = OneHotEncoder(sparse=sparse_, categories='auto',
                        drop=drop)
    X_tr = enc.fit_transform(X)
    exp = np.array(X)
    assert_array_equal(enc.inverse_transform(X_tr), exp)

    if drop is None:
        # with unknown categories
        # drop is incompatible with handle_unknown=ignore
        X = [['abc', 2, 55], ['def', 1, 55], ['abc', 3, 55]]
        enc = OneHotEncoder(sparse=sparse_, handle_unknown='ignore',
                            categories=[['abc', 'def'], [1, 2],
                                        [54, 55, 56]])
        X_tr = enc.fit_transform(X)
        exp = np.array(X, dtype=object)
        exp[2, 1] = None
        assert_array_equal(enc.inverse_transform(X_tr), exp)

        # with an otherwise numerical output, still object if unknown
        X = [[2, 55], [1, 55], [3, 55]]
        enc = OneHotEncoder(sparse=sparse_, categories=[[1, 2], [54, 56]],
                            handle_unknown='ignore')
        X_tr = enc.fit_transform(X)
        exp = np.array(X, dtype=object)
        exp[2, 0] = None
        exp[:, 1] = None
        assert_array_equal(enc.inverse_transform(X_tr), exp)

    # incorrect shape raises
    X_tr = np.array([[0, 1, 1], [1, 0, 1]])
    msg = re.escape('Shape of the passed X data is not correct')
    with pytest.raises(ValueError, match=msg):
        enc.inverse_transform(X_tr)


def test_one_hot_encoder_inverse_if_binary():
    X = np.array([['Male', 1],
                  ['Female', 3],
                  ['Female', 2]], dtype=object)
    ohe = OneHotEncoder(drop='if_binary', sparse=False)
    X_tr = ohe.fit_transform(X)
    assert_array_equal(ohe.inverse_transform(X_tr), X)


# check that resetting drop option without refitting does not throw an error
@pytest.mark.parametrize('drop', ['if_binary', 'first', None])
@pytest.mark.parametrize('reset_drop', ['if_binary', 'first', None])
def test_one_hot_encoder_drop_reset(drop, reset_drop):
    X = np.array([['Male', 1],
                  ['Female', 3],
                  ['Female', 2]], dtype=object)
    ohe = OneHotEncoder(drop=drop, sparse=False)
    ohe.fit(X)
    X_tr = ohe.transform(X)
    feature_names = ohe.get_feature_names()
    ohe.set_params(drop=reset_drop)
    assert_array_equal(ohe.inverse_transform(X_tr), X)
    assert_allclose(ohe.transform(X), X_tr)
    assert_array_equal(ohe.get_feature_names(), feature_names)


@pytest.mark.parametrize("method", ['fit', 'fit_transform'])
@pytest.mark.parametrize("X", [
    [1, 2],
    np.array([3., 4.])
    ])
def test_X_is_not_1D(X, method):
    oh = OneHotEncoder()

    msg = ("Expected 2D array, got 1D array instead")
    with pytest.raises(ValueError, match=msg):
        getattr(oh, method)(X)


@pytest.mark.parametrize("method", ['fit', 'fit_transform'])
def test_X_is_not_1D_pandas(method):
    pd = pytest.importorskip('pandas')
    X = pd.Series([6, 3, 4, 6])
    oh = OneHotEncoder()

    msg = ("Expected 2D array, got 1D array instead")
    with pytest.raises(ValueError, match=msg):
        getattr(oh, method)(X)


@pytest.mark.parametrize("X, cat_exp, cat_dtype", [
    ([['abc', 55], ['def', 55]], [['abc', 'def'], [55]], np.object_),
    (np.array([[1, 2], [3, 2]]), [[1, 3], [2]], np.integer),
    (np.array([['A', 'cat'], ['B', 'cat']], dtype=object),
     [['A', 'B'], ['cat']], np.object_),
    (np.array([['A', 'cat'], ['B', 'cat']]),
     [['A', 'B'], ['cat']], np.str_)
    ], ids=['mixed', 'numeric', 'object', 'string'])
def test_one_hot_encoder_categories(X, cat_exp, cat_dtype):
    # order of categories should not depend on order of samples
    for Xi in [X, X[::-1]]:
        enc = OneHotEncoder(categories='auto')
        enc.fit(Xi)
        # assert enc.categories == 'auto'
        assert isinstance(enc.categories_, list)
        for res, exp in zip(enc.categories_, cat_exp):
            assert res.tolist() == exp
            assert np.issubdtype(res.dtype, cat_dtype)


@pytest.mark.parametrize("X, X2, cats, cat_dtype", [
    (np.array([['a', 'b']], dtype=object).T,
     np.array([['a', 'd']], dtype=object).T,
     [['a', 'b', 'c']], np.object_),
    (np.array([[1, 2]], dtype='int64').T,
     np.array([[1, 4]], dtype='int64').T,
     [[1, 2, 3]], np.int64),
    (np.array([['a', 'b']], dtype=object).T,
     np.array([['a', 'd']], dtype=object).T,
     [np.array(['a', 'b', 'c'])], np.object_),
    ], ids=['object', 'numeric', 'object-string-cat'])
def test_one_hot_encoder_specified_categories(X, X2, cats, cat_dtype):
    enc = OneHotEncoder(categories=cats)
    exp = np.array([[1., 0., 0.],
                    [0., 1., 0.]])
    assert_array_equal(enc.fit_transform(X).toarray(), exp)
    assert list(enc.categories[0]) == list(cats[0])
    assert enc.categories_[0].tolist() == list(cats[0])
    # manually specified categories should have same dtype as
    # the data when coerced from lists
    assert enc.categories_[0].dtype == cat_dtype

    # when specifying categories manually, unknown categories should already
    # raise when fitting
    enc = OneHotEncoder(categories=cats)
    with pytest.raises(ValueError, match="Found unknown categories"):
        enc.fit(X2)
    enc = OneHotEncoder(categories=cats, handle_unknown='ignore')
    exp = np.array([[1., 0., 0.], [0., 0., 0.]])
    assert_array_equal(enc.fit(X2).transform(X2).toarray(), exp)


def test_one_hot_encoder_unsorted_categories():
    X = np.array([['a', 'b']], dtype=object).T

    enc = OneHotEncoder(categories=[['b', 'a', 'c']])
    exp = np.array([[0., 1., 0.],
                    [1., 0., 0.]])
    assert_array_equal(enc.fit(X).transform(X).toarray(), exp)
    assert_array_equal(enc.fit_transform(X).toarray(), exp)
    assert enc.categories_[0].tolist() == ['b', 'a', 'c']
    assert np.issubdtype(enc.categories_[0].dtype, np.object_)

    # unsorted passed categories still raise for numerical values
    X = np.array([[1, 2]]).T
    enc = OneHotEncoder(categories=[[2, 1, 3]])
    msg = 'Unsorted categories are not supported'
    with pytest.raises(ValueError, match=msg):
        enc.fit_transform(X)


def test_one_hot_encoder_specified_categories_mixed_columns():
    # multiple columns
    X = np.array([['a', 'b'], [0, 2]], dtype=object).T
    enc = OneHotEncoder(categories=[['a', 'b', 'c'], [0, 1, 2]])
    exp = np.array([[1., 0., 0., 1., 0., 0.],
                    [0., 1., 0., 0., 0., 1.]])
    assert_array_equal(enc.fit_transform(X).toarray(), exp)
    assert enc.categories_[0].tolist() == ['a', 'b', 'c']
    assert np.issubdtype(enc.categories_[0].dtype, np.object_)
    assert enc.categories_[1].tolist() == [0, 1, 2]
    # integer categories but from object dtype data
    assert np.issubdtype(enc.categories_[1].dtype, np.object_)


def test_one_hot_encoder_pandas():
    pd = pytest.importorskip('pandas')

    X_df = pd.DataFrame({'A': ['a', 'b'], 'B': [1, 2]})

    Xtr = check_categorical_onehot(X_df)
    assert_allclose(Xtr, [[1, 0, 1, 0], [0, 1, 0, 1]])


@pytest.mark.parametrize("drop, expected_names",
                         [('first', ['x0_c', 'x2_b']),
                          ('if_binary', ['x0_c', 'x1_2', 'x2_b']),
                          (['c', 2, 'b'], ['x0_b', 'x2_a'])],
                         ids=['first', 'binary', 'manual'])
def test_one_hot_encoder_feature_names_drop(drop, expected_names):
    X = [['c', 2, 'a'],
         ['b', 2, 'b']]

    ohe = OneHotEncoder(drop=drop)
    ohe.fit(X)
    feature_names = ohe.get_feature_names()
    assert isinstance(feature_names, np.ndarray)
    assert_array_equal(expected_names, feature_names)


def test_one_hot_encoder_drop_equals_if_binary():
    # Canonical case
    X = [[10, 'yes'],
         [20, 'no'],
         [30, 'yes']]
    expected = np.array([[1., 0., 0., 1.],
                         [0., 1., 0., 0.],
                         [0., 0., 1., 1.]])
    expected_drop_idx = np.array([None, 0])

    ohe = OneHotEncoder(drop='if_binary', sparse=False)
    result = ohe.fit_transform(X)
    assert_array_equal(ohe.drop_idx_, expected_drop_idx)
    assert_allclose(result, expected)

    # with only one cat, the behaviour is equivalent to drop=None
    X = [['true', 'a'],
         ['false', 'a'],
         ['false', 'a']]
    expected = np.array([[1., 1.],
                         [0., 1.],
                         [0., 1.]])
    expected_drop_idx = np.array([0, None])

    ohe = OneHotEncoder(drop='if_binary', sparse=False)
    result = ohe.fit_transform(X)
    assert_array_equal(ohe.drop_idx_, expected_drop_idx)
    assert_allclose(result, expected)


@pytest.mark.parametrize("X", [np.array([[1, np.nan]]).T,
                               np.array([['a', np.nan]], dtype=object).T],
                         ids=['numeric', 'object'])
@pytest.mark.parametrize("as_data_frame", [False, True],
                         ids=['array', 'dataframe'])
@pytest.mark.parametrize("handle_unknown", ['error', 'ignore'])
def test_one_hot_encoder_raise_missing(X, as_data_frame, handle_unknown):
    if as_data_frame:
        pd = pytest.importorskip('pandas')
        X = pd.DataFrame(X)

    ohe = OneHotEncoder(categories='auto', handle_unknown=handle_unknown)

    with pytest.raises(ValueError, match="Input contains NaN"):
        ohe.fit(X)

    with pytest.raises(ValueError, match="Input contains NaN"):
        ohe.fit_transform(X)

    if as_data_frame:
        X_partial = X.iloc[:1, :]
    else:
        X_partial = X[:1, :]

    ohe.fit(X_partial)

    with pytest.raises(ValueError, match="Input contains NaN"):
        ohe.transform(X)


@pytest.mark.parametrize("X", [
    [['abc', 2, 55], ['def', 1, 55]],
    np.array([[10, 2, 55], [20, 1, 55]]),
    np.array([['a', 'B', 'cat'], ['b', 'A', 'cat']], dtype=object)
    ], ids=['mixed', 'numeric', 'object'])
def test_ordinal_encoder(X):
    enc = OrdinalEncoder()
    exp = np.array([[0, 1, 0],
                    [1, 0, 0]], dtype='int64')
    assert_array_equal(enc.fit_transform(X), exp.astype('float64'))
    enc = OrdinalEncoder(dtype='int64')
    assert_array_equal(enc.fit_transform(X), exp)


@pytest.mark.parametrize("X, X2, cats, cat_dtype", [
    (np.array([['a', 'b']], dtype=object).T,
     np.array([['a', 'd']], dtype=object).T,
     [['a', 'b', 'c']], np.object_),
    (np.array([[1, 2]], dtype='int64').T,
     np.array([[1, 4]], dtype='int64').T,
     [[1, 2, 3]], np.int64),
    (np.array([['a', 'b']], dtype=object).T,
     np.array([['a', 'd']], dtype=object).T,
     [np.array(['a', 'b', 'c'])], np.object_),
    ], ids=['object', 'numeric', 'object-string-cat'])
def test_ordinal_encoder_specified_categories(X, X2, cats, cat_dtype):
    enc = OrdinalEncoder(categories=cats)
    exp = np.array([[0.], [1.]])
    assert_array_equal(enc.fit_transform(X), exp)
    assert list(enc.categories[0]) == list(cats[0])
    assert enc.categories_[0].tolist() == list(cats[0])
    # manually specified categories should have same dtype as
    # the data when coerced from lists
    assert enc.categories_[0].dtype == cat_dtype

    # when specifying categories manually, unknown categories should already
    # raise when fitting
    enc = OrdinalEncoder(categories=cats)
    with pytest.raises(ValueError, match="Found unknown categories"):
        enc.fit(X2)


def test_ordinal_encoder_inverse():
    X = [['abc', 2, 55], ['def', 1, 55]]
    enc = OrdinalEncoder()
    X_tr = enc.fit_transform(X)
    exp = np.array(X, dtype=object)
    assert_array_equal(enc.inverse_transform(X_tr), exp)

    # incorrect shape raises
    X_tr = np.array([[0, 1, 1, 2], [1, 0, 1, 0]])
    msg = re.escape('Shape of the passed X data is not correct')
    with pytest.raises(ValueError, match=msg):
        enc.inverse_transform(X_tr)


@pytest.mark.parametrize("X", [np.array([[1, np.nan]]).T,
                               np.array([['a', np.nan]], dtype=object).T],
                         ids=['numeric', 'object'])
def test_ordinal_encoder_raise_missing(X):
    ohe = OrdinalEncoder()

    with pytest.raises(ValueError, match="Input contains NaN"):
        ohe.fit(X)

    with pytest.raises(ValueError, match="Input contains NaN"):
        ohe.fit_transform(X)

    ohe.fit(X[:1, :])

    with pytest.raises(ValueError, match="Input contains NaN"):
        ohe.transform(X)


def test_ordinal_encoder_raise_categories_shape():

    X = np.array([['Low', 'Medium', 'High', 'Medium', 'Low']], dtype=object).T
    cats = ['Low', 'Medium', 'High']
    enc = OrdinalEncoder(categories=cats)
    msg = ("Shape mismatch: if categories is an array,")

    with pytest.raises(ValueError, match=msg):
        enc.fit(X)


def test_encoder_dtypes():
    # check that dtypes are preserved when determining categories
    enc = OneHotEncoder(categories='auto')
    exp = np.array([[1., 0., 1., 0.], [0., 1., 0., 1.]], dtype='float64')

    for X in [np.array([[1, 2], [3, 4]], dtype='int64'),
              np.array([[1, 2], [3, 4]], dtype='float64'),
              np.array([['a', 'b'], ['c', 'd']]),  # string dtype
              np.array([[1, 'a'], [3, 'b']], dtype='object')]:
        enc.fit(X)
        assert all([enc.categories_[i].dtype == X.dtype for i in range(2)])
        assert_array_equal(enc.transform(X).toarray(), exp)

    X = [[1, 2], [3, 4]]
    enc.fit(X)
    assert all([np.issubdtype(enc.categories_[i].dtype, np.integer)
                for i in range(2)])
    assert_array_equal(enc.transform(X).toarray(), exp)

    X = [[1, 'a'], [3, 'b']]
    enc.fit(X)
    assert all([enc.categories_[i].dtype == 'object' for i in range(2)])
    assert_array_equal(enc.transform(X).toarray(), exp)


def test_encoder_dtypes_pandas():
    # check dtype (similar to test_categorical_encoder_dtypes for dataframes)
    pd = pytest.importorskip('pandas')

    enc = OneHotEncoder(categories='auto')
    exp = np.array([[1., 0., 1., 0., 1., 0.],
                    [0., 1., 0., 1., 0., 1.]], dtype='float64')

    X = pd.DataFrame({'A': [1, 2], 'B': [3, 4], 'C': [5, 6]}, dtype='int64')
    enc.fit(X)
    assert all([enc.categories_[i].dtype == 'int64' for i in range(2)])
    assert_array_equal(enc.transform(X).toarray(), exp)

    X = pd.DataFrame({'A': [1, 2], 'B': ['a', 'b'], 'C': [3., 4.]})
    X_type = [X['A'].dtype, X['B'].dtype, X['C'].dtype]
    enc.fit(X)
    assert all([enc.categories_[i].dtype == X_type[i] for i in range(3)])
    assert_array_equal(enc.transform(X).toarray(), exp)


def test_one_hot_encoder_warning():
    enc = OneHotEncoder()
    X = [['Male', 1], ['Female', 3]]
    np.testing.assert_no_warnings(enc.fit_transform, X)


def test_one_hot_encoder_drop_manual():
    cats_to_drop = ['def', 12, 3, 56]
    enc = OneHotEncoder(drop=cats_to_drop)
    X = [['abc', 12, 2, 55],
         ['def', 12, 1, 55],
         ['def', 12, 3, 56]]
    trans = enc.fit_transform(X).toarray()
    exp = [[1, 0, 1, 1],
           [0, 1, 0, 1],
           [0, 0, 0, 0]]
    assert_array_equal(trans, exp)
    dropped_cats = [cat[feature]
                    for cat, feature in zip(enc.categories_,
                                            enc.drop_idx_)]
    assert_array_equal(dropped_cats, cats_to_drop)
    assert_array_equal(np.array(X, dtype=object),
                       enc.inverse_transform(trans))


@pytest.mark.parametrize(
    "X_fit, params, err_msg",
    [([["Male"], ["Female"]], {'drop': 'second'},
     "Wrong input for parameter `drop`"),
     ([["Male"], ["Female"]], {'drop': 'first', 'handle_unknown': 'ignore'},
     "`handle_unknown` must be 'error'"),
     ([['abc', 2, 55], ['def', 1, 55], ['def', 3, 59]],
      {'drop': np.asarray('b', dtype=object)},
     "Wrong input for parameter `drop`"),
     ([['abc', 2, 55], ['def', 1, 55], ['def', 3, 59]],
      {'drop': ['ghi', 3, 59]},
     "The following categories were supposed")]
)
def test_one_hot_encoder_invalid_params(X_fit, params, err_msg):
    enc = OneHotEncoder(**params)
    with pytest.raises(ValueError, match=err_msg):
        enc.fit(X_fit)


@pytest.mark.parametrize('drop', [['abc', 3], ['abc', 3, 41, 'a']])
def test_invalid_drop_length(drop):
    enc = OneHotEncoder(drop=drop)
    err_msg = "`drop` should have length equal to the number"
    with pytest.raises(ValueError, match=err_msg):
        enc.fit([['abc', 2, 55], ['def', 1, 55], ['def', 3, 59]])


@pytest.mark.parametrize("density", [True, False],
                         ids=['sparse', 'dense'])
@pytest.mark.parametrize("drop", ['first',
                                  ['a', 2, 'b']],
                         ids=['first', 'manual'])
def test_categories(density, drop):
    ohe_base = OneHotEncoder(sparse=density)
    ohe_test = OneHotEncoder(sparse=density, drop=drop)
    X = [['c', 1, 'a'],
         ['a', 2, 'b']]
    ohe_base.fit(X)
    ohe_test.fit(X)
    assert_array_equal(ohe_base.categories_, ohe_test.categories_)
    if drop == 'first':
        assert_array_equal(ohe_test.drop_idx_, 0)
    else:
        for drop_cat, drop_idx, cat_list in zip(drop,
                                                ohe_test.drop_idx_,
                                                ohe_test.categories_):
            assert cat_list[int(drop_idx)] == drop_cat
    assert isinstance(ohe_test.drop_idx_, np.ndarray)
    assert ohe_test.drop_idx_.dtype == np.object


@pytest.mark.parametrize('Encoder', [OneHotEncoder, OrdinalEncoder])
def test_encoders_has_categorical_tags(Encoder):
    assert 'categorical' in Encoder()._get_tags()['X_types']


@pytest.mark.parametrize('Encoder', [OneHotEncoder, OrdinalEncoder])
<<<<<<< HEAD
@pytest.mark.parametrize('col, categories', [
    ('int_col', [3, 1, 2]),
    ('str_col', ['d', 'z', 'u']),
    ('float_col', [1.0, 3.1, 2.3]),
])
def test_multiple_pandas_category_no_order(Encoder, col, categories):
    # Make sure warning is raised when pandas category ordering isn't
    # consistent with the encoder's
    pd = pytest.importorskip('pandas')

    msg = (r"'auto' categories is used, but the Categorical dtype provided "
           r"for column, {}, is not consistent with the automatic "
           r"lexicographic ordering, lexicon order: {}, dtype order: {}. "
           r"Consider passing a custom list of categories to the categories "
           r"parameter.")

    df = pd.DataFrame({'int_col': [1, 2, 3, 1, 1],
                       'str_col': ['z', 'd', 'z', 'd', 'u'],
                       'float_col':  [1, 2.3, 3.1, 1, 1]},
                      columns=['int_col', 'str_col', 'float_col'])

    cat_dtype = pd.api.types.CategoricalDtype(categories=categories,
                                              ordered=True)
    categories = cat_dtype.categories
    custom_msg = msg.format(col,
                            np.unique(df[col]),
                            list(categories))
    with pytest.warns(UserWarning) as record:
        df_copy = df.assign(**{col: df[col].astype(cat_dtype)})
        Encoder().fit(df_copy)
    assert str(record[0].message) == custom_msg


@pytest.mark.parametrize('Encoder', [OneHotEncoder, OrdinalEncoder])
@pytest.mark.parametrize('series, warns', [
    ([0, 0, 0, 0], False),  # encoding: [0]
    ([1, 0, 1, 1], True),  # encoding: [0, 1]
    ([2, 1, 1, 1], False),  # encoding: [1, 2]
    ([0, 2, 0, 0], False),  # encoding: [0, 2]
    ([0, 2, 3, 0], True),  # encoding: [0, 2, 3]
    ([1, 2, 3, 1], True),  # encoding: [1, 2, 3]
    ([0, 0, 0, 3], False),  # encoding: [0, 3]
])
@pytest.mark.parametrize("as_strings", [True, False])
def test_pandas_category_in_encoders_with_unknown(
        Encoder, series, warns, as_strings):
    # The pandas series contains elements that are not seen during fit. `fit`
    # will warn when the catgorical encoding is not subsequence of
    # the pandas encoding.
    pd = pytest.importorskip('pandas')
    categories = [1, 0, 3, 2]
    if as_strings:
        str_categories = np.array(['cat', 'dog', 'horse', 'zebra'])
        categories = str_categories[categories]
        series = str_categories[series]

    cat_series = pd.Categorical(series, categories=categories)
    df = pd.DataFrame({'col': cat_series})

    # does not warn
    with pytest.warns(None) as record:
        Encoder().fit(df)
    assert record if warns else not record
=======
def test_encoders_does_not_support_none_values(Encoder):
    values = [["a"], [None]]
    with pytest.raises(TypeError, match="Encoders require their input to be "
                                        "uniformly strings or numbers."):
        Encoder().fit(values)
>>>>>>> fb76de72
<|MERGE_RESOLUTION|>--- conflicted
+++ resolved
@@ -691,7 +691,13 @@
 
 
 @pytest.mark.parametrize('Encoder', [OneHotEncoder, OrdinalEncoder])
-<<<<<<< HEAD
+def test_encoders_does_not_support_none_values(Encoder):
+    values = [["a"], [None]]
+    with pytest.raises(TypeError, match="Encoders require their input to be "
+                                        "uniformly strings or numbers."):
+        Encoder().fit(values)
+
+
 @pytest.mark.parametrize('col, categories', [
     ('int_col', [3, 1, 2]),
     ('str_col', ['d', 'z', 'u']),
@@ -754,11 +760,4 @@
     # does not warn
     with pytest.warns(None) as record:
         Encoder().fit(df)
-    assert record if warns else not record
-=======
-def test_encoders_does_not_support_none_values(Encoder):
-    values = [["a"], [None]]
-    with pytest.raises(TypeError, match="Encoders require their input to be "
-                                        "uniformly strings or numbers."):
-        Encoder().fit(values)
->>>>>>> fb76de72
+    assert record if warns else not record