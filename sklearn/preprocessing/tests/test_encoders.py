# -*- coding: utf-8 -*-

import re

import numpy as np
from scipy import sparse
import pytest

from sklearn.exceptions import NotFittedError
from sklearn.utils._testing import assert_array_equal
from sklearn.utils._testing import assert_allclose

from sklearn.preprocessing import OneHotEncoder
from sklearn.preprocessing import OrdinalEncoder


def test_one_hot_encoder_sparse_dense():
    # check that sparse and dense will give the same results

    X = np.array([[3, 2, 1], [0, 1, 1]])
    enc_sparse = OneHotEncoder()
    enc_dense = OneHotEncoder(sparse=False)

    X_trans_sparse = enc_sparse.fit_transform(X)
    X_trans_dense = enc_dense.fit_transform(X)

    assert X_trans_sparse.shape == (2, 5)
    assert X_trans_dense.shape == (2, 5)

    assert sparse.issparse(X_trans_sparse)
    assert not sparse.issparse(X_trans_dense)

    # check outcome
    assert_array_equal(X_trans_sparse.toarray(), [[0., 1., 0., 1., 1.],
                                                  [1., 0., 1., 0., 1.]])
    assert_array_equal(X_trans_sparse.toarray(), X_trans_dense)


def test_one_hot_encoder_diff_n_features():
    X = np.array([[0, 2, 1], [1, 0, 3], [1, 0, 2]])
    X2 = np.array([[1, 0]])
    enc = OneHotEncoder()
    enc.fit(X)
    err_msg = ("The number of features in X is different to the number of "
               "features of the fitted data.")
    with pytest.raises(ValueError, match=err_msg):
        enc.transform(X2)


def test_one_hot_encoder_handle_unknown():
    X = np.array([[0, 2, 1], [1, 0, 3], [1, 0, 2]])
    X2 = np.array([[4, 1, 1]])

    # Test that one hot encoder raises error for unknown features
    # present during transform.
    oh = OneHotEncoder(handle_unknown='error')
    oh.fit(X)
    with pytest.raises(ValueError, match='Found unknown categories'):
        oh.transform(X2)

    # Test the ignore option, ignores unknown features (giving all 0's)
    oh = OneHotEncoder(handle_unknown='ignore')
    oh.fit(X)
    X2_passed = X2.copy()
    assert_array_equal(
        oh.transform(X2_passed).toarray(),
        np.array([[0.,  0.,  0.,  0.,  1.,  0.,  0.]]))
    # ensure transformed data was not modified in place
    assert_allclose(X2, X2_passed)

    # Raise error if handle_unknown is neither ignore or error.
    oh = OneHotEncoder(handle_unknown='42')
    with pytest.raises(ValueError, match='handle_unknown should be either'):
        oh.fit(X)


def test_one_hot_encoder_not_fitted():
    X = np.array([['a'], ['b']])
    enc = OneHotEncoder(categories=['a', 'b'])
    msg = ("This OneHotEncoder instance is not fitted yet. "
           "Call 'fit' with appropriate arguments before using this "
           "estimator.")
    with pytest.raises(NotFittedError, match=msg):
        enc.transform(X)


def test_one_hot_encoder_handle_unknown_strings():
    X = np.array(['11111111', '22', '333', '4444']).reshape((-1, 1))
    X2 = np.array(['55555', '22']).reshape((-1, 1))
    # Non Regression test for the issue #12470
    # Test the ignore option, when categories are numpy string dtype
    # particularly when the known category strings are larger
    # than the unknown category strings
    oh = OneHotEncoder(handle_unknown='ignore')
    oh.fit(X)
    X2_passed = X2.copy()
    assert_array_equal(
        oh.transform(X2_passed).toarray(),
        np.array([[0.,  0.,  0.,  0.], [0.,  1.,  0.,  0.]]))
    # ensure transformed data was not modified in place
    assert_array_equal(X2, X2_passed)


@pytest.mark.parametrize("output_dtype", [np.int32, np.float32, np.float64])
@pytest.mark.parametrize("input_dtype", [np.int32, np.float32, np.float64])
def test_one_hot_encoder_dtype(input_dtype, output_dtype):
    X = np.asarray([[0, 1]], dtype=input_dtype).T
    X_expected = np.asarray([[1, 0], [0, 1]], dtype=output_dtype)

    oh = OneHotEncoder(categories='auto', dtype=output_dtype)
    assert_array_equal(oh.fit_transform(X).toarray(), X_expected)
    assert_array_equal(oh.fit(X).transform(X).toarray(), X_expected)

    oh = OneHotEncoder(categories='auto', dtype=output_dtype, sparse=False)
    assert_array_equal(oh.fit_transform(X), X_expected)
    assert_array_equal(oh.fit(X).transform(X), X_expected)


@pytest.mark.parametrize("output_dtype", [np.int32, np.float32, np.float64])
def test_one_hot_encoder_dtype_pandas(output_dtype):
    pd = pytest.importorskip('pandas')

    X_df = pd.DataFrame({'A': ['a', 'b'], 'B': [1, 2]})
    X_expected = np.array([[1, 0, 1, 0], [0, 1, 0, 1]], dtype=output_dtype)

    oh = OneHotEncoder(dtype=output_dtype)
    assert_array_equal(oh.fit_transform(X_df).toarray(), X_expected)
    assert_array_equal(oh.fit(X_df).transform(X_df).toarray(), X_expected)

    oh = OneHotEncoder(dtype=output_dtype, sparse=False)
    assert_array_equal(oh.fit_transform(X_df), X_expected)
    assert_array_equal(oh.fit(X_df).transform(X_df), X_expected)


def test_one_hot_encoder_feature_names():
    enc = OneHotEncoder()
    X = [['Male', 1, 'girl', 2, 3],
         ['Female', 41, 'girl', 1, 10],
         ['Male', 51, 'boy', 12, 3],
         ['Male', 91, 'girl', 21, 30]]

    enc.fit(X)
    feature_names = enc.get_feature_names()
    assert isinstance(feature_names, np.ndarray)

    assert_array_equal(['x0_Female', 'x0_Male',
                        'x1_1', 'x1_41', 'x1_51', 'x1_91',
                        'x2_boy', 'x2_girl',
                        'x3_1', 'x3_2', 'x3_12', 'x3_21',
                        'x4_3',
                        'x4_10', 'x4_30'], feature_names)

    feature_names2 = enc.get_feature_names(['one', 'two',
                                            'three', 'four', 'five'])

    assert_array_equal(['one_Female', 'one_Male',
                        'two_1', 'two_41', 'two_51', 'two_91',
                        'three_boy', 'three_girl',
                        'four_1', 'four_2', 'four_12', 'four_21',
                        'five_3', 'five_10', 'five_30'], feature_names2)

    with pytest.raises(ValueError, match="input_features should have length"):
        enc.get_feature_names(['one', 'two'])


def test_one_hot_encoder_feature_names_unicode():
    enc = OneHotEncoder()
    X = np.array([['c❤t1', 'dat2']], dtype=object).T
    enc.fit(X)
    feature_names = enc.get_feature_names()
    assert_array_equal(['x0_c❤t1', 'x0_dat2'], feature_names)
    feature_names = enc.get_feature_names(input_features=['n👍me'])
    assert_array_equal(['n👍me_c❤t1', 'n👍me_dat2'], feature_names)


def test_one_hot_encoder_set_params():
    X = np.array([[1, 2]]).T
    oh = OneHotEncoder()
    # set params on not yet fitted object
    oh.set_params(categories=[[0, 1, 2, 3]])
    assert oh.get_params()['categories'] == [[0, 1, 2, 3]]
    assert oh.fit_transform(X).toarray().shape == (2, 4)
    # set params on already fitted object
    oh.set_params(categories=[[0, 1, 2, 3, 4]])
    assert oh.fit_transform(X).toarray().shape == (2, 5)


def check_categorical_onehot(X):
    enc = OneHotEncoder(categories='auto')
    Xtr1 = enc.fit_transform(X)

    enc = OneHotEncoder(categories='auto', sparse=False)
    Xtr2 = enc.fit_transform(X)

    assert_allclose(Xtr1.toarray(), Xtr2)

    assert sparse.isspmatrix_csr(Xtr1)
    return Xtr1.toarray()


@pytest.mark.parametrize("X", [
    [['def', 1, 55], ['abc', 2, 55]],
    np.array([[10, 1, 55], [5, 2, 55]]),
    np.array([['b', 'A', 'cat'], ['a', 'B', 'cat']], dtype=object)
    ], ids=['mixed', 'numeric', 'object'])
def test_one_hot_encoder(X):
    Xtr = check_categorical_onehot(np.array(X)[:, [0]])
    assert_allclose(Xtr, [[0, 1], [1, 0]])

    Xtr = check_categorical_onehot(np.array(X)[:, [0, 1]])
    assert_allclose(Xtr, [[0, 1, 1, 0], [1, 0, 0, 1]])

    Xtr = OneHotEncoder(categories='auto').fit_transform(X)
    assert_allclose(Xtr.toarray(), [[0, 1, 1, 0,  1], [1, 0, 0, 1, 1]])


@pytest.mark.parametrize('sparse_', [False, True])
@pytest.mark.parametrize('drop', [None, 'first'])
def test_one_hot_encoder_inverse(sparse_, drop):
    X = [['abc', 2, 55], ['def', 1, 55], ['abc', 3, 55]]
    enc = OneHotEncoder(sparse=sparse_, drop=drop)
    X_tr = enc.fit_transform(X)
    exp = np.array(X, dtype=object)
    assert_array_equal(enc.inverse_transform(X_tr), exp)

    X = [[2, 55], [1, 55], [3, 55]]
    enc = OneHotEncoder(sparse=sparse_, categories='auto',
                        drop=drop)
    X_tr = enc.fit_transform(X)
    exp = np.array(X)
    assert_array_equal(enc.inverse_transform(X_tr), exp)

    if drop is None:
        # with unknown categories
        # drop is incompatible with handle_unknown=ignore
        X = [['abc', 2, 55], ['def', 1, 55], ['abc', 3, 55]]
        enc = OneHotEncoder(sparse=sparse_, handle_unknown='ignore',
                            categories=[['abc', 'def'], [1, 2],
                                        [54, 55, 56]])
        X_tr = enc.fit_transform(X)
        exp = np.array(X, dtype=object)
        exp[2, 1] = None
        assert_array_equal(enc.inverse_transform(X_tr), exp)

        # with an otherwise numerical output, still object if unknown
        X = [[2, 55], [1, 55], [3, 55]]
        enc = OneHotEncoder(sparse=sparse_, categories=[[1, 2], [54, 56]],
                            handle_unknown='ignore')
        X_tr = enc.fit_transform(X)
        exp = np.array(X, dtype=object)
        exp[2, 0] = None
        exp[:, 1] = None
        assert_array_equal(enc.inverse_transform(X_tr), exp)

    # incorrect shape raises
    X_tr = np.array([[0, 1, 1], [1, 0, 1]])
    msg = re.escape('Shape of the passed X data is not correct')
    with pytest.raises(ValueError, match=msg):
        enc.inverse_transform(X_tr)


def test_one_hot_encoder_inverse_if_binary():
    X = np.array([['Male', 1],
                  ['Female', 3],
                  ['Female', 2]], dtype=object)
    ohe = OneHotEncoder(drop='if_binary', sparse=False)
    X_tr = ohe.fit_transform(X)
    assert_array_equal(ohe.inverse_transform(X_tr), X)


# check that resetting drop option without refitting does not throw an error
@pytest.mark.parametrize('drop', ['if_binary', 'first', None])
@pytest.mark.parametrize('reset_drop', ['if_binary', 'first', None])
def test_one_hot_encoder_drop_reset(drop, reset_drop):
    X = np.array([['Male', 1],
                  ['Female', 3],
                  ['Female', 2]], dtype=object)
    ohe = OneHotEncoder(drop=drop, sparse=False)
    ohe.fit(X)
    X_tr = ohe.transform(X)
    feature_names = ohe.get_feature_names()
    ohe.set_params(drop=reset_drop)
    assert_array_equal(ohe.inverse_transform(X_tr), X)
    assert_allclose(ohe.transform(X), X_tr)
    assert_array_equal(ohe.get_feature_names(), feature_names)


@pytest.mark.parametrize("method", ['fit', 'fit_transform'])
@pytest.mark.parametrize("X", [
    [1, 2],
    np.array([3., 4.])
    ])
def test_X_is_not_1D(X, method):
    oh = OneHotEncoder()

    msg = ("Expected 2D array, got 1D array instead")
    with pytest.raises(ValueError, match=msg):
        getattr(oh, method)(X)


@pytest.mark.parametrize("method", ['fit', 'fit_transform'])
def test_X_is_not_1D_pandas(method):
    pd = pytest.importorskip('pandas')
    X = pd.Series([6, 3, 4, 6])
    oh = OneHotEncoder()

    msg = ("Expected 2D array, got 1D array instead")
    with pytest.raises(ValueError, match=msg):
        getattr(oh, method)(X)


@pytest.mark.parametrize("X, cat_exp, cat_dtype", [
    ([['abc', 55], ['def', 55]], [['abc', 'def'], [55]], np.object_),
    (np.array([[1, 2], [3, 2]]), [[1, 3], [2]], np.integer),
    (np.array([['A', 'cat'], ['B', 'cat']], dtype=object),
     [['A', 'B'], ['cat']], np.object_),
    (np.array([['A', 'cat'], ['B', 'cat']]),
     [['A', 'B'], ['cat']], np.str_)
    ], ids=['mixed', 'numeric', 'object', 'string'])
def test_one_hot_encoder_categories(X, cat_exp, cat_dtype):
    # order of categories should not depend on order of samples
    for Xi in [X, X[::-1]]:
        enc = OneHotEncoder(categories='auto')
        enc.fit(Xi)
        # assert enc.categories == 'auto'
        assert isinstance(enc.categories_, list)
        for res, exp in zip(enc.categories_, cat_exp):
            assert res.tolist() == exp
            assert np.issubdtype(res.dtype, cat_dtype)


@pytest.mark.parametrize("X, X2, cats, cat_dtype", [
    (np.array([['a', 'b']], dtype=object).T,
     np.array([['a', 'd']], dtype=object).T,
     [['a', 'b', 'c']], np.object_),
    (np.array([[1, 2]], dtype='int64').T,
     np.array([[1, 4]], dtype='int64').T,
     [[1, 2, 3]], np.int64),
    (np.array([['a', 'b']], dtype=object).T,
     np.array([['a', 'd']], dtype=object).T,
     [np.array(['a', 'b', 'c'])], np.object_),
    ], ids=['object', 'numeric', 'object-string-cat'])
def test_one_hot_encoder_specified_categories(X, X2, cats, cat_dtype):
    enc = OneHotEncoder(categories=cats)
    exp = np.array([[1., 0., 0.],
                    [0., 1., 0.]])
    assert_array_equal(enc.fit_transform(X).toarray(), exp)
    assert list(enc.categories[0]) == list(cats[0])
    assert enc.categories_[0].tolist() == list(cats[0])
    # manually specified categories should have same dtype as
    # the data when coerced from lists
    assert enc.categories_[0].dtype == cat_dtype

    # when specifying categories manually, unknown categories should already
    # raise when fitting
    enc = OneHotEncoder(categories=cats)
    with pytest.raises(ValueError, match="Found unknown categories"):
        enc.fit(X2)
    enc = OneHotEncoder(categories=cats, handle_unknown='ignore')
    exp = np.array([[1., 0., 0.], [0., 0., 0.]])
    assert_array_equal(enc.fit(X2).transform(X2).toarray(), exp)


def test_one_hot_encoder_unsorted_categories():
    X = np.array([['a', 'b']], dtype=object).T

    enc = OneHotEncoder(categories=[['b', 'a', 'c']])
    exp = np.array([[0., 1., 0.],
                    [1., 0., 0.]])
    assert_array_equal(enc.fit(X).transform(X).toarray(), exp)
    assert_array_equal(enc.fit_transform(X).toarray(), exp)
    assert enc.categories_[0].tolist() == ['b', 'a', 'c']
    assert np.issubdtype(enc.categories_[0].dtype, np.object_)

    # unsorted passed categories still raise for numerical values
    X = np.array([[1, 2]]).T
    enc = OneHotEncoder(categories=[[2, 1, 3]])
    msg = 'Unsorted categories are not supported'
    with pytest.raises(ValueError, match=msg):
        enc.fit_transform(X)


def test_one_hot_encoder_specified_categories_mixed_columns():
    # multiple columns
    X = np.array([['a', 'b'], [0, 2]], dtype=object).T
    enc = OneHotEncoder(categories=[['a', 'b', 'c'], [0, 1, 2]])
    exp = np.array([[1., 0., 0., 1., 0., 0.],
                    [0., 1., 0., 0., 0., 1.]])
    assert_array_equal(enc.fit_transform(X).toarray(), exp)
    assert enc.categories_[0].tolist() == ['a', 'b', 'c']
    assert np.issubdtype(enc.categories_[0].dtype, np.object_)
    assert enc.categories_[1].tolist() == [0, 1, 2]
    # integer categories but from object dtype data
    assert np.issubdtype(enc.categories_[1].dtype, np.object_)


def test_one_hot_encoder_pandas():
    pd = pytest.importorskip('pandas')

    X_df = pd.DataFrame({'A': ['a', 'b'], 'B': [1, 2]})

    Xtr = check_categorical_onehot(X_df)
    assert_allclose(Xtr, [[1, 0, 1, 0], [0, 1, 0, 1]])


@pytest.mark.parametrize("drop, expected_names",
                         [('first', ['x0_c', 'x2_b']),
                          ('if_binary', ['x0_c', 'x1_2', 'x2_b']),
                          (['c', 2, 'b'], ['x0_b', 'x2_a'])],
                         ids=['first', 'binary', 'manual'])
def test_one_hot_encoder_feature_names_drop(drop, expected_names):
    X = [['c', 2, 'a'],
         ['b', 2, 'b']]

    ohe = OneHotEncoder(drop=drop)
    ohe.fit(X)
    feature_names = ohe.get_feature_names()
    assert isinstance(feature_names, np.ndarray)
    assert_array_equal(expected_names, feature_names)


def test_one_hot_encoder_drop_equals_if_binary():
    # Canonical case
    X = [[10, 'yes'],
         [20, 'no'],
         [30, 'yes']]
    expected = np.array([[1., 0., 0., 1.],
                         [0., 1., 0., 0.],
                         [0., 0., 1., 1.]])
    expected_drop_idx = np.array([None, 0])

    ohe = OneHotEncoder(drop='if_binary', sparse=False)
    result = ohe.fit_transform(X)
    assert_array_equal(ohe.drop_idx_, expected_drop_idx)
    assert_allclose(result, expected)

    # with only one cat, the behaviour is equivalent to drop=None
    X = [['true', 'a'],
         ['false', 'a'],
         ['false', 'a']]
    expected = np.array([[1., 1.],
                         [0., 1.],
                         [0., 1.]])
    expected_drop_idx = np.array([0, None])

    ohe = OneHotEncoder(drop='if_binary', sparse=False)
    result = ohe.fit_transform(X)
    assert_array_equal(ohe.drop_idx_, expected_drop_idx)
    assert_allclose(result, expected)


@pytest.mark.parametrize("X", [np.array([[1, np.nan]]).T,
                               np.array([['a', np.nan]], dtype=object).T],
                         ids=['numeric', 'object'])
@pytest.mark.parametrize("as_data_frame", [False, True],
                         ids=['array', 'dataframe'])
@pytest.mark.parametrize("handle_unknown", ['error', 'ignore'])
def test_one_hot_encoder_raise_missing(X, as_data_frame, handle_unknown):
    if as_data_frame:
        pd = pytest.importorskip('pandas')
        X = pd.DataFrame(X)

    ohe = OneHotEncoder(categories='auto', handle_unknown=handle_unknown)

    with pytest.raises(ValueError, match="Input contains NaN"):
        ohe.fit(X)

    with pytest.raises(ValueError, match="Input contains NaN"):
        ohe.fit_transform(X)

    if as_data_frame:
        X_partial = X.iloc[:1, :]
    else:
        X_partial = X[:1, :]

    ohe.fit(X_partial)

    with pytest.raises(ValueError, match="Input contains NaN"):
        ohe.transform(X)


@pytest.mark.parametrize("X", [
    [['abc', 2, 55], ['def', 1, 55]],
    np.array([[10, 2, 55], [20, 1, 55]]),
    np.array([['a', 'B', 'cat'], ['b', 'A', 'cat']], dtype=object)
    ], ids=['mixed', 'numeric', 'object'])
def test_ordinal_encoder(X):
    enc = OrdinalEncoder()
    exp = np.array([[0, 1, 0],
                    [1, 0, 0]], dtype='int64')
    assert_array_equal(enc.fit_transform(X), exp.astype('float64'))
    enc = OrdinalEncoder(dtype='int64')
    assert_array_equal(enc.fit_transform(X), exp)


@pytest.mark.parametrize("X, X2, cats, cat_dtype", [
    (np.array([['a', 'b']], dtype=object).T,
     np.array([['a', 'd']], dtype=object).T,
     [['a', 'b', 'c']], np.object_),
    (np.array([[1, 2]], dtype='int64').T,
     np.array([[1, 4]], dtype='int64').T,
     [[1, 2, 3]], np.int64),
    (np.array([['a', 'b']], dtype=object).T,
     np.array([['a', 'd']], dtype=object).T,
     [np.array(['a', 'b', 'c'])], np.object_),
    ], ids=['object', 'numeric', 'object-string-cat'])
def test_ordinal_encoder_specified_categories(X, X2, cats, cat_dtype):
    enc = OrdinalEncoder(categories=cats)
    exp = np.array([[0.], [1.]])
    assert_array_equal(enc.fit_transform(X), exp)
    assert list(enc.categories[0]) == list(cats[0])
    assert enc.categories_[0].tolist() == list(cats[0])
    # manually specified categories should have same dtype as
    # the data when coerced from lists
    assert enc.categories_[0].dtype == cat_dtype

    # when specifying categories manually, unknown categories should already
    # raise when fitting
    enc = OrdinalEncoder(categories=cats)
    with pytest.raises(ValueError, match="Found unknown categories"):
        enc.fit(X2)


def test_ordinal_encoder_inverse():
    X = [['abc', 2, 55], ['def', 1, 55]]
    enc = OrdinalEncoder()
    X_tr = enc.fit_transform(X)
    exp = np.array(X, dtype=object)
    assert_array_equal(enc.inverse_transform(X_tr), exp)

    # incorrect shape raises
    X_tr = np.array([[0, 1, 1, 2], [1, 0, 1, 0]])
    msg = re.escape('Shape of the passed X data is not correct')
    with pytest.raises(ValueError, match=msg):
        enc.inverse_transform(X_tr)


@pytest.mark.parametrize("X", [np.array([[1, np.nan]]).T,
                               np.array([['a', np.nan]], dtype=object).T],
                         ids=['numeric', 'object'])
def test_ordinal_encoder_raise_missing(X):
    ohe = OrdinalEncoder()

    with pytest.raises(ValueError, match="Input contains NaN"):
        ohe.fit(X)

    with pytest.raises(ValueError, match="Input contains NaN"):
        ohe.fit_transform(X)

    ohe.fit(X[:1, :])

    with pytest.raises(ValueError, match="Input contains NaN"):
        ohe.transform(X)


def test_ordinal_encoder_raise_categories_shape():

    X = np.array([['Low', 'Medium', 'High', 'Medium', 'Low']], dtype=object).T
    cats = ['Low', 'Medium', 'High']
    enc = OrdinalEncoder(categories=cats)
    msg = ("Shape mismatch: if categories is an array,")

    with pytest.raises(ValueError, match=msg):
        enc.fit(X)


def test_encoder_dtypes():
    # check that dtypes are preserved when determining categories
    enc = OneHotEncoder(categories='auto')
    exp = np.array([[1., 0., 1., 0.], [0., 1., 0., 1.]], dtype='float64')

    for X in [np.array([[1, 2], [3, 4]], dtype='int64'),
              np.array([[1, 2], [3, 4]], dtype='float64'),
              np.array([['a', 'b'], ['c', 'd']]),  # string dtype
              np.array([[1, 'a'], [3, 'b']], dtype='object')]:
        enc.fit(X)
        assert all([enc.categories_[i].dtype == X.dtype for i in range(2)])
        assert_array_equal(enc.transform(X).toarray(), exp)

    X = [[1, 2], [3, 4]]
    enc.fit(X)
    assert all([np.issubdtype(enc.categories_[i].dtype, np.integer)
                for i in range(2)])
    assert_array_equal(enc.transform(X).toarray(), exp)

    X = [[1, 'a'], [3, 'b']]
    enc.fit(X)
    assert all([enc.categories_[i].dtype == 'object' for i in range(2)])
    assert_array_equal(enc.transform(X).toarray(), exp)


def test_encoder_dtypes_pandas():
    # check dtype (similar to test_categorical_encoder_dtypes for dataframes)
    pd = pytest.importorskip('pandas')

    enc = OneHotEncoder(categories='auto')
    exp = np.array([[1., 0., 1., 0., 1., 0.],
                    [0., 1., 0., 1., 0., 1.]], dtype='float64')

    X = pd.DataFrame({'A': [1, 2], 'B': [3, 4], 'C': [5, 6]}, dtype='int64')
    enc.fit(X)
    assert all([enc.categories_[i].dtype == 'int64' for i in range(2)])
    assert_array_equal(enc.transform(X).toarray(), exp)

    X = pd.DataFrame({'A': [1, 2], 'B': ['a', 'b'], 'C': [3., 4.]})
    X_type = [X['A'].dtype, X['B'].dtype, X['C'].dtype]
    enc.fit(X)
    assert all([enc.categories_[i].dtype == X_type[i] for i in range(3)])
    assert_array_equal(enc.transform(X).toarray(), exp)


def test_one_hot_encoder_warning():
    enc = OneHotEncoder()
    X = [['Male', 1], ['Female', 3]]
    np.testing.assert_no_warnings(enc.fit_transform, X)


def test_one_hot_encoder_drop_manual():
    cats_to_drop = ['def', 12, 3, 56]
    enc = OneHotEncoder(drop=cats_to_drop)
    X = [['abc', 12, 2, 55],
         ['def', 12, 1, 55],
         ['def', 12, 3, 56]]
    trans = enc.fit_transform(X).toarray()
    exp = [[1, 0, 1, 1],
           [0, 1, 0, 1],
           [0, 0, 0, 0]]
    assert_array_equal(trans, exp)
    dropped_cats = [cat[feature]
                    for cat, feature in zip(enc.categories_,
                                            enc.drop_idx_)]
    assert_array_equal(dropped_cats, cats_to_drop)
    assert_array_equal(np.array(X, dtype=object),
                       enc.inverse_transform(trans))


@pytest.mark.parametrize(
    "X_fit, params, err_msg",
    [([["Male"], ["Female"]], {'drop': 'second'},
     "Wrong input for parameter `drop`"),
     ([["Male"], ["Female"]], {'drop': 'first', 'handle_unknown': 'ignore'},
     "`handle_unknown` must be 'error'"),
     ([['abc', 2, 55], ['def', 1, 55], ['def', 3, 59]],
      {'drop': np.asarray('b', dtype=object)},
     "Wrong input for parameter `drop`"),
     ([['abc', 2, 55], ['def', 1, 55], ['def', 3, 59]],
      {'drop': ['ghi', 3, 59]},
     "The following categories were supposed")]
)
def test_one_hot_encoder_invalid_params(X_fit, params, err_msg):
    enc = OneHotEncoder(**params)
    with pytest.raises(ValueError, match=err_msg):
        enc.fit(X_fit)


@pytest.mark.parametrize('drop', [['abc', 3], ['abc', 3, 41, 'a']])
def test_invalid_drop_length(drop):
    enc = OneHotEncoder(drop=drop)
    err_msg = "`drop` should have length equal to the number"
    with pytest.raises(ValueError, match=err_msg):
        enc.fit([['abc', 2, 55], ['def', 1, 55], ['def', 3, 59]])


@pytest.mark.parametrize("density", [True, False],
                         ids=['sparse', 'dense'])
@pytest.mark.parametrize("drop", ['first',
                                  ['a', 2, 'b']],
                         ids=['first', 'manual'])
def test_categories(density, drop):
    ohe_base = OneHotEncoder(sparse=density)
    ohe_test = OneHotEncoder(sparse=density, drop=drop)
    X = [['c', 1, 'a'],
         ['a', 2, 'b']]
    ohe_base.fit(X)
    ohe_test.fit(X)
    assert_array_equal(ohe_base.categories_, ohe_test.categories_)
    if drop == 'first':
        assert_array_equal(ohe_test.drop_idx_, 0)
    else:
        for drop_cat, drop_idx, cat_list in zip(drop,
                                                ohe_test.drop_idx_,
                                                ohe_test.categories_):
            assert cat_list[int(drop_idx)] == drop_cat
    assert isinstance(ohe_test.drop_idx_, np.ndarray)
    assert ohe_test.drop_idx_.dtype == np.object


@pytest.mark.parametrize('Encoder', [OneHotEncoder, OrdinalEncoder])
def test_encoders_has_categorical_tags(Encoder):
    assert 'categorical' in Encoder()._get_tags()['X_types']


<<<<<<< HEAD
@pytest.mark.parametrize('encoder', [
    OneHotEncoder(categories="dtypes"),
    OrdinalEncoder(categories="dtypes")])
def test_encoder_pd_error_mismatch_dtype(encoder):
    pd = pytest.importorskip('pandas')
    msg = "categorical dtypes in X must match the dtypes used when fitting"

    X_df_orig = pd.DataFrame({
        'col_str': ['a', 'b', 'b', 'a'],
        'col_int': [3, 2, 1, 2]}, columns=['col_str', 'col_int'])

    enc_no_categories = encoder.fit(X_df_orig)

    X_df0 = X_df_orig.copy()
    X_df0['col_int'] = X_df0['col_int'].astype('category')

    # X_df0 has categories while the trained dataframe does not
    with pytest.raises(ValueError, match=msg):
        enc_no_categories.transform(X_df0)

    str_category = pd.api.types.CategoricalDtype(
         categories=['b', 'a'], ordered=True)
    X_df1 = X_df_orig.copy()
    X_df1['col_str'] = X_df1['col_str'].astype(str_category)
    X_df1['col_int'] = X_df1['col_int'].astype('category')

    # X_df1 has categories while the trained dataframe does not
    with pytest.raises(ValueError, match=msg):
        enc_no_categories.transform(X_df1)

    # Train encoder with categoricals
    enc = encoder.fit(X_df1)

    # col_str dtype not ordered correctly
    X_df2 = X_df_orig.copy()
    str_category_lex_ordered = pd.api.types.CategoricalDtype(
         categories=['a', 'b'], ordered=True)
    X_df2['col_str'] = X_df2['col_str'].astype(str_category_lex_ordered)
    X_df2['col_int'] = X_df2['col_int'].astype('category')

    with pytest.raises(ValueError, match=msg):
        enc.transform(X_df2)

    # col_int not a categorical dtype
    X_df3 = X_df_orig.copy()
    X_df3['col_int'] = X_df3['col_int'].astype(int)

    with pytest.raises(ValueError, match=msg):
        enc.transform(X_df3)

    # number of features is not correct
    X_df4 = pd.DataFrame({
        'col_str': ['a', 'b', 'b', 'a']})

    with pytest.raises(ValueError, match=msg):
        enc.transform(X_df4)


@pytest.mark.parametrize("drop", ["first", None])
@pytest.mark.parametrize("dtype", [np.float64, np.int8])
def test_one_hot_encoder_pd_categories_mixed(drop, dtype):
    pd = pytest.importorskip('pandas')

    X_df = pd.DataFrame(
        {'col_str': pd.Categorical(['a', 'b', 'b', 'a'],
                                   categories=['b', 'a'], ordered=True),
         'col_int': pd.Categorical([3, 2, 1, 2],
                                   categories=[3, 1, 2], ordered=True),
         'norm_float': [1.0, 2.0, 1.0, 1.0],  # not a pandas category
         'norm_str': ['z', 'd', 'z', 'd']},  # not a pandas category
        columns=['col_str', 'col_int', 'norm_float', 'norm_str'])

    ohe = OneHotEncoder(categories="dtypes",
                        dtype=dtype,
                        sparse=False,
                        drop=drop).fit(X_df)

    assert_array_equal(ohe.categories_[0], ['b', 'a'])
    assert_array_equal(ohe.categories_[1], [3, 1, 2])
    assert_allclose(ohe.categories_[2], [1.0, 2.0])
    assert_array_equal(ohe.categories_[3], ['d', 'z'])

    expected_trans = np.array([
        [0, 1, 1, 0, 0, 1, 0, 0, 1],
        [1, 0, 0, 0, 1, 0, 1, 1, 0],
        [1, 0, 0, 1, 0, 1, 0, 0, 1],
        [0, 1, 0, 0, 1, 1, 0, 1, 0]], dtype=dtype)

    if drop == 'first':
        expected_trans = expected_trans[:, [1, 3, 4, 6, 8]]

    X_trans = ohe.transform(X_df)
    assert_allclose(X_trans, expected_trans)
    X_inverse = ohe.inverse_transform(expected_trans)

    assert_array_equal(X_inverse, X_df.values)


def test_one_hot_encoder_pd_categories_with_more_categories():
    # pandas category contains more categories than in training
    pd = pytest.importorskip('pandas')

    X_df = pd.DataFrame(
        {'col_str': pd.Categorical(['a', 'b', 'b', 'a'],
                                   categories=['b', 'c', 'a'], ordered=True),
         'col_int': pd.Categorical([3, 2, 1, 2],
                                   categories=[3, 1, 2, 4], ordered=True)},
        columns=['col_str', 'col_int'])

    ohe = OneHotEncoder(categories="dtypes", sparse=False).fit(X_df)

    assert_array_equal(ohe.categories_[0], ['b', 'c', 'a'])
    assert_array_equal(ohe.categories_[1], [3, 1, 2, 4])

    expected_trans = np.array([
        [0, 0, 1, 1, 0, 0, 0],
        [1, 0, 0, 0, 0, 1, 0],
        [1, 0, 0, 0, 1, 0, 0],
        [0, 0, 1, 0, 0, 1, 0]])

    X_trans = ohe.transform(X_df)
    assert_allclose(X_trans, expected_trans)
    X_inverse = ohe.inverse_transform(expected_trans)

    assert_array_equal(X_inverse, X_df.values)


@pytest.mark.parametrize("dtype", [np.float64, np.int8])
def test_ordinal_encoder_pd_categories_mixed(dtype):
    pd = pytest.importorskip('pandas')

    X_df = pd.DataFrame(
        {'col_str': pd.Categorical(['a', 'b', 'b', 'a'],
                                   categories=['b', 'a'], ordered=True),
         'col_int': pd.Categorical([3, 2, 1, 2],
                                   categories=[3, 1, 2], ordered=True),
         'norm_float': [1.0, 2.0, 1.0, 1.0],  # not a pandas category
         'norm_str': ['z', 'd', 'z', 'd']},  # not a pandas category
        columns=['col_str', 'col_int', 'norm_float', 'norm_str'])

    oe = OrdinalEncoder(categories="dtypes", dtype=dtype).fit(X_df)

    expected_trans = np.array([
        [1, 0, 0, 1],  # col_str
        [0, 2, 1, 2],  # col_int
        [0, 1, 0, 0],  # norm_float
        [1, 0, 1, 0],  # norm_str
    ], dtype=dtype).T

    X_trans = oe.fit_transform(X_df)
    assert_array_equal(oe.categories_[0], ['b', 'a'])
    assert_array_equal(oe.categories_[1], [3, 1, 2])
    assert_allclose(oe.categories_[2], [1.0, 2.0])
    assert_array_equal(oe.categories_[3], ['d', 'z'])

    assert_allclose(X_trans, expected_trans)
    X_inverse = oe.inverse_transform(expected_trans)

    assert_array_equal(X_inverse, X_df.values)


@pytest.mark.parametrize('Encoder', [OneHotEncoder, OrdinalEncoder])
def test_encoders_does_not_support_missing_values_in_pd_categories(Encoder):
    pd = pytest.importorskip('pandas')

    X_df = pd.DataFrame(
        {'col_str': pd.Categorical(['a', 'b', 'b', 'a', np.nan],
                                   categories=['b', 'a'], ordered=True),
         'col_int': pd.Categorical([3, 2, 1, 2, np.nan],
                                   categories=[3, 1, 2], ordered=True)},
        columns=['col_str', 'col_int'])

    enc = Encoder(categories="dtypes")
    with pytest.raises(ValueError, match="Input contains NaN"):
        enc.fit(X_df)
=======
@pytest.mark.parametrize('Encoder', [OneHotEncoder, OrdinalEncoder])
def test_encoders_does_not_support_none_values(Encoder):
    values = [["a"], [None]]
    with pytest.raises(TypeError, match="Encoders require their input to be "
                                        "uniformly strings or numbers."):
        Encoder().fit(values)
>>>>>>> 670b85c9
<|MERGE_RESOLUTION|>--- conflicted
+++ resolved
@@ -690,7 +690,14 @@
     assert 'categorical' in Encoder()._get_tags()['X_types']
 
 
-<<<<<<< HEAD
+@pytest.mark.parametrize('Encoder', [OneHotEncoder, OrdinalEncoder])
+def test_encoders_does_not_support_none_values(Encoder):
+    values = [["a"], [None]]
+    with pytest.raises(TypeError, match="Encoders require their input to be "
+                                        "uniformly strings or numbers."):
+        Encoder().fit(values)
+
+
 @pytest.mark.parametrize('encoder', [
     OneHotEncoder(categories="dtypes"),
     OrdinalEncoder(categories="dtypes")])
@@ -865,12 +872,4 @@
 
     enc = Encoder(categories="dtypes")
     with pytest.raises(ValueError, match="Input contains NaN"):
-        enc.fit(X_df)
-=======
-@pytest.mark.parametrize('Encoder', [OneHotEncoder, OrdinalEncoder])
-def test_encoders_does_not_support_none_values(Encoder):
-    values = [["a"], [None]]
-    with pytest.raises(TypeError, match="Encoders require their input to be "
-                                        "uniformly strings or numbers."):
-        Encoder().fit(values)
->>>>>>> 670b85c9
+        enc.fit(X_df)