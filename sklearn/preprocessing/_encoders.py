# Authors: Andreas Mueller <amueller@ais.uni-bonn.de>
#          Joris Van den Bossche <jorisvandenbossche@gmail.com>
# License: BSD 3 clause

import numpy as np
from scipy import sparse

from ..base import BaseEstimator, TransformerMixin
from ..utils import check_array
from ..utils.validation import check_is_fitted
from ..utils.validation import _deprecate_positional_args

<<<<<<< HEAD
from ..utils._encode import _encode, _encode_check_unknown, _unique
=======
from ..utils._encode import _encode, _check_unknown, _unique
>>>>>>> cbe9f08e


__all__ = [
    'OneHotEncoder',
    'OrdinalEncoder'
]


class _BaseEncoder(TransformerMixin, BaseEstimator):
    """
    Base class for encoders that includes the code to categorize and
    transform the input features.

    """

    def _check_X(self, X):
        """
        Perform custom check_array:
        - convert list of strings to object dtype
        - check for missing values for object dtype data (check_array does
          not do that)
        - return list of features (arrays): this list of features is
          constructed feature by feature to preserve the data types
          of pandas DataFrame columns, as otherwise information is lost
          and cannot be used, eg for the `categories_` attribute.

        """
        if not (hasattr(X, 'iloc') and getattr(X, 'ndim', 0) == 2):
            # if not a dataframe, do normal check_array validation
            X_temp = check_array(X, dtype=None)
            if (not hasattr(X, 'dtype')
                    and np.issubdtype(X_temp.dtype, np.str_)):
                X = check_array(X, dtype=np.object)
            else:
                X = X_temp
            needs_validation = False
        else:
            # pandas dataframe, do validation later column by column, in order
            # to keep the dtype information to be used in the encoder.
            needs_validation = True

        n_samples, n_features = X.shape
        X_columns = []

        for i in range(n_features):
            Xi = self._get_feature(X, feature_idx=i)
            Xi = check_array(Xi, ensure_2d=False, dtype=None,
                             force_all_finite=needs_validation)
            X_columns.append(Xi)

        return X_columns, n_samples, n_features

    def _get_feature(self, X, feature_idx):
        if hasattr(X, 'iloc'):
            # pandas dataframes
            return X.iloc[:, feature_idx]
        # numpy arrays, sparse arrays
        return X[:, feature_idx]

    def _fit(self, X, handle_unknown='error'):
        X_list, n_samples, n_features = self._check_X(X)

        if self.categories != 'auto':
            if len(self.categories) != n_features:
                raise ValueError("Shape mismatch: if categories is an array,"
                                 " it has to be of shape (n_features,).")

        self.categories_ = []

        for i in range(n_features):
            Xi = X_list[i]
            if self.categories == 'auto':
                cats = _unique(Xi)
            else:
                cats = np.array(self.categories[i], dtype=Xi.dtype)
                if Xi.dtype != object:
                    if not np.all(np.sort(cats) == cats):
                        raise ValueError("Unsorted categories are not "
                                         "supported for numerical categories")
                if handle_unknown == 'error':
                    diff = _check_unknown(Xi, cats)
                    if diff:
                        msg = ("Found unknown categories {0} in column {1}"
                               " during fit".format(diff, i))
                        raise ValueError(msg)
            self.categories_.append(cats)

    def _transform(self, X, handle_unknown='error'):
        X_list, n_samples, n_features = self._check_X(X)

        X_int = np.zeros((n_samples, n_features), dtype=np.int)
        X_mask = np.ones((n_samples, n_features), dtype=np.bool)

        if n_features != len(self.categories_):
            raise ValueError(
                "The number of features in X is different to the number of "
                "features of the fitted data. The fitted data had {} features "
                "and the X has {} features."
                .format(len(self.categories_,), n_features)
            )

        for i in range(n_features):
            Xi = X_list[i]
            diff, valid_mask = _check_unknown(Xi, self.categories_[i],
                                                     return_mask=True)

            if not np.all(valid_mask):
                if handle_unknown == 'error':
                    msg = ("Found unknown categories {0} in column {1}"
                           " during transform".format(diff, i))
                    raise ValueError(msg)
                else:
                    # Set the problematic rows to an acceptable value and
                    # continue `The rows are marked `X_mask` and will be
                    # removed later.
                    X_mask[:, i] = valid_mask
                    # cast Xi into the largest string type necessary
                    # to handle different lengths of numpy strings
                    if (self.categories_[i].dtype.kind in ('U', 'S')
                            and self.categories_[i].itemsize > Xi.itemsize):
                        Xi = Xi.astype(self.categories_[i].dtype)
                    else:
                        Xi = Xi.copy()

                    Xi[~valid_mask] = self.categories_[i][0]
            # We use check_unknown=False, since _check_unknown was
            # already called above.
            X_int[:, i] = _encode(Xi, uniques=self.categories_[i],
                                  check_unknown=False)

        return X_int, X_mask

    def _more_tags(self):
        return {'X_types': ['categorical']}


class OneHotEncoder(_BaseEncoder):
    """
    Encode categorical features as a one-hot numeric array.

    The input to this transformer should be an array-like of integers or
    strings, denoting the values taken on by categorical (discrete) features.
    The features are encoded using a one-hot (aka 'one-of-K' or 'dummy')
    encoding scheme. This creates a binary column for each category and
    returns a sparse matrix or dense array (depending on the ``sparse``
    parameter)

    By default, the encoder derives the categories based on the unique values
    in each feature. Alternatively, you can also specify the `categories`
    manually.

    This encoding is needed for feeding categorical data to many scikit-learn
    estimators, notably linear models and SVMs with the standard kernels.

    Note: a one-hot encoding of y labels should use a LabelBinarizer
    instead.

    Read more in the :ref:`User Guide <preprocessing_categorical_features>`.

    .. versionchanged:: 0.20

    Parameters
    ----------
    categories : 'auto' or a list of array-like, default='auto'
        Categories (unique values) per feature:

        - 'auto' : Determine categories automatically from the training data.
        - list : ``categories[i]`` holds the categories expected in the ith
          column. The passed categories should not mix strings and numeric
          values within a single feature, and should be sorted in case of
          numeric values.

        The used categories can be found in the ``categories_`` attribute.

        .. versionadded:: 0.20

    drop : {'first', 'if_binary'} or a array-like of shape (n_features,), \
            default=None
        Specifies a methodology to use to drop one of the categories per
        feature. This is useful in situations where perfectly collinear
        features cause problems, such as when feeding the resulting data
        into a neural network or an unregularized regression.

        However, dropping one category breaks the symmetry of the original
        representation and can therefore induce a bias in downstream models,
        for instance for penalized linear classification or regression models.

        - None : retain all features (the default).
        - 'first' : drop the first category in each feature. If only one
          category is present, the feature will be dropped entirely.
        - 'if_binary' : drop the first category in each feature with two
          categories. Features with 1 or more than 2 categories are
          left intact.
        - array : ``drop[i]`` is the category in feature ``X[:, i]`` that
          should be dropped.

    sparse : bool, default=True
        Will return sparse matrix if set True else will return an array.

    dtype : number type, default=np.float
        Desired dtype of output.

    handle_unknown : {'error', 'ignore'}, default='error'
        Whether to raise an error or ignore if an unknown categorical feature
        is present during transform (default is to raise). When this parameter
        is set to 'ignore' and an unknown category is encountered during
        transform, the resulting one-hot encoded columns for this feature
        will be all zeros. In the inverse transform, an unknown category
        will be denoted as None.

    Attributes
    ----------
    categories_ : list of arrays
        The categories of each feature determined during fitting
        (in order of the features in X and corresponding with the output
        of ``transform``). This includes the category specified in ``drop``
        (if any).

    drop_idx_ : array of shape (n_features,)
        - ``drop_idx_[i]`` is the index in ``categories_[i]`` of the category
          to be dropped for each feature.
        - ``drop_idx_[i] = None`` if no category is to be dropped from the
          feature with index ``i``, e.g. when `drop='if_binary'` and the
          feature isn't binary.
        - ``drop_idx_ = None`` if all the transformed features will be
          retained.

    See Also
    --------
    sklearn.preprocessing.OrdinalEncoder : Performs an ordinal (integer)
      encoding of the categorical features.
    sklearn.feature_extraction.DictVectorizer : Performs a one-hot encoding of
      dictionary items (also handles string-valued features).
    sklearn.feature_extraction.FeatureHasher : Performs an approximate one-hot
      encoding of dictionary items or strings.
    sklearn.preprocessing.LabelBinarizer : Binarizes labels in a one-vs-all
      fashion.
    sklearn.preprocessing.MultiLabelBinarizer : Transforms between iterable of
      iterables and a multilabel format, e.g. a (samples x classes) binary
      matrix indicating the presence of a class label.

    Examples
    --------
    Given a dataset with two features, we let the encoder find the unique
    values per feature and transform the data to a binary one-hot encoding.

    >>> from sklearn.preprocessing import OneHotEncoder

    One can discard categories not seen during `fit`:

    >>> enc = OneHotEncoder(handle_unknown='ignore')
    >>> X = [['Male', 1], ['Female', 3], ['Female', 2]]
    >>> enc.fit(X)
    OneHotEncoder(handle_unknown='ignore')
    >>> enc.categories_
    [array(['Female', 'Male'], dtype=object), array([1, 2, 3], dtype=object)]
    >>> enc.transform([['Female', 1], ['Male', 4]]).toarray()
    array([[1., 0., 1., 0., 0.],
           [0., 1., 0., 0., 0.]])
    >>> enc.inverse_transform([[0, 1, 1, 0, 0], [0, 0, 0, 1, 0]])
    array([['Male', 1],
           [None, 2]], dtype=object)
    >>> enc.get_feature_names(['gender', 'group'])
    array(['gender_Female', 'gender_Male', 'group_1', 'group_2', 'group_3'],
      dtype=object)

    One can always drop the first column for each feature:

    >>> drop_enc = OneHotEncoder(drop='first').fit(X)
    >>> drop_enc.categories_
    [array(['Female', 'Male'], dtype=object), array([1, 2, 3], dtype=object)]
    >>> drop_enc.transform([['Female', 1], ['Male', 2]]).toarray()
    array([[0., 0., 0.],
           [1., 1., 0.]])

    Or drop a column for feature only having 2 categories:

    >>> drop_binary_enc = OneHotEncoder(drop='if_binary').fit(X)
    >>> drop_binary_enc.transform([['Female', 1], ['Male', 2]]).toarray()
    array([[0., 1., 0., 0.],
           [1., 0., 1., 0.]])
    """

    @_deprecate_positional_args
    def __init__(self, *, categories='auto', drop=None, sparse=True,
                 dtype=np.float64, handle_unknown='error'):
        self.categories = categories
        self.sparse = sparse
        self.dtype = dtype
        self.handle_unknown = handle_unknown
        self.drop = drop

    def _validate_keywords(self):
        if self.handle_unknown not in ('error', 'ignore'):
            msg = ("handle_unknown should be either 'error' or 'ignore', "
                   "got {0}.".format(self.handle_unknown))
            raise ValueError(msg)
        # If we have both dropped columns and ignored unknown
        # values, there will be ambiguous cells. This creates difficulties
        # in interpreting the model.
        if self.drop is not None and self.handle_unknown != 'error':
            raise ValueError(
                "`handle_unknown` must be 'error' when the drop parameter is "
                "specified, as both would create categories that are all "
                "zero.")

    def _compute_drop_idx(self):
        if self.drop is None:
            return None
        elif isinstance(self.drop, str):
            if self.drop == 'first':
                return np.zeros(len(self.categories_), dtype=np.object)
            elif self.drop == 'if_binary':
                return np.array([0 if len(cats) == 2 else None
                                for cats in self.categories_], dtype=np.object)
            else:
                msg = (
                    "Wrong input for parameter `drop`. Expected "
                    "'first', 'if_binary', None or array of objects, got {}"
                    )
                raise ValueError(msg.format(type(self.drop)))

        else:
            try:
                self.drop = np.asarray(self.drop, dtype=object)
                droplen = len(self.drop)
            except (ValueError, TypeError):
                msg = (
                    "Wrong input for parameter `drop`. Expected "
                    "'first', 'if_binary', None or array of objects, got {}"
                    )
                raise ValueError(msg.format(type(self.drop)))
            if droplen != len(self.categories_):
                msg = ("`drop` should have length equal to the number "
                       "of features ({}), got {}")
                raise ValueError(msg.format(len(self.categories_),
                                            len(self.drop)))
            missing_drops = [(i, val) for i, val in enumerate(self.drop)
                             if val not in self.categories_[i]]
            if any(missing_drops):
                msg = ("The following categories were supposed to be "
                       "dropped, but were not found in the training "
                       "data.\n{}".format(
                           "\n".join(
                                ["Category: {}, Feature: {}".format(c, v)
                                    for c, v in missing_drops])))
                raise ValueError(msg)
            return np.array([np.where(cat_list == val)[0][0]
                             for (val, cat_list) in
                             zip(self.drop, self.categories_)],
                            dtype=np.object)

    def fit(self, X, y=None):
        """
        Fit OneHotEncoder to X.

        Parameters
        ----------
        X : array-like, shape [n_samples, n_features]
            The data to determine the categories of each feature.

        y : None
            Ignored. This parameter exists only for compatibility with
            :class:`sklearn.pipeline.Pipeline`.

        Returns
        -------
        self
        """
        self._validate_keywords()
        self._fit(X, handle_unknown=self.handle_unknown)
        self.drop_idx_ = self._compute_drop_idx()
        return self

    def fit_transform(self, X, y=None):
        """
        Fit OneHotEncoder to X, then transform X.

        Equivalent to fit(X).transform(X) but more convenient.

        Parameters
        ----------
        X : array-like, shape [n_samples, n_features]
            The data to encode.

        y : None
            Ignored. This parameter exists only for compatibility with
            :class:`sklearn.pipeline.Pipeline`.

        Returns
        -------
        X_out : sparse matrix if sparse=True else a 2-d array
            Transformed input.
        """
        self._validate_keywords()
        return super().fit_transform(X, y)

    def transform(self, X):
        """
        Transform X using one-hot encoding.

        Parameters
        ----------
        X : array-like, shape [n_samples, n_features]
            The data to encode.

        Returns
        -------
        X_out : sparse matrix if sparse=True else a 2-d array
            Transformed input.
        """
        check_is_fitted(self)
        # validation of X happens in _check_X called by _transform
        X_int, X_mask = self._transform(X, handle_unknown=self.handle_unknown)

        n_samples, n_features = X_int.shape

        if self.drop_idx_ is not None:
            to_drop = self.drop_idx_.copy()
            # We remove all the dropped categories from mask, and decrement all
            # categories that occur after them to avoid an empty column.
            keep_cells = X_int != to_drop
            n_values = []
            for i, cats in enumerate(self.categories_):
                n_cats = len(cats)

                # drop='if_binary' but feature isn't binary
                if to_drop[i] is None:
                    # set to cardinality to not drop from X_int
                    to_drop[i] = n_cats
                    n_values.append(n_cats)
                else:  # dropped
                    n_values.append(n_cats - 1)

            to_drop = to_drop.reshape(1, -1)
            X_int[X_int > to_drop] -= 1
            X_mask &= keep_cells
        else:
            n_values = [len(cats) for cats in self.categories_]

        mask = X_mask.ravel()
        feature_indices = np.cumsum([0] + n_values)
        indices = (X_int + feature_indices[:-1]).ravel()[mask]

        indptr = np.empty(n_samples + 1, dtype=np.int)
        indptr[0] = 0
        np.sum(X_mask, axis=1, out=indptr[1:])
        np.cumsum(indptr[1:], out=indptr[1:])
        data = np.ones(indptr[-1])

        out = sparse.csr_matrix((data, indices, indptr),
                                shape=(n_samples, feature_indices[-1]),
                                dtype=self.dtype)
        if not self.sparse:
            return out.toarray()
        else:
            return out

    def inverse_transform(self, X):
        """
        Convert the data back to the original representation.

        In case unknown categories are encountered (all zeros in the
        one-hot encoding), ``None`` is used to represent this category.

        Parameters
        ----------
        X : array-like or sparse matrix, shape [n_samples, n_encoded_features]
            The transformed data.

        Returns
        -------
        X_tr : array-like, shape [n_samples, n_features]
            Inverse transformed array.
        """
        check_is_fitted(self)
        X = check_array(X, accept_sparse='csr')

        n_samples, _ = X.shape
        n_features = len(self.categories_)
        if self.drop_idx_ is None:
            n_transformed_features = sum(len(cats)
                                         for cats in self.categories_)
        else:
            n_transformed_features = sum(
                len(cats) - 1 if to_drop is not None else len(cats)
                for cats, to_drop in zip(self.categories_, self.drop_idx_)
            )

        # validate shape of passed X
        msg = ("Shape of the passed X data is not correct. Expected {0} "
               "columns, got {1}.")
        if X.shape[1] != n_transformed_features:
            raise ValueError(msg.format(n_transformed_features, X.shape[1]))

        # create resulting array of appropriate dtype
        dt = np.find_common_type([cat.dtype for cat in self.categories_], [])
        X_tr = np.empty((n_samples, n_features), dtype=dt)

        j = 0
        found_unknown = {}

        for i in range(n_features):
            if self.drop_idx_ is None or self.drop_idx_[i] is None:
                cats = self.categories_[i]
            else:
                cats = np.delete(self.categories_[i], self.drop_idx_[i])
            n_categories = len(cats)

            # Only happens if there was a column with a unique
            # category. In this case we just fill the column with this
            # unique category value.
            if n_categories == 0:
                X_tr[:, i] = self.categories_[i][self.drop_idx_[i]]
                j += n_categories
                continue
            sub = X[:, j:j + n_categories]
            # for sparse X argmax returns 2D matrix, ensure 1D array
            labels = np.asarray(sub.argmax(axis=1)).flatten()
            X_tr[:, i] = cats[labels]
            if self.handle_unknown == 'ignore':
                unknown = np.asarray(sub.sum(axis=1) == 0).flatten()
                # ignored unknown categories: we have a row of all zero
                if unknown.any():
                    found_unknown[i] = unknown
            # drop will either be None or handle_unknown will be error. If
            # self.drop_idx_ is not None, then we can safely assume that all of
            # the nulls in each column are the dropped value
            elif self.drop_idx_ is not None:
                dropped = np.asarray(sub.sum(axis=1) == 0).flatten()
                if dropped.any():
                    X_tr[dropped, i] = self.categories_[i][self.drop_idx_[i]]

            j += n_categories

        # if ignored are found: potentially need to upcast result to
        # insert None values
        if found_unknown:
            if X_tr.dtype != object:
                X_tr = X_tr.astype(object)

            for idx, mask in found_unknown.items():
                X_tr[mask, idx] = None

        return X_tr

    def get_feature_names(self, input_features=None):
        """
        Return feature names for output features.

        Parameters
        ----------
        input_features : list of str of shape (n_features,)
            String names for input features if available. By default,
            "x0", "x1", ... "xn_features" is used.

        Returns
        -------
        output_feature_names : ndarray of shape (n_output_features,)
            Array of feature names.
        """
        check_is_fitted(self)
        cats = self.categories_
        if input_features is None:
            input_features = ['x%d' % i for i in range(len(cats))]
        elif len(input_features) != len(self.categories_):
            raise ValueError(
                "input_features should have length equal to number of "
                "features ({}), got {}".format(len(self.categories_),
                                               len(input_features)))

        feature_names = []
        for i in range(len(cats)):
            names = [
                input_features[i] + '_' + str(t) for t in cats[i]]
            if self.drop_idx_ is not None and self.drop_idx_[i] is not None:
                names.pop(self.drop_idx_[i])
            feature_names.extend(names)

        return np.array(feature_names, dtype=object)


class OrdinalEncoder(_BaseEncoder):
    """
    Encode categorical features as an integer array.

    The input to this transformer should be an array-like of integers or
    strings, denoting the values taken on by categorical (discrete) features.
    The features are converted to ordinal integers. This results in
    a single column of integers (0 to n_categories - 1) per feature.

    Read more in the :ref:`User Guide <preprocessing_categorical_features>`.

    .. versionadded:: 0.20

    Parameters
    ----------
    categories : 'auto' or a list of array-like, default='auto'
        Categories (unique values) per feature:

        - 'auto' : Determine categories automatically from the training data.
        - list : ``categories[i]`` holds the categories expected in the ith
          column. The passed categories should not mix strings and numeric
          values, and should be sorted in case of numeric values.

        The used categories can be found in the ``categories_`` attribute.

    dtype : number type, default np.float64
        Desired dtype of output.

    Attributes
    ----------
    categories_ : list of arrays
        The categories of each feature determined during fitting
        (in order of the features in X and corresponding with the output
        of ``transform``).

    See Also
    --------
    sklearn.preprocessing.OneHotEncoder : Performs a one-hot encoding of
      categorical features.
    sklearn.preprocessing.LabelEncoder : Encodes target labels with values
      between 0 and n_classes-1.

    Examples
    --------
    Given a dataset with two features, we let the encoder find the unique
    values per feature and transform the data to an ordinal encoding.

    >>> from sklearn.preprocessing import OrdinalEncoder
    >>> enc = OrdinalEncoder()
    >>> X = [['Male', 1], ['Female', 3], ['Female', 2]]
    >>> enc.fit(X)
    OrdinalEncoder()
    >>> enc.categories_
    [array(['Female', 'Male'], dtype=object), array([1, 2, 3], dtype=object)]
    >>> enc.transform([['Female', 3], ['Male', 1]])
    array([[0., 2.],
           [1., 0.]])

    >>> enc.inverse_transform([[1, 0], [0, 1]])
    array([['Male', 1],
           ['Female', 2]], dtype=object)
    """

    @_deprecate_positional_args
    def __init__(self, *, categories='auto', dtype=np.float64):
        self.categories = categories
        self.dtype = dtype

    def fit(self, X, y=None):
        """
        Fit the OrdinalEncoder to X.

        Parameters
        ----------
        X : array-like, shape [n_samples, n_features]
            The data to determine the categories of each feature.

        y : None
            Ignored. This parameter exists only for compatibility with
            :class:`sklearn.pipeline.Pipeline`.

        Returns
        -------
        self
        """
        self._fit(X)

        return self

    def transform(self, X):
        """
        Transform X to ordinal codes.

        Parameters
        ----------
        X : array-like, shape [n_samples, n_features]
            The data to encode.

        Returns
        -------
        X_out : sparse matrix or a 2-d array
            Transformed input.
        """
        X_int, _ = self._transform(X)
        return X_int.astype(self.dtype, copy=False)

    def inverse_transform(self, X):
        """
        Convert the data back to the original representation.

        Parameters
        ----------
        X : array-like or sparse matrix, shape [n_samples, n_encoded_features]
            The transformed data.

        Returns
        -------
        X_tr : array-like, shape [n_samples, n_features]
            Inverse transformed array.
        """
        check_is_fitted(self)
        X = check_array(X, accept_sparse='csr')

        n_samples, _ = X.shape
        n_features = len(self.categories_)

        # validate shape of passed X
        msg = ("Shape of the passed X data is not correct. Expected {0} "
               "columns, got {1}.")
        if X.shape[1] != n_features:
            raise ValueError(msg.format(n_features, X.shape[1]))

        # create resulting array of appropriate dtype
        dt = np.find_common_type([cat.dtype for cat in self.categories_], [])
        X_tr = np.empty((n_samples, n_features), dtype=dt)

        for i in range(n_features):
            labels = X[:, i].astype('int64', copy=False)
            X_tr[:, i] = self.categories_[i][labels]

        return X_tr<|MERGE_RESOLUTION|>--- conflicted
+++ resolved
@@ -10,11 +10,7 @@
 from ..utils.validation import check_is_fitted
 from ..utils.validation import _deprecate_positional_args
 
-<<<<<<< HEAD
-from ..utils._encode import _encode, _encode_check_unknown, _unique
-=======
 from ..utils._encode import _encode, _check_unknown, _unique
->>>>>>> cbe9f08e
 
 
 __all__ = [
