--- conflicted
+++ resolved
@@ -90,13 +90,7 @@
                 cats = _unique(Xi)
             else:
                 cats = np.array(self.categories[i], dtype=Xi.dtype)
-<<<<<<< HEAD
                 if Xi.dtype.kind not in 'OU':
-                    if not np.all(np.sort(cats) == cats):
-                        raise ValueError("Unsorted categories are not "
-                                         "supported for numerical categories")
-=======
-                if Xi.dtype != object:
                     sorted_cats = np.sort(cats)
                     error_msg = ("Unsorted categories are not "
                                  "supported for numerical categories")
@@ -107,7 +101,6 @@
                          not np.isnan(sorted_cats[-1]))):
                         raise ValueError(error_msg)
 
->>>>>>> 27f11e7f
                 if handle_unknown == 'error':
                     diff = _check_unknown(Xi, cats)
                     if diff:
