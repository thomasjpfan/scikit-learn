--- conflicted
+++ resolved
@@ -57,15 +57,11 @@
     "minmax_scale",
     "normalize",
     "power_transform",
-<<<<<<< HEAD
+    "quantile_transform",
+    "robust_scale",
+    "scale",
 ]
 
 
 def __dir__():
-    return __all__
-=======
-    "quantile_transform",
-    "robust_scale",
-    "scale",
-]
->>>>>>> efc355e9
+    return __all__