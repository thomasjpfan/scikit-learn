--- conflicted
+++ resolved
@@ -264,13 +264,8 @@
 
     # Randomly replace labels
     if flip_y >= 0.0:
-<<<<<<< HEAD
         flip_mask = generator.rand(n_samples) < flip_y
-        y[flip_mask] = generator.permutation(y[flip_mask])
-=======
-        flip_mask = generator.uniform(size=n_samples) < flip_y
         y[flip_mask] = generator.randint(n_classes, size=flip_mask.sum())
->>>>>>> ec6efc57
 
     # Randomly shift and scale
     if shift is None:
