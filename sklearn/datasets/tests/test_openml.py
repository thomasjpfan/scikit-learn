"""Test the openml loader.
"""
import gzip
import json
import numpy as np
import os
import re
import scipy.sparse
import sklearn

from sklearn.datasets import fetch_openml
from sklearn.datasets.openml import (_open_openml_url,
                                     _get_data_description_by_id,
                                     _download_data_arff)
from sklearn.utils.testing import (assert_warns_message,
                                   assert_raise_message)
from sklearn.externals.six import string_types
from sklearn.externals.six.moves.urllib.error import HTTPError
from sklearn.datasets.tests.test_common import check_return_X_y
from functools import partial


currdir = os.path.dirname(os.path.abspath(__file__))
# if True, urlopen will be monkey patched to only use local files
test_offline = True
test_gzip = True


def _test_features_list(data_id):
    # XXX Test is intended to verify/ensure correct decoding behavior
    # Not usable with sparse data or datasets that have columns marked as
    # {row_identifier, ignore}
    def decode_column(data_bunch, col_idx):
        col_name = data_bunch.feature_names[col_idx]
        if col_name in data_bunch.categories:
            # XXX: This would be faster with np.take, although it does not
            # handle missing values fast (also not with mode='wrap')
            cat = data_bunch.categories[col_name]
            result = [cat[idx] if 0 <= idx < len(cat) else None for idx in
                      data_bunch.data[:, col_idx].astype(int)]
            return np.array(result, dtype='O')
        else:
            # non-nominal attribute
            return data_bunch.data[:, col_idx]

    data_bunch = fetch_openml(data_id=data_id, cache=False, target_column=None)

    # also obtain decoded arff
    data_description = _get_data_description_by_id(data_id, None)
    sparse = data_description['format'].lower() == 'sparse_arff'
    if sparse is True:
        raise ValueError('This test is not intended for sparse data, to keep '
                         'code relatively simple')
    data_arff = _download_data_arff(data_description['file_id'],
                                    sparse, None, False)
    data_downloaded = np.array(data_arff['data'], dtype='O')

    for i in range(len(data_bunch.feature_names)):
        # XXX: Test per column, as this makes it easier to avoid problems with
        # missing values

        np.testing.assert_array_equal(data_downloaded[:, i],
                                      decode_column(data_bunch, i))


def _fetch_dataset_from_openml(data_id, data_name, data_version,
                               target_column,
                               expected_observations, expected_features,
                               expected_missing,
                               expected_data_dtype, expected_target_dtype,
                               expect_sparse, compare_default_target):
    # fetches a dataset in three various ways from OpenML, using the
    # fetch_openml function, and does various checks on the validity of the
    # result. Note that this function can be mocked (by invoking
    # _monkey_patch_webbased_functions before invoking this function)
    data_by_name_id = fetch_openml(name=data_name, version=data_version,
                                   cache=False)
    assert int(data_by_name_id.details['id']) == data_id

    fetch_openml(name=data_name, cache=False)
    # without specifying the version, there is no guarantee that the data id
    # will be the same

    # fetch with dataset id
    data_by_id = fetch_openml(data_id=data_id, cache=False,
                              target_column=target_column)
    assert data_by_id.details['name'] == data_name
    assert data_by_id.data.shape == (expected_observations, expected_features)
    if isinstance(target_column, str):
        # single target, so target is vector
        assert data_by_id.target.shape == (expected_observations, )
    elif isinstance(target_column, list):
        # multi target, so target is array
        assert data_by_id.target.shape == (expected_observations,
                                           len(target_column))
    assert data_by_id.data.dtype == np.float64
    assert data_by_id.target.dtype == expected_target_dtype
    assert len(data_by_id.feature_names) == expected_features
    for feature in data_by_id.feature_names:
        assert isinstance(feature, string_types)

    # TODO: pass in a list of expected nominal features
    for feature, categories in data_by_id.categories.items():
        feature_idx = data_by_id.feature_names.index(feature)
        values = np.unique(data_by_id.data[:, feature_idx])
        values = values[np.isfinite(values)]
        assert set(values) <= set(range(len(categories)))

    if compare_default_target:
        # check whether the data by id and data by id target are equal
        data_by_id_default = fetch_openml(data_id=data_id, cache=False)
        if data_by_id.data.dtype == np.float64:
            np.testing.assert_allclose(data_by_id.data,
                                       data_by_id_default.data)
        else:
            assert np.array_equal(data_by_id.data, data_by_id_default.data)
        if data_by_id.target.dtype == np.float64:
            np.testing.assert_allclose(data_by_id.target,
                                       data_by_id_default.target)
        else:
            assert np.array_equal(data_by_id.target, data_by_id_default.target)

    if expect_sparse:
        assert isinstance(data_by_id.data, scipy.sparse.csr_matrix)
    else:
        assert isinstance(data_by_id.data, np.ndarray)
        # np.isnan doesn't work on CSR matrix
        assert (np.count_nonzero(np.isnan(data_by_id.data)) ==
                expected_missing)

    # test return_X_y option
    fetch_func = partial(fetch_openml, data_id=data_id, cache=False,
                         target_column=target_column)
    check_return_X_y(data_by_id, fetch_func)
    return data_by_id


def _monkey_patch_webbased_functions(context, data_id, gziped_files):
    url_prefix_data_description = "https://openml.org/api/v1/json/data/"
    url_prefix_data_features = "https://openml.org/api/v1/json/data/features/"
    url_prefix_download_data = "https://openml.org/data/v1/"
    url_prefix_data_list = "https://openml.org/api/v1/json/data/list/"

    path_suffix = ''
    read_fn = open
    if gziped_files:
        path_suffix = '.gz'
        read_fn = gzip.open

<<<<<<< HEAD
    def _mock_urlopen_data_description(url, has_gzip_header):
        assert url.startswith(url_prefix_data_description)

        path = os.path.join(currdir, 'data', 'openml', str(data_id),
                            'data_description.json%s' % path_suffix)

        if has_gzip_header:
            return open(path, 'rb')
=======
    def _file_name(url, suffix):
        return (re.sub(r'\W', '-', url[len("https://openml.org/"):])
                + suffix + path_suffix)

    def _mock_urlopen_data_description(url):
        assert url.startswith(url_prefix_data_description)

        path = os.path.join(currdir, 'data', 'openml', str(data_id),
                            _file_name(url, '.json'))
>>>>>>> b42a5152
        return read_fn(path, 'rb')

    def _mock_urlopen_data_features(url, has_gzip_header):
        assert url.startswith(url_prefix_data_features)
        path = os.path.join(currdir, 'data', 'openml', str(data_id),
<<<<<<< HEAD
                            'data_features.json%s' % path_suffix)

        if has_gzip_header:
            return open(path, 'rb')
=======
                            _file_name(url, '.json'))
>>>>>>> b42a5152
        return read_fn(path, 'rb')

    def _mock_urlopen_download_data(url, has_gzip_header):
        assert (url.startswith(url_prefix_download_data))

        path = os.path.join(currdir, 'data', 'openml', str(data_id),
<<<<<<< HEAD
                            'data.arff%s' % path_suffix)

        if has_gzip_header:
            return open(path, 'rb')
        return read_fn(path, 'rb')

    def _mock_urlopen_data_list(url, has_gzip_header):
        # url contains key value pairs of attributes, e.g.,
        # openml.org/api/v1/json/data_name/iris/data_version/1 should
        # ideally become {data_name: 'iris', data_version: '1'}
=======
                            _file_name(url, '.arff'))
        return read_fn(path, 'rb')

    def _mock_urlopen_data_list(url):
>>>>>>> b42a5152
        assert url.startswith(url_prefix_data_list)

        json_file_path = os.path.join(currdir, 'data', 'openml',
                                      str(data_id), _file_name(url, '.json'))
        # load the file itself, to simulate a http error
        json_data = json.loads(read_fn(json_file_path, 'rb').
                               read().decode('utf-8'))
        if 'error' in json_data:
            raise HTTPError(url=None, code=412,
                            msg='Simulated mock error',
                            hdrs=None, fp=None)

        if has_gzip_header:
            return open(json_file_path, 'rb')
        return read_fn(json_file_path, 'rb')

    def _mock_urlopen(request):
        url = request.get_full_url()
        has_gzip_header = request.get_header('Accept-encoding') == "gzip"
        if url.startswith(url_prefix_data_list):
            return _mock_urlopen_data_list(url, has_gzip_header)
        elif url.startswith(url_prefix_data_features):
            return _mock_urlopen_data_features(url, has_gzip_header)
        elif url.startswith(url_prefix_download_data):
            return _mock_urlopen_download_data(url, has_gzip_header)
        elif url.startswith(url_prefix_data_description):
            return _mock_urlopen_data_description(url, has_gzip_header)
        else:
            raise ValueError('Unknown mocking URL pattern: %s' % url)

    # XXX: Global variable
    if test_offline:
        context.setattr(sklearn.datasets.openml, 'urlopen', _mock_urlopen)


def test_fetch_openml_iris(monkeypatch):
    # classification dataset with numeric only columns
    data_id = 61
    data_name = 'iris'
    data_version = 1
    target_column = 'class'
    expected_observations = 150
    expected_features = 4
    expected_missing = 0

    _monkey_patch_webbased_functions(monkeypatch, data_id, test_gzip)
    assert_warns_message(
        UserWarning,
        "Multiple active versions of the dataset matching the name"
        " iris exist. Versions may be fundamentally different, "
        "returning version 1.",
        _fetch_dataset_from_openml,
        **{'data_id': data_id, 'data_name': data_name,
           'data_version': data_version,
           'target_column': target_column,
           'expected_observations': expected_observations,
           'expected_features': expected_features,
           'expected_missing': expected_missing,
           'expect_sparse': False,
           'expected_data_dtype': np.float64,
           'expected_target_dtype': object,
           'compare_default_target': True}
    )


def test_decode_iris():
    data_id = 61
    _test_features_list(data_id)


def test_fetch_openml_iris_multitarget(monkeypatch):
    # classification dataset with numeric only columns
    data_id = 61
    data_name = 'iris'
    data_version = 1
    target_column = ['sepallength', 'sepalwidth']
    expected_observations = 150
    expected_features = 3
    expected_missing = 0

    _monkey_patch_webbased_functions(monkeypatch, data_id, test_gzip)
    _fetch_dataset_from_openml(data_id, data_name, data_version, target_column,
                               expected_observations, expected_features,
                               expected_missing,
                               object, np.float64, expect_sparse=False,
                               compare_default_target=False)


def test_fetch_openml_anneal(monkeypatch):
    # classification dataset with numeric and categorical columns
    data_id = 2
    data_name = 'anneal'
    data_version = 1
    target_column = 'class'
    # Not all original instances included for space reasons
    expected_observations = 11
    expected_features = 38
    expected_missing = 267
    _monkey_patch_webbased_functions(monkeypatch, data_id, test_gzip)
    _fetch_dataset_from_openml(data_id, data_name, data_version, target_column,
                               expected_observations, expected_features,
                               expected_missing,
                               object, object, expect_sparse=False,
                               compare_default_target=True)


def test_decode_anneal():
    data_id = 2
    _test_features_list(data_id)


def test_fetch_openml_anneal_multitarget(monkeypatch):
    # classification dataset with numeric and categorical columns
    data_id = 2
    data_name = 'anneal'
    data_version = 1
    target_column = ['class', 'product-type', 'shape']
    # Not all original instances included for space reasons
    expected_observations = 11
    expected_features = 36
    expected_missing = 267
    _monkey_patch_webbased_functions(monkeypatch, data_id, test_gzip)
    _fetch_dataset_from_openml(data_id, data_name, data_version, target_column,
                               expected_observations, expected_features,
                               expected_missing,
                               object, object, expect_sparse=False,
                               compare_default_target=False)


def test_fetch_openml_cpu(monkeypatch):
    # regression dataset with numeric and categorical columns
    data_id = 561
    data_name = 'cpu'
    data_version = 1
    target_column = 'class'
    expected_observations = 209
    expected_features = 7
    expected_missing = 0
    _monkey_patch_webbased_functions(monkeypatch, data_id, test_gzip)
    _fetch_dataset_from_openml(data_id, data_name, data_version, target_column,
                               expected_observations, expected_features,
                               expected_missing,
                               object, np.float64, expect_sparse=False,
                               compare_default_target=True)


def test_decode_cpu():
    data_id = 561
    _test_features_list(data_id)


def test_fetch_openml_australian(monkeypatch):
    # sparse dataset
    # Australian is the only sparse dataset that is reasonably small
    # as it is inactive, we need to catch the warning. Due to mocking
    # framework, it is not deactivated in our tests
    data_id = 292
    data_name = 'Australian'
    data_version = 1
    target_column = 'Y'
    # Not all original instances included for space reasons
    expected_observations = 85
    expected_features = 14
    expected_missing = 0
    _monkey_patch_webbased_functions(monkeypatch, data_id, test_gzip)
    assert_warns_message(
        UserWarning,
        "Version 1 of dataset Australian is inactive,",
        _fetch_dataset_from_openml,
        **{'data_id': data_id, 'data_name': data_name,
           'data_version': data_version,
           'target_column': target_column,
           'expected_observations': expected_observations,
           'expected_features': expected_features,
           'expected_missing': expected_missing,
           'expect_sparse': True,
           'expected_data_dtype': np.float64,
           'expected_target_dtype': object,
           'compare_default_target': False}  # numpy specific check
    )


def test_fetch_openml_miceprotein(monkeypatch):
    # JvR: very important check, as this dataset defined several row ids
    # and ignore attributes. Note that data_features json has 82 attributes,
    # and row id (1), ignore attributes (3) have been removed (and target is
    # stored in data.target)
    data_id = 40966
    data_name = 'MiceProtein'
    data_version = 4
    target_column = 'class'
    # Not all original instances included for space reasons
    expected_observations = 7
    expected_features = 77
    expected_missing = 7
    _monkey_patch_webbased_functions(monkeypatch, data_id, test_gzip)
    _fetch_dataset_from_openml(data_id, data_name, data_version, target_column,
                               expected_observations, expected_features,
                               expected_missing,
                               np.float64, object, expect_sparse=False,
                               compare_default_target=True)


def test_fetch_openml_emotions(monkeypatch):
    # classification dataset with multiple targets (natively)
    data_id = 40589
    data_name = 'emotions'
    data_version = 3
    target_column = ['amazed.suprised', 'happy.pleased', 'relaxing.calm',
                     'quiet.still', 'sad.lonely', 'angry.aggresive']
    expected_observations = 13
    expected_features = 72
    expected_missing = 0
    _monkey_patch_webbased_functions(monkeypatch, data_id, test_gzip)

    _fetch_dataset_from_openml(data_id, data_name, data_version, target_column,
                               expected_observations, expected_features,
                               expected_missing,
                               np.float64, object, expect_sparse=False,
                               compare_default_target=True)


def test_decode_emotions():
    data_id = 40589
    _test_features_list(data_id)


def test_open_openml_url_cache(monkeypatch):
    data_id = 61

    _monkey_patch_webbased_functions(monkeypatch, data_id, test_gzip)
    openml_path = sklearn.datasets.openml._DATA_FILE.format(data_id)
    test_directory = os.path.join(os.path.expanduser('~'), 'scikit_learn_data')
    # first fill the cache
    response1 = _open_openml_url(openml_path, test_directory)
    # assert file exists
    location = os.path.join(test_directory, 'openml.org', openml_path + '.gz')
    assert os.path.isfile(location)
    # redownload, to utilize cache
    response2 = _open_openml_url(openml_path, test_directory)
    assert response1.read() == response2.read()


def test_fetch_openml_notarget(monkeypatch):
    data_id = 61
    target_column = None
    expected_observations = 150
    expected_features = 5

    _monkey_patch_webbased_functions(monkeypatch, data_id, test_gzip)
    data = fetch_openml(data_id=data_id, target_column=target_column,
                        cache=False)
    assert data.data.shape == (expected_observations, expected_features)
    assert data.target is None


def test_fetch_openml_inactive(monkeypatch):
    # fetch inactive dataset by id
    data_id = 40675
    _monkey_patch_webbased_functions(monkeypatch, data_id, test_gzip)
    glas2 = assert_warns_message(
        UserWarning, "Version 1 of dataset glass2 is inactive,", fetch_openml,
        data_id=data_id, cache=False)
    # fetch inactive dataset by name and version
    assert glas2.data.shape == (163, 9)
    glas2_by_version = assert_warns_message(
        UserWarning, "Version 1 of dataset glass2 is inactive,", fetch_openml,
        data_id=None, name="glass2", version=1, cache=False)
    assert int(glas2_by_version.details['id']) == data_id


def test_fetch_nonexiting(monkeypatch):
    # there is no active version of glass2
    data_id = 40675
    _monkey_patch_webbased_functions(monkeypatch, data_id, test_gzip)
    # Note that we only want to search by name (not data id)
    assert_raise_message(ValueError, "No active dataset glass2 found",
                         fetch_openml, name='glass2', cache=False)


def test_raises_illegal_multitarget(monkeypatch):
    data_id = 61
    targets = ['sepalwidth', 'class']
    _monkey_patch_webbased_functions(monkeypatch, data_id, test_gzip)
    # Note that we only want to search by name (not data id)
    assert_raise_message(ValueError,
                         "Can only handle homogeneous multi-target datasets,",
                         fetch_openml, data_id=data_id,
                         target_column=targets, cache=False)


def test_warn_ignore_attribute(monkeypatch):
    data_id = 40966
    expected_row_id_msg = "target_column={} has flag is_row_identifier."
    expected_ignore_msg = "target_column={} has flag is_ignore."
    _monkey_patch_webbased_functions(monkeypatch, data_id, test_gzip)
    # single column test
    assert_warns_message(UserWarning, expected_row_id_msg.format('MouseID'),
                         fetch_openml, data_id=data_id,
                         target_column='MouseID',
                         cache=False)
    assert_warns_message(UserWarning, expected_ignore_msg.format('Genotype'),
                         fetch_openml, data_id=data_id,
                         target_column='Genotype',
                         cache=False)
    # multi column test
    assert_warns_message(UserWarning, expected_row_id_msg.format('MouseID'),
                         fetch_openml, data_id=data_id,
                         target_column=['MouseID', 'class'],
                         cache=False)
    assert_warns_message(UserWarning, expected_ignore_msg.format('Genotype'),
                         fetch_openml, data_id=data_id,
                         target_column=['Genotype', 'class'],
                         cache=False)


def test_string_attribute(monkeypatch):
    data_id = 40945
    _monkey_patch_webbased_functions(monkeypatch, data_id, test_gzip)
    # single column test
    assert_raise_message(ValueError,
                         'STRING attributes are not yet supported',
                         fetch_openml, data_id=data_id, cache=False)


def test_illegal_column(monkeypatch):
    data_id = 61
    _monkey_patch_webbased_functions(monkeypatch, data_id, test_gzip)
    assert_raise_message(KeyError, "Could not find target_column=",
                         fetch_openml, data_id=data_id,
                         target_column='undefined', cache=False)

    assert_raise_message(KeyError, "Could not find target_column=",
                         fetch_openml, data_id=data_id,
                         target_column=['undefined', 'class'],
                         cache=False)


def test_fetch_openml_raises_missing_values_target(monkeypatch):
    data_id = 2
    _monkey_patch_webbased_functions(monkeypatch, data_id, test_gzip)
    assert_raise_message(ValueError, "Target column ",
                         fetch_openml, data_id=data_id, target_column='family')


def test_fetch_openml_raises_illegal_argument():
    assert_raise_message(ValueError, "Dataset data_id=",
                         fetch_openml, data_id=-1, name="name")

    assert_raise_message(ValueError, "Dataset data_id=",
                         fetch_openml, data_id=-1, name=None,
                         version="version")

    assert_raise_message(ValueError, "Dataset data_id=",
                         fetch_openml, data_id=-1, name="name",
                         version="version")

    assert_raise_message(ValueError, "Neither name nor data_id are provided. "
                         "Please provide name or data_id.", fetch_openml)<|MERGE_RESOLUTION|>--- conflicted
+++ resolved
@@ -147,62 +147,39 @@
         path_suffix = '.gz'
         read_fn = gzip.open
 
-<<<<<<< HEAD
-    def _mock_urlopen_data_description(url, has_gzip_header):
-        assert url.startswith(url_prefix_data_description)
-
-        path = os.path.join(currdir, 'data', 'openml', str(data_id),
-                            'data_description.json%s' % path_suffix)
-
-        if has_gzip_header:
-            return open(path, 'rb')
-=======
     def _file_name(url, suffix):
         return (re.sub(r'\W', '-', url[len("https://openml.org/"):])
                 + suffix + path_suffix)
 
-    def _mock_urlopen_data_description(url):
+    def _mock_urlopen_data_description(url, has_gzip_header):
         assert url.startswith(url_prefix_data_description)
 
         path = os.path.join(currdir, 'data', 'openml', str(data_id),
                             _file_name(url, '.json'))
->>>>>>> b42a5152
+
+        if has_gzip_header:
+            return open(path, 'rb')
         return read_fn(path, 'rb')
 
     def _mock_urlopen_data_features(url, has_gzip_header):
         assert url.startswith(url_prefix_data_features)
         path = os.path.join(currdir, 'data', 'openml', str(data_id),
-<<<<<<< HEAD
-                            'data_features.json%s' % path_suffix)
-
-        if has_gzip_header:
-            return open(path, 'rb')
-=======
                             _file_name(url, '.json'))
->>>>>>> b42a5152
-        return read_fn(path, 'rb')
-
-    def _mock_urlopen_download_data(url, has_gzip_header):
-        assert (url.startswith(url_prefix_download_data))
-
-        path = os.path.join(currdir, 'data', 'openml', str(data_id),
-<<<<<<< HEAD
-                            'data.arff%s' % path_suffix)
-
         if has_gzip_header:
             return open(path, 'rb')
         return read_fn(path, 'rb')
 
+    def _mock_urlopen_download_data(url, has_gzip_header):
+        assert (url.startswith(url_prefix_download_data))
+
+        path = os.path.join(currdir, 'data', 'openml', str(data_id),
+                            _file_name(url, '.arff'))
+
+        if has_gzip_header:
+            return open(path, 'rb')
+        return read_fn(path, 'rb')
+
     def _mock_urlopen_data_list(url, has_gzip_header):
-        # url contains key value pairs of attributes, e.g.,
-        # openml.org/api/v1/json/data_name/iris/data_version/1 should
-        # ideally become {data_name: 'iris', data_version: '1'}
-=======
-                            _file_name(url, '.arff'))
-        return read_fn(path, 'rb')
-
-    def _mock_urlopen_data_list(url):
->>>>>>> b42a5152
         assert url.startswith(url_prefix_data_list)
 
         json_file_path = os.path.join(currdir, 'data', 'openml',
