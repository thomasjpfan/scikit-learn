--- conflicted
+++ resolved
@@ -9,14 +9,11 @@
     "working_memory": int(os.environ.get("SKLEARN_WORKING_MEMORY", 1024)),
     "print_changed_only": True,
     "display": "text",
-<<<<<<< HEAD
     "array_api_dispatch": False,
-=======
     "pairwise_dist_chunk_size": int(
         os.environ.get("SKLEARN_PAIRWISE_DIST_CHUNK_SIZE", 256)
     ),
     "enable_cython_pairwise_dist": True,
->>>>>>> 111c7821
 }
 _threadlocal = threading.local()
 
@@ -52,12 +49,9 @@
     working_memory=None,
     print_changed_only=None,
     display=None,
-<<<<<<< HEAD
     array_api_dispatch=None,
-=======
     pairwise_dist_chunk_size=None,
     enable_cython_pairwise_dist=None,
->>>>>>> 111c7821
 ):
     """Set global scikit-learn configuration
 
@@ -132,15 +126,12 @@
         local_config["print_changed_only"] = print_changed_only
     if display is not None:
         local_config["display"] = display
-<<<<<<< HEAD
     if array_api_dispatch is not None:
         local_config["array_api_dispatch"] = array_api_dispatch
-=======
     if pairwise_dist_chunk_size is not None:
         local_config["pairwise_dist_chunk_size"] = pairwise_dist_chunk_size
     if enable_cython_pairwise_dist is not None:
         local_config["enable_cython_pairwise_dist"] = enable_cython_pairwise_dist
->>>>>>> 111c7821
 
 
 @contextmanager
@@ -150,12 +141,9 @@
     working_memory=None,
     print_changed_only=None,
     display=None,
-<<<<<<< HEAD
     array_api_dispatch=None,
-=======
     pairwise_dist_chunk_size=None,
     enable_cython_pairwise_dist=None,
->>>>>>> 111c7821
 ):
     """Context manager for global scikit-learn configuration.
 
@@ -247,12 +235,9 @@
         working_memory=working_memory,
         print_changed_only=print_changed_only,
         display=display,
-<<<<<<< HEAD
         array_api_dispatch=array_api_dispatch,
-=======
         pairwise_dist_chunk_size=pairwise_dist_chunk_size,
         enable_cython_pairwise_dist=enable_cython_pairwise_dist,
->>>>>>> 111c7821
     )
 
     try:
