--- conflicted
+++ resolved
@@ -541,15 +541,14 @@
 
 
 def test_scoring_is_not_metric():
-<<<<<<< HEAD
-    assert_raises_regexp(ValueError, 'make_scorer', check_scoring,
-                         LogisticRegression(), f1_score)
-    assert_raises_regexp(ValueError, 'make_scorer', check_scoring,
-                         LogisticRegression(), roc_auc_score)
-    assert_raises_regexp(ValueError, 'make_scorer', check_scoring,
-                         Ridge(), r2_score)
-    assert_raises_regexp(ValueError, 'make_scorer', check_scoring,
-                         KMeans(), cluster_module.adjusted_rand_score)
+    with pytest.raises(ValueError, match='make_scorer'):
+        check_scoring(LogisticRegression(), f1_score)
+    with pytest.raises(ValueError, match='make_scorer'):
+        check_scoring(LogisticRegression(), roc_auc_score)
+    with pytest.raises(ValueError, match='make_scorer'):
+        check_scoring(Ridge(), r2_score)
+    with pytest.raises(ValueError, match='make_scorer'):
+        check_scoring(KMeans(), cluster_module.adjusted_rand_score)
 
 
 @pytest.mark.parametrize(
@@ -658,14 +657,4 @@
 
     for key, value in result.items():
         score_name = scorers[key]
-        assert_allclose(value, seperate_scores[score_name])
-=======
-    with pytest.raises(ValueError, match='make_scorer'):
-        check_scoring(LogisticRegression(), f1_score)
-    with pytest.raises(ValueError, match='make_scorer'):
-        check_scoring(LogisticRegression(), roc_auc_score)
-    with pytest.raises(ValueError, match='make_scorer'):
-        check_scoring(Ridge(), r2_score)
-    with pytest.raises(ValueError, match='make_scorer'):
-        check_scoring(KMeans(), cluster_module.adjusted_rand_score)
->>>>>>> 66b0f5fe
+        assert_allclose(value, seperate_scores[score_name])