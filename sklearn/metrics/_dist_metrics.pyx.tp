{{py:

implementation_specific_values = [
    # Values are the following ones:
    #
    #       name_suffix, INPUT_DTYPE_t, INPUT_DTYPE
    #
    #
    # On the first hand, an empty string is used for `name_suffix`
    # for the 64bit case as to still be able to expose the original
    # 64bit implementation under the same API, namely `DistanceMetric`.
    #
    # On the other hand, '32' bit is used for `name_suffix` for the float32
    # case to remove ambiguity and use `DistanceMetric32`, which is not
    # publicly exposed.
    #
    # The metric mapping is adapted accordingly to route to the correct
    # implementations.
    #
    # We also use 64bit types as defined in `sklearn.utils._typedefs`
    # to maintain backward compatibility at the symbol level for extra
    # safety.
    #
    ('', 'DTYPE_t', 'DTYPE'),
    ('32', 'cnp.float32_t', 'np.float32')
]

}}
# By Jake Vanderplas (2013) <jakevdp@cs.washington.edu>
# written for the scikit-learn project
# License: BSD

import numpy as np
cimport numpy as cnp

cnp.import_array()  # required in order to use C-API


# First, define a function to get an ndarray from a memory buffer
cdef extern from "arrayobject.h":
    object PyArray_SimpleNewFromData(int nd, cnp.npy_intp* dims,
                                     int typenum, void* data)


from libc.math cimport fabs, sqrt, exp, pow, cos, sin, asin

from scipy.sparse import csr_matrix, issparse
from ..utils._typedefs cimport DTYPE_t, ITYPE_t, DTYPECODE
from ..utils._typedefs import DTYPE, ITYPE
from ..utils._readonly_array_wrapper import ReadonlyArrayWrapper
from ..utils import check_array

cdef inline double fmax(double a, double b) nogil:
    return max(a, b)


######################################################################
# newObj function
#  this is a helper function for pickling
def newObj(obj):
    return obj.__new__(obj)


BOOL_METRICS = [
    "hamming",
    "matching",
    "jaccard",
    "dice",
    "kulsinski",
    "rogerstanimoto",
    "russellrao",
    "sokalmichener",
    "sokalsneath",
]

def get_valid_metric_ids(L):
    """Given an iterable of metric class names or class identifiers,
    return a list of metric IDs which map to those classes.

    Example:
    >>> L = get_valid_metric_ids([EuclideanDistance, 'ManhattanDistance'])
    >>> sorted(L)
    ['cityblock', 'euclidean', 'l1', 'l2', 'manhattan']
    """
    return [key for (key, val) in METRIC_MAPPING.items()
            if (val.__name__ in L) or (val in L)]

from ..utils._typedefs import SPARSE_INDEX_TYPE

{{for name_suffix, INPUT_DTYPE_t, INPUT_DTYPE in implementation_specific_values}}

######################################################################
# metric mappings
#  These map from metric id strings to class names
METRIC_MAPPING{{name_suffix}} = {
    'euclidean': EuclideanDistance{{name_suffix}},
    'l2': EuclideanDistance{{name_suffix}},
    'minkowski': MinkowskiDistance{{name_suffix}},
    'p': MinkowskiDistance{{name_suffix}},
    'manhattan': ManhattanDistance{{name_suffix}},
    'cityblock': ManhattanDistance{{name_suffix}},
    'l1': ManhattanDistance{{name_suffix}},
    'chebyshev': ChebyshevDistance{{name_suffix}},
    'infinity': ChebyshevDistance{{name_suffix}},
    'seuclidean': SEuclideanDistance{{name_suffix}},
    'mahalanobis': MahalanobisDistance{{name_suffix}},
    'wminkowski': WMinkowskiDistance{{name_suffix}},
    'hamming': HammingDistance{{name_suffix}},
    'canberra': CanberraDistance{{name_suffix}},
    'braycurtis': BrayCurtisDistance{{name_suffix}},
    'matching': MatchingDistance{{name_suffix}},
    'jaccard': JaccardDistance{{name_suffix}},
    'dice': DiceDistance{{name_suffix}},
    'kulsinski': KulsinskiDistance{{name_suffix}},
    'rogerstanimoto': RogersTanimotoDistance{{name_suffix}},
    'russellrao': RussellRaoDistance{{name_suffix}},
    'sokalmichener': SokalMichenerDistance{{name_suffix}},
    'sokalsneath': SokalSneathDistance{{name_suffix}},
    'haversine': HaversineDistance{{name_suffix}},
    'pyfunc': PyFuncDistance{{name_suffix}},
}

cdef inline cnp.ndarray _buffer_to_ndarray{{name_suffix}}(const {{INPUT_DTYPE_t}}* x, cnp.npy_intp n):
    # Wrap a memory buffer with an ndarray. Warning: this is not robust.
    # In particular, if x is deallocated before the returned array goes
    # out of scope, this could cause memory errors.  Since there is not
    # a possibility of this for our use-case, this should be safe.

    # Note: this Segfaults unless np.import_array() is called above
    return PyArray_SimpleNewFromData(1, &n, DTYPECODE, <void*>x)


cdef {{INPUT_DTYPE_t}} INF{{name_suffix}} = np.inf


######################################################################
# Distance Metric Classes
cdef class DistanceMetric{{name_suffix}}:
    """DistanceMetric class

    This class provides a uniform interface to fast distance metric
    functions.  The various metrics can be accessed via the :meth:`get_metric`
    class method and the metric string identifier (see below).

    Examples
    --------
    >>> from sklearn.metrics import DistanceMetric
    >>> dist = DistanceMetric.get_metric('euclidean')
    >>> X = [[0, 1, 2],
             [3, 4, 5]]
    >>> dist.pairwise(X)
    array([[ 0.        ,  5.19615242],
           [ 5.19615242,  0.        ]])

    Available Metrics

    The following lists the string metric identifiers and the associated
    distance metric classes:

    **Metrics intended for real-valued vector spaces:**

    ==============  ====================  ========  ===============================
    identifier      class name            args      distance function
    --------------  --------------------  --------  -------------------------------
    "euclidean"     EuclideanDistance     -         ``sqrt(sum((x - y)^2))``
    "manhattan"     ManhattanDistance     -         ``sum(|x - y|)``
    "chebyshev"     ChebyshevDistance     -         ``max(|x - y|)``
    "minkowski"     MinkowskiDistance     p, w      ``sum(w * |x - y|^p)^(1/p)``
    "wminkowski"    WMinkowskiDistance    p, w      ``sum(|w * (x - y)|^p)^(1/p)``
    "seuclidean"    SEuclideanDistance    V         ``sqrt(sum((x - y)^2 / V))``
    "mahalanobis"   MahalanobisDistance   V or VI   ``sqrt((x - y)' V^-1 (x - y))``
    ==============  ====================  ========  ===============================

    .. deprecated:: 1.1
        `WMinkowskiDistance` is deprecated in version 1.1 and will be removed in version 1.3.
        Use `MinkowskiDistance` instead. Note that in `MinkowskiDistance`, the weights are
        applied to the absolute differences already raised to the p power. This is different from
        `WMinkowskiDistance` where weights are applied to the absolute differences before raising
        to the p power. The deprecation aims to remain consistent with SciPy 1.8 convention.

    **Metrics intended for two-dimensional vector spaces:**  Note that the haversine
    distance metric requires data in the form of [latitude, longitude] and both
    inputs and outputs are in units of radians.

    ============  ==================  ===============================================================
    identifier    class name          distance function
    ------------  ------------------  ---------------------------------------------------------------
    "haversine"   HaversineDistance   ``2 arcsin(sqrt(sin^2(0.5*dx) + cos(x1)cos(x2)sin^2(0.5*dy)))``
    ============  ==================  ===============================================================


    **Metrics intended for integer-valued vector spaces:**  Though intended
    for integer-valued vectors, these are also valid metrics in the case of
    real-valued vectors.

    =============  ====================  ========================================
    identifier     class name            distance function
    -------------  --------------------  ----------------------------------------
    "hamming"      HammingDistance       ``N_unequal(x, y) / N_tot``
    "canberra"     CanberraDistance      ``sum(|x - y| / (|x| + |y|))``
    "braycurtis"   BrayCurtisDistance    ``sum(|x - y|) / (sum(|x|) + sum(|y|))``
    =============  ====================  ========================================

    **Metrics intended for boolean-valued vector spaces:**  Any nonzero entry
    is evaluated to "True".  In the listings below, the following
    abbreviations are used:

     - N  : number of dimensions
     - NTT : number of dims in which both values are True
     - NTF : number of dims in which the first value is True, second is False
     - NFT : number of dims in which the first value is False, second is True
     - NFF : number of dims in which both values are False
     - NNEQ : number of non-equal dimensions, NNEQ = NTF + NFT
     - NNZ : number of nonzero dimensions, NNZ = NTF + NFT + NTT

    =================  =======================  ===============================
    identifier         class name               distance function
    -----------------  -----------------------  -------------------------------
    "jaccard"          JaccardDistance          NNEQ / NNZ
    "matching"         MatchingDistance         NNEQ / N
    "dice"             DiceDistance             NNEQ / (NTT + NNZ)
    "kulsinski"        KulsinskiDistance        (NNEQ + N - NTT) / (NNEQ + N)
    "rogerstanimoto"   RogersTanimotoDistance   2 * NNEQ / (N + NNEQ)
    "russellrao"       RussellRaoDistance       (N - NTT) / N
    "sokalmichener"    SokalMichenerDistance    2 * NNEQ / (N + NNEQ)
    "sokalsneath"      SokalSneathDistance      NNEQ / (NNEQ + 0.5 * NTT)
    =================  =======================  ===============================

    **User-defined distance:**

    ===========    ===============    =======
    identifier     class name         args
    -----------    ---------------    -------
    "pyfunc"       PyFuncDistance     func
    ===========    ===============    =======

    Here ``func`` is a function which takes two one-dimensional numpy
    arrays, and returns a distance.  Note that in order to be used within
    the BallTree, the distance must be a true metric:
    i.e. it must satisfy the following properties

    1) Non-negativity: d(x, y) >= 0
    2) Identity: d(x, y) = 0 if and only if x == y
    3) Symmetry: d(x, y) = d(y, x)
    4) Triangle Inequality: d(x, y) + d(y, z) >= d(x, z)

    Because of the Python object overhead involved in calling the python
    function, this will be fairly slow, but it will have the same
    scaling as other distances.
    """
    def __cinit__(self):
        self.p = 2
        self.vec = np.zeros(1, dtype=DTYPE, order='C')
        self.mat = np.zeros((1, 1), dtype=DTYPE, order='C')
        self.size = 1

    def __reduce__(self):
        """
        reduce method used for pickling
        """
        return (newObj, (self.__class__,), self.__getstate__())

    def __getstate__(self):
        """
        get state for pickling
        """
        if self.__class__.__name__ == "PyFuncDistance{{name_suffix}}":
            return (float(self.p), np.asarray(self.vec), np.asarray(self.mat), self.func, self.kwargs)
        return (float(self.p), np.asarray(self.vec), np.asarray(self.mat))

    def __setstate__(self, state):
        """
        set state for pickling
        """
        self.p = state[0]
        self.vec = ReadonlyArrayWrapper(state[1])
        self.mat = ReadonlyArrayWrapper(state[2])
        if self.__class__.__name__ == "PyFuncDistance{{name_suffix}}":
            self.func = state[3]
            self.kwargs = state[4]
        self.size = self.vec.shape[0]

    @classmethod
    def get_metric(cls, metric, **kwargs):
        """Get the given distance metric from the string identifier.

        See the docstring of DistanceMetric for a list of available metrics.

        Parameters
        ----------
        metric : str or class name
            The distance metric to use
        **kwargs
            additional arguments will be passed to the requested metric
        """
        if isinstance(metric, DistanceMetric{{name_suffix}}):
            return metric

        if callable(metric):
            return PyFuncDistance{{name_suffix}}(metric, **kwargs)

        # Map the metric string ID to the metric class
        if isinstance(metric, type) and issubclass(metric, DistanceMetric{{name_suffix}}):
            pass
        else:
            try:
                metric = METRIC_MAPPING{{name_suffix}}[metric]
            except:
                raise ValueError("Unrecognized metric '%s'" % metric)

        # In Minkowski special cases, return more efficient methods
        if metric is MinkowskiDistance{{name_suffix}}:
            p = kwargs.pop('p', 2)
            w = kwargs.pop('w', None)
            if p == 1 and w is None:
                return ManhattanDistance{{name_suffix}}(**kwargs)
            elif p == 2 and w is None:
                return EuclideanDistance{{name_suffix}}(**kwargs)
            elif np.isinf(p) and w is None:
                return ChebyshevDistance{{name_suffix}}(**kwargs)
            else:
                return MinkowskiDistance{{name_suffix}}(p, w, **kwargs)
        else:
            return metric(**kwargs)

    def __init__(self):
        if self.__class__ is DistanceMetric{{name_suffix}}:
            raise NotImplementedError("DistanceMetric{{name_suffix}} is an abstract class")

    def _validate_data(self, X):
        """Validate the input data.

        This should be overridden in a base class if a specific input format
        is required.
        """
        return

    cdef DTYPE_t dist(
        self,
        const {{INPUT_DTYPE_t}}* x1,
        const {{INPUT_DTYPE_t}}* x2,
        ITYPE_t size,
    ) nogil except -1:
        """Compute the distance between vectors x1 and x2

        This should be overridden in a base class.
        """
        return -999

    cdef DTYPE_t rdist(
        self,
        const {{INPUT_DTYPE_t}}* x1,
        const {{INPUT_DTYPE_t}}* x2,
        ITYPE_t size,
    ) nogil except -1:
        """Compute the rank-preserving surrogate distance between vectors x1 and x2.

        This can optionally be overridden in a base class.

        The rank-preserving surrogate distance is any measure that yields the same
        rank as the distance, but is more efficient to compute. For example, the
        rank-preserving surrogate distance of the Euclidean metric is the
        squared-euclidean distance.
        """
        return self.dist(x1, x2, size)

    cdef int pdist(
        self,
        const {{INPUT_DTYPE_t}}[:, ::1] X,
        DTYPE_t[:, ::1] D,
    ) except -1:
        """Compute the pairwise distances between points in X"""
        cdef ITYPE_t i1, i2
        for i1 in range(X.shape[0]):
            for i2 in range(i1, X.shape[0]):
                D[i1, i2] = self.dist(&X[i1, 0], &X[i2, 0], X.shape[1])
                D[i2, i1] = D[i1, i2]
        return 0


    cdef int cdist(
        self,
        const {{INPUT_DTYPE_t}}[:, ::1] X,
        const {{INPUT_DTYPE_t}}[:, ::1] Y,
        DTYPE_t[:, ::1] D,
    ) except -1:
        """Compute the cross-pairwise distances between arrays X and Y"""
        cdef ITYPE_t i1, i2
        if X.shape[1] != Y.shape[1]:
            raise ValueError('X and Y must have the same second dimension')
        for i1 in range(X.shape[0]):
            for i2 in range(Y.shape[0]):
                D[i1, i2] = self.dist(&X[i1, 0], &Y[i2, 0], X.shape[1])
        return 0

    cdef DTYPE_t dist_csr(
        self,
        const {{INPUT_DTYPE_t}}[:] x1_data,
        const SPARSE_INDEX_TYPE_t[:] x1_indices,
        const {{INPUT_DTYPE_t}}[:] x2_data,
        const SPARSE_INDEX_TYPE_t[:] x2_indices,
        const SPARSE_INDEX_TYPE_t x1_start,
        const SPARSE_INDEX_TYPE_t x1_end,
        const SPARSE_INDEX_TYPE_t x2_start,
        const SPARSE_INDEX_TYPE_t x2_end,
        const ITYPE_t size,
    ) nogil except -1:
        """Compute the distance between vectors x1 and x2 represented
        under the CSR format.

        This must be overridden in a subclass.

        Notes
        -----
        The implementation of this method in subclasses must be robust to the
        presence of explicit zeros in the CSR representation.

<<<<<<< HEAD
        All the parameters are passed as to not use memoryview slicing
        because it is currently known to slow down execution as it
        takes the GIL. See: https://github.com/scikit-learn/scikit-learn/issues/17299
=======
        An alternative signature would be:

            cdef DTYPE_t dist_csr(
                self,
                const {{INPUT_DTYPE_t}}[:] x1_data,
                const SPARSE_INDEX_TYPE_t[:] x1_indices,
                const {{INPUT_DTYPE_t}}[:] x2_data,
                const SPARSE_INDEX_TYPE_t[:] x2_indices,
            ) nogil except -1:

        Where calles would use slicing on the original CSR data and indices
        memoryview:

            x1_start = X1_csr.indices_ptr[i]
            x1_end   = X1_csr.indices_ptr[i+1]
            x2_start = X2_csr.indices_ptr[j]
            x2_end   = X2_csr.indices_ptr[j+1]

            self.dist_csr(
                x1_data[x1_start:x1_end],
                x1_indices[x1_start:x1_end],
                x2_data[x2_start:x2_end],
                x2_indices[x2_start:x2_end],
            )

        Yet, slicing on memoryview slows down execution as it takes the GIL.
        See: https://github.com/scikit-learn/scikit-learn/issues/17299

        Hence, to avoid slicing the data and indices arrays of the sparse
        matrices containing respectively x1 and x2 (namely x{1,2}_{data,indice})
        are passed as well as their indice pointers (namely x{1,2}_{start,end}).

        For reference about the CSR format, see section 3.4 of
        Saad, Y. (2003), Iterative Methods for Sparse Linear Systems, SIAM.
        https://www-users.cse.umn.edu/~saad/IterMethBook_2ndEd.pdf
>>>>>>> 213d21fe
        """
        return -999

    cdef DTYPE_t rdist_csr(
        self,
        const {{INPUT_DTYPE_t}}[:] x1_data,
        const SPARSE_INDEX_TYPE_t[:] x1_indices,
        const {{INPUT_DTYPE_t}}[:] x2_data,
        const SPARSE_INDEX_TYPE_t[:] x2_indices,
        const SPARSE_INDEX_TYPE_t x1_start,
        const SPARSE_INDEX_TYPE_t x1_end,
        const SPARSE_INDEX_TYPE_t x2_start,
        const SPARSE_INDEX_TYPE_t x2_end,
        const ITYPE_t size,
    ) nogil except -1:
        """Distance between rows of CSR matrices x1 and x2.

        This can optionally be overridden in a subclass.

        The rank-preserving surrogate distance is any measure that yields the same
        rank as the distance, but is more efficient to compute. For example, the
        rank-preserving surrogate distance of the Euclidean metric is the
        squared-euclidean distance.

        Notes
        -----
        The implementation of this method in subclasses must be robust to the
        presence of explicit zeros in the CSR representation.

<<<<<<< HEAD
        All the parameters are passed as to not use memoryview slicing
        because it is currently known to slow down execution as it
        takes the GIL. See: https://github.com/scikit-learn/scikit-learn/issues/17299
=======
        More information about the motives for this method signature is given
        in the docstring of dist_csr.
>>>>>>> 213d21fe
        """
        return self.dist_csr(
            x1_data,
            x1_indices,
            x2_data,
            x2_indices,
            x1_start,
            x1_end,
            x2_start,
            x2_end,
            size,
        )

    cdef int pdist_csr(
        self,
        const {{INPUT_DTYPE_t}}[:] x1_data,
        const SPARSE_INDEX_TYPE_t[:] x1_indices,
        const SPARSE_INDEX_TYPE_t[:] x1_indptr,
        const ITYPE_t size,
        DTYPE_t[:, ::1] D,
    ) nogil except -1:
        """Pairwise distances between rows in CSR matrix X.

        Note that this implementation is twice faster than cdist_csr(X, X)
        because it leverages the symmetry of the problem.
        """
        cdef:
            ITYPE_t i1, i2
            ITYPE_t n_x1 = x1_indptr.shape[0] - 1
            ITYPE_t x1_start, x1_end, x2_start, x2_end

        for i1 in range(n_x1):
            x1_start = x1_indptr[i1]
            x1_end = x1_indptr[i1 + 1]
            for i2 in range(i1, n_x1):
                x2_start = x1_indptr[i2]
                x2_end = x1_indptr[i2 + 1]
                D[i1, i2] = D[i2, i1] = self.dist_csr(
                    x1_data,
                    x1_indices,
                    x1_data,
                    x1_indices,
                    x1_start,
                    x1_end,
                    x2_start,
                    x2_end,
                    size,
                )
        return 0

    cdef int cdist_csr(
        self,
        const {{INPUT_DTYPE_t}}[:] x1_data,
        const SPARSE_INDEX_TYPE_t[:] x1_indices,
        const SPARSE_INDEX_TYPE_t[:] x1_indptr,
        const {{INPUT_DTYPE_t}}[:] x2_data,
        const SPARSE_INDEX_TYPE_t[:] x2_indices,
        const SPARSE_INDEX_TYPE_t[:] x2_indptr,
        const ITYPE_t size,
        DTYPE_t[:, ::1] D,
    ) nogil except -1:
        """Compute the cross-pairwise distances between arrays X and Y
        represented in the CSR format."""
        cdef:
            ITYPE_t i1, i2
            ITYPE_t n_x1 = x1_indptr.shape[0] - 1
            ITYPE_t n_x2 = x2_indptr.shape[0] - 1
            ITYPE_t x1_start, x1_end, x2_start, x2_end

        for i1 in range(n_x1):
            x1_start = x1_indptr[i1]
            x1_end = x1_indptr[i1 + 1]
            for i2 in range(n_x2):
                x2_start = x2_indptr[i2]
                x2_end = x2_indptr[i2 + 1]

                D[i1, i2] = self.dist_csr(
                    x1_data,
                    x1_indices,
                    x2_data,
                    x2_indices,
                    x1_start,
                    x1_end,
                    x2_start,
                    x2_end,
                    size,
                )
        return 0

    cdef DTYPE_t _rdist_to_dist(self, {{INPUT_DTYPE_t}} rdist) nogil except -1:
        """Convert the rank-preserving surrogate distance to the distance"""
        return rdist

    cdef DTYPE_t _dist_to_rdist(self, {{INPUT_DTYPE_t}} dist) nogil except -1:
        """Convert the distance to the rank-preserving surrogate distance"""
        return dist

    def rdist_to_dist(self, rdist):
        """Convert the rank-preserving surrogate distance to the distance.

        The surrogate distance is any measure that yields the same rank as the
        distance, but is more efficient to compute. For example, the
        rank-preserving surrogate distance of the Euclidean metric is the
        squared-euclidean distance.

        Parameters
        ----------
        rdist : double
            Surrogate distance.

        Returns
        -------
        double
            True distance.
        """
        return rdist

    def dist_to_rdist(self, dist):
        """Convert the true distance to the rank-preserving surrogate distance.

        The surrogate distance is any measure that yields the same rank as the
        distance, but is more efficient to compute. For example, the
        rank-preserving surrogate distance of the Euclidean metric is the
        squared-euclidean distance.

        Parameters
        ----------
        dist : double
            True distance.

        Returns
        -------
        double
            Surrogate distance.
        """
        return dist

    def _pairwise_dense_dense(self, X, Y):
        cdef cnp.ndarray[{{INPUT_DTYPE_t}}, ndim=2, mode='c'] Xarr
        cdef cnp.ndarray[{{INPUT_DTYPE_t}}, ndim=2, mode='c'] Yarr
        cdef cnp.ndarray[DTYPE_t, ndim=2, mode='c'] Darr

        Xarr = np.asarray(X, dtype={{INPUT_DTYPE}}, order='C')
        self._validate_data(Xarr)
        if X is Y:
            Darr = np.empty((Xarr.shape[0], Xarr.shape[0]), dtype=DTYPE, order='C')
            self.pdist(Xarr, Darr)
        else:
            Yarr = np.asarray(Y, dtype={{INPUT_DTYPE}}, order='C')
            self._validate_data(Yarr)
            Darr = np.empty((Xarr.shape[0], Yarr.shape[0]), dtype=DTYPE, order='C')
            self.cdist(Xarr, Yarr, Darr)
        return Darr

    def _pairwise_sparse_sparse(self, X, Y):
        X_csr = X.tocsr()
        n_X, size = X_csr.shape
        X_data = np.asarray(X_csr.data, dtype={{INPUT_DTYPE}})
        X_indices = np.asarray(X_csr.indices, dtype=SPARSE_INDEX_TYPE)
        X_indptr = np.asarray(X_csr.indptr, dtype=SPARSE_INDEX_TYPE)

        if X is Y:
            Darr = np.empty((n_X, n_X), dtype=DTYPE, order='C')
            self.pdist_csr(
                x1_data=X_data,
                x1_indices=X_indices,
                x1_indptr=X_indptr,
                size=size,
                D=Darr,
            )
        else:
            Y_csr = Y.tocsr()
            n_Y, _ = Y_csr.shape
            Y_data = np.asarray(Y_csr.data, dtype={{INPUT_DTYPE}})
            Y_indices = np.asarray(Y_csr.indices, dtype=SPARSE_INDEX_TYPE)
            Y_indptr = np.asarray(Y_csr.indptr, dtype=SPARSE_INDEX_TYPE)

            Darr = np.empty((n_X, n_Y), dtype=DTYPE, order='C')
            self.cdist_csr(
                x1_data=X_data,
                x1_indices=X_indices,
                x1_indptr=X_indptr,
                x2_data=Y_data,
                x2_indices=Y_indices,
                x2_indptr=Y_indptr,
                size=size,
                D=Darr,
            )
        return Darr

    def _pairwise_sparse_dense(self, X, Y):
        n_X, size = X.shape
        X_data = np.asarray(X.data, dtype={{INPUT_DTYPE}})
        X_indices = np.asarray(X.indices, dtype=SPARSE_INDEX_TYPE)
        X_indptr = np.asarray(X.indptr, dtype=SPARSE_INDEX_TYPE)

        # To avoid introducing redundant implementations for the CSR × dense array
        # case, we wrap the dense array into a fake CSR datastructure and leverage
        # the existing code for the CSR × CSR case.
        # The true CSR representation of a dense array would require allocating
        # a Y_indices matrix of shape (n_samples, n_features) with repeated
        # contiguous integers from 0 to n_features - 1 on each row which would
        # be very wasteful from a memory point of view. Instead we only allocate
        # a single row and adapt the CSR × CSR routines to use a modulo operation
        # when accessing Y_indices in order to achieve the same result without having
        # to materialize the indices repetition explicitly.

        n_Y, _ = Y.shape
        Y_data = Y.reshape(-1)
        Y_indices = np.arange(size, dtype=SPARSE_INDEX_TYPE)
        Y_indptr = np.arange(
            start=0, stop=size * (n_Y + 1), step=size, dtype=SPARSE_INDEX_TYPE
        )

        Darr = np.empty((n_X, n_Y), dtype=DTYPE, order='C')
        self.cdist_csr(
            x1_data=X_data,
            x1_indices=X_indices,
            x1_indptr=X_indptr,
            x2_data=Y_data,
            x2_indices=Y_indices,
            x2_indptr=Y_indptr,
            size=size,
            D=Darr,
        )
        return Darr

    def _pairwise_dense_sparse(self, X, Y):
        # Same remark as in _pairwise_sparse_dense. We could
        # have implemented this method using _pairwise_dense_sparse,
        # but this would have come with an extra copy to ensure
        # c-contiguity of the result.
        n_Y, size = Y.shape
        Y_data = np.asarray(Y.data, dtype={{INPUT_DTYPE}})
        Y_indices = np.asarray(Y.indices, dtype=SPARSE_INDEX_TYPE)
        Y_indptr = np.asarray(Y.indptr, dtype=SPARSE_INDEX_TYPE)

        n_X, _ = X.shape
        X_data = X.reshape(-1)
        X_indices = np.arange(size, dtype=SPARSE_INDEX_TYPE)
        X_indptr = np.arange(
            start=0, stop=size * (n_X + 1), step=size, dtype=SPARSE_INDEX_TYPE
        )

        Darr = np.empty((n_X, n_Y), dtype=DTYPE, order='C')
        self.cdist_csr(
            x1_data=X_data,
            x1_indices=X_indices,
            x1_indptr=X_indptr,
            x2_data=Y_data,
            x2_indices=Y_indices,
            x2_indptr=Y_indptr,
            size=size,
            D=Darr,
        )
        return Darr


    def pairwise(self, X, Y=None):
        """Compute the pairwise distances between X and Y

        This is a convenience routine for the sake of testing.  For many
        metrics, the utilities in scipy.spatial.distance.cdist and
        scipy.spatial.distance.pdist will be faster.

        Parameters
        ----------
        X : ndarray or CSR matrix of shape (n_samples_X, n_features)
            Input data.
        Y : ndarray or CSR matrix of shape (n_samples_Y, n_features)
            Input data.
            If not specified, then Y=X.

        Returns
        -------
        dist : ndarray of shape  (n_samples_X, n_samples_Y)
            The distance matrix of pairwise distances between points in X and Y.
        """
        X = check_array(X, accept_sparse=['csr'])

        if Y is None:
            Y = X
        else:
            Y = check_array(Y, accept_sparse=['csr'])

        X_is_sparse = issparse(X)
        Y_is_sparse = issparse(Y)

        if not X_is_sparse and not Y_is_sparse:
            return self._pairwise_dense_dense(X, Y)
        if X_is_sparse and Y_is_sparse:
            return self._pairwise_sparse_sparse(X, Y)
        if X_is_sparse and not Y_is_sparse:
            return self._pairwise_sparse_dense(X, Y)
        return self._pairwise_dense_sparse(X, Y)

#------------------------------------------------------------
# Euclidean Distance
#  d = sqrt(sum(x_i^2 - y_i^2))
cdef class EuclideanDistance{{name_suffix}}(DistanceMetric{{name_suffix}}):
    r"""Euclidean Distance metric

    .. math::
       D(x, y) = \sqrt{ \sum_i (x_i - y_i) ^ 2 }
    """
    def __init__(self):
        self.p = 2

    cdef inline DTYPE_t dist(self,
        const {{INPUT_DTYPE_t}}* x1,
        const {{INPUT_DTYPE_t}}* x2,
        ITYPE_t size,
    ) nogil except -1:
        return euclidean_dist{{name_suffix}}(x1, x2, size)

    cdef inline DTYPE_t rdist(self,
        const {{INPUT_DTYPE_t}}* x1,
        const {{INPUT_DTYPE_t}}* x2,
        ITYPE_t size,
    ) nogil except -1:
        return euclidean_rdist{{name_suffix}}(x1, x2, size)

    cdef inline DTYPE_t _rdist_to_dist(self, {{INPUT_DTYPE_t}} rdist) nogil except -1:
        return sqrt(rdist)

    cdef inline DTYPE_t _dist_to_rdist(self, {{INPUT_DTYPE_t}} dist) nogil except -1:
        return dist * dist

    def rdist_to_dist(self, rdist):
        return np.sqrt(rdist)

    def dist_to_rdist(self, dist):
        return dist ** 2

    cdef inline DTYPE_t rdist_csr(
        self,
        const {{INPUT_DTYPE_t}}[:] x1_data,
        const SPARSE_INDEX_TYPE_t[:] x1_indices,
        const {{INPUT_DTYPE_t}}[:] x2_data,
        const SPARSE_INDEX_TYPE_t[:] x2_indices,
        const SPARSE_INDEX_TYPE_t x1_start,
        const SPARSE_INDEX_TYPE_t x1_end,
        const SPARSE_INDEX_TYPE_t x2_start,
        const SPARSE_INDEX_TYPE_t x2_end,
        const ITYPE_t size,
    ) nogil except -1:

        cdef:
            cnp.npy_intp ix1, ix2
            cnp.npy_intp i1 = x1_start
            cnp.npy_intp i2 = x2_start
            cnp.npy_intp len_x1_indices = x1_indices.shape[0]
            cnp.npy_intp len_x2_indices = x2_indices.shape[0]

            DTYPE_t d = 0.0
            DTYPE_t unsquared = 0

        while i1 < x1_end and i2 < x2_end:
            # Use the modulo-trick to implement support for CSR × dense array
            # with the CSR × CSR routine. See _pairwise_sparse_dense for more
            # details.
            ix1 = x1_indices[i1 % len_x1_indices]
            ix2 = x2_indices[i2 % len_x2_indices]

            if ix1 == ix2:
                unsquared = x1_data[i1] - x2_data[i2]
                d = d + (unsquared * unsquared)
                i1 = i1 + 1
                i2 = i2 + 1
            elif ix1 < ix2:
                unsquared = x1_data[i1]
                d = d + (unsquared * unsquared)
                i1 = i1 + 1
            else:
                unsquared = x2_data[i2]
                d = d + (unsquared * unsquared)
                i2 = i2 + 1

        if i1 == x1_end:
            while i2 < x2_end:
                unsquared = x2_data[i2]
                d = d + (unsquared * unsquared)
                i2 = i2 + 1
        else:
            while i1 < x1_end:
                unsquared = x1_data[i1]
                d = d + (unsquared * unsquared)
                i1 = i1 + 1

        return d

    cdef inline DTYPE_t dist_csr(
        self,
        const {{INPUT_DTYPE_t}}[:] x1_data,
        const SPARSE_INDEX_TYPE_t[:] x1_indices,
        const {{INPUT_DTYPE_t}}[:] x2_data,
        const SPARSE_INDEX_TYPE_t[:] x2_indices,
        const SPARSE_INDEX_TYPE_t x1_start,
        const SPARSE_INDEX_TYPE_t x1_end,
        const SPARSE_INDEX_TYPE_t x2_start,
        const SPARSE_INDEX_TYPE_t x2_end,
        const ITYPE_t size,
    ) nogil except -1:
        return sqrt(
            self.rdist_csr(
            x1_data,
            x1_indices,
            x2_data,
            x2_indices,
            x1_start,
            x1_end,
            x2_start,
            x2_end,
            size,
        ))

#------------------------------------------------------------
# SEuclidean Distance
#  d = sqrt(sum((x_i - y_i2)^2 / v_i))
cdef class SEuclideanDistance{{name_suffix}}(DistanceMetric{{name_suffix}}):
    r"""Standardized Euclidean Distance metric

    .. math::
       D(x, y) = \sqrt{ \sum_i \frac{ (x_i - y_i) ^ 2}{V_i} }
    """
    def __init__(self, V):
        self.vec = ReadonlyArrayWrapper(np.asarray(V, dtype=DTYPE))
        self.size = self.vec.shape[0]
        self.p = 2

    def _validate_data(self, X):
        if X.shape[1] != self.size:
            raise ValueError('SEuclidean dist: size of V does not match')

    cdef inline DTYPE_t rdist(
        self,
        const {{INPUT_DTYPE_t}}* x1,
        const {{INPUT_DTYPE_t}}* x2,
        ITYPE_t size,
    ) nogil except -1:
        cdef DTYPE_t tmp, d=0
        cdef cnp.intp_t j
        for j in range(size):
            tmp = x1[j] - x2[j]
            d += (tmp * tmp / self.vec[j])
        return d

    cdef inline DTYPE_t dist(
        self,
        const {{INPUT_DTYPE_t}}* x1,
        const {{INPUT_DTYPE_t}}* x2,
        ITYPE_t size,
    ) nogil except -1:
        return sqrt(self.rdist(x1, x2, size))

    cdef inline DTYPE_t _rdist_to_dist(self, {{INPUT_DTYPE_t}} rdist) nogil except -1:
        return sqrt(rdist)

    cdef inline DTYPE_t _dist_to_rdist(self, {{INPUT_DTYPE_t}} dist) nogil except -1:
        return dist * dist

    def rdist_to_dist(self, rdist):
        return np.sqrt(rdist)

    def dist_to_rdist(self, dist):
        return dist ** 2

    cdef inline DTYPE_t rdist_csr(
        self,
        const {{INPUT_DTYPE_t}}[:] x1_data,
        const SPARSE_INDEX_TYPE_t[:] x1_indices,
        const {{INPUT_DTYPE_t}}[:] x2_data,
        const SPARSE_INDEX_TYPE_t[:] x2_indices,
        const SPARSE_INDEX_TYPE_t x1_start,
        const SPARSE_INDEX_TYPE_t x1_end,
        const SPARSE_INDEX_TYPE_t x2_start,
        const SPARSE_INDEX_TYPE_t x2_end,
        const ITYPE_t size,
    ) nogil except -1:

        cdef:
            cnp.npy_intp ix1, ix2
            cnp.npy_intp i1 = x1_start
            cnp.npy_intp i2 = x2_start
            cnp.npy_intp len_x1_indices = x1_indices.shape[0]
            cnp.npy_intp len_x2_indices = x2_indices.shape[0]

            DTYPE_t d = 0.0
            DTYPE_t unsquared = 0

        while i1 < x1_end and i2 < x2_end:
            # Use the modulo-trick to implement support for CSR × dense array
            # with the CSR × CSR routine. See _pairwise_sparse_dense for more
            # details.
            ix1 = x1_indices[i1 % len_x1_indices]
            ix2 = x2_indices[i2 % len_x2_indices]

            if ix1 == ix2:
                unsquared = x1_data[i1] - x2_data[i2]
                d = d + (unsquared * unsquared) / self.vec[ix1]
                i1 = i1 + 1
                i2 = i2 + 1
            elif ix1 < ix2:
                unsquared = x1_data[i1]
                d = d + (unsquared * unsquared) / self.vec[ix1]
                i1 = i1 + 1
            else:
                unsquared = x2_data[i2]
                d = d + (unsquared * unsquared) / self.vec[ix2]
                i2 = i2 + 1

        if i1 == x1_end:
            while i2 < x2_end:
                ix2 = x2_indices[i2 % len_x2_indices]
                unsquared = x2_data[i2]
                d = d + (unsquared * unsquared) / self.vec[ix2]
                i2 = i2 + 1
        else:
            while i1 < x1_end:
                ix1 = x1_indices[i1 % len_x1_indices]
                unsquared = x1_data[i1]
                d = d + (unsquared * unsquared) / self.vec[ix1]
                i1 = i1 + 1
        return d

    cdef inline DTYPE_t dist_csr(
        self,
        const {{INPUT_DTYPE_t}}[:] x1_data,
        const SPARSE_INDEX_TYPE_t[:] x1_indices,
        const {{INPUT_DTYPE_t}}[:] x2_data,
        const SPARSE_INDEX_TYPE_t[:] x2_indices,
        const SPARSE_INDEX_TYPE_t x1_start,
        const SPARSE_INDEX_TYPE_t x1_end,
        const SPARSE_INDEX_TYPE_t x2_start,
        const SPARSE_INDEX_TYPE_t x2_end,
        const ITYPE_t size,
    ) nogil except -1:
        return sqrt(
            self.rdist_csr(
            x1_data,
            x1_indices,
            x2_data,
            x2_indices,
            x1_start,
            x1_end,
            x2_start,
            x2_end,
            size,
        ))

#------------------------------------------------------------
# Manhattan Distance
#  d = sum(abs(x_i - y_i))
cdef class ManhattanDistance{{name_suffix}}(DistanceMetric{{name_suffix}}):
    r"""Manhattan/City-block Distance metric

    .. math::
       D(x, y) = \sum_i |x_i - y_i|
    """
    def __init__(self):
        self.p = 1

    cdef inline DTYPE_t dist(
        self,
        const {{INPUT_DTYPE_t}}* x1,
        const {{INPUT_DTYPE_t}}* x2,
        ITYPE_t size,
    ) nogil except -1:
        cdef DTYPE_t d = 0
        cdef cnp.intp_t j
        for j in range(size):
            d += fabs(x1[j] - x2[j])
        return d

    cdef inline DTYPE_t dist_csr(
        self,
        const {{INPUT_DTYPE_t}}[:] x1_data,
        const SPARSE_INDEX_TYPE_t[:] x1_indices,
        const {{INPUT_DTYPE_t}}[:] x2_data,
        const SPARSE_INDEX_TYPE_t[:] x2_indices,
        const SPARSE_INDEX_TYPE_t x1_start,
        const SPARSE_INDEX_TYPE_t x1_end,
        const SPARSE_INDEX_TYPE_t x2_start,
        const SPARSE_INDEX_TYPE_t x2_end,
        const ITYPE_t size,
    ) nogil except -1:

        cdef:
            cnp.npy_intp ix1, ix2
            cnp.npy_intp i1 = x1_start
            cnp.npy_intp i2 = x2_start
            cnp.npy_intp len_x1_indices = x1_indices.shape[0]
            cnp.npy_intp len_x2_indices = x2_indices.shape[0]

            DTYPE_t d = 0.0

        while i1 < x1_end and i2 < x2_end:
            # Use the modulo-trick to implement support for CSR × dense array
            # with the CSR × CSR routine. See _pairwise_sparse_dense for more
            # details.
            ix1 = x1_indices[i1 % len_x1_indices]
            ix2 = x2_indices[i2 % len_x2_indices]

            if ix1 == ix2:
                d = d + fabs(x1_data[i1] - x2_data[i2])
                i1 = i1 + 1
                i2 = i2 + 1
            elif ix1 < ix2:
                d = d + fabs(x1_data[i1])
                i1 = i1 + 1
            else:
                d = d + fabs(x2_data[i2])
                i2 = i2 + 1

        if i1 == x1_end:
            while i2 < x2_end:
                d = d + fabs(x2_data[i2])
                i2 = i2 + 1
        else:
            while i1 < x1_end:
                d = d + fabs(x1_data[i1])
                i1 = i1 + 1

        return d


#------------------------------------------------------------
# Chebyshev Distance
#  d = max_i(abs(x_i - y_i))
cdef class ChebyshevDistance{{name_suffix}}(DistanceMetric{{name_suffix}}):
    """Chebyshev/Infinity Distance

    .. math::
       D(x, y) = max_i (|x_i - y_i|)

    Examples
    --------
    >>> from sklearn.metrics.dist_metrics import DistanceMetric
    >>> dist = DistanceMetric.get_metric('chebyshev')
    >>> X = [[0, 1, 2],
    ...      [3, 4, 5]]
    >>> Y = [[-1, 0, 1],
    ...      [3, 4, 5]]
    >>> dist.pairwise(X, Y)
    array([[1.732..., 5.196...],
           [6.928..., 0....   ]])
    """
    def __init__(self):
        self.p = INF{{name_suffix}}

    cdef inline DTYPE_t dist(
        self,
        const {{INPUT_DTYPE_t}}* x1,
        const {{INPUT_DTYPE_t}}* x2,
        ITYPE_t size,
    ) nogil except -1:
        cdef DTYPE_t d = 0
        cdef cnp.intp_t j
        for j in range(size):
            d = fmax(d, fabs(x1[j] - x2[j]))
        return d


    cdef inline DTYPE_t dist_csr(
        self,
        const {{INPUT_DTYPE_t}}[:] x1_data,
        const SPARSE_INDEX_TYPE_t[:] x1_indices,
        const {{INPUT_DTYPE_t}}[:] x2_data,
        const SPARSE_INDEX_TYPE_t[:] x2_indices,
        const SPARSE_INDEX_TYPE_t x1_start,
        const SPARSE_INDEX_TYPE_t x1_end,
        const SPARSE_INDEX_TYPE_t x2_start,
        const SPARSE_INDEX_TYPE_t x2_end,
        const ITYPE_t size,
    ) nogil except -1:

        cdef:
            cnp.npy_intp ix1, ix2
            cnp.npy_intp i1 = x1_start
            cnp.npy_intp i2 = x2_start
            cnp.npy_intp len_x1_indices = x1_indices.shape[0]
            cnp.npy_intp len_x2_indices = x2_indices.shape[0]

            DTYPE_t d = 0.0

        while i1 < x1_end and i2 < x2_end:
            # Use the modulo-trick to implement support for CSR × dense array
            # with the CSR × CSR routine. See _pairwise_sparse_dense for more
            # details.
            ix1 = x1_indices[i1 % len_x1_indices]
            ix2 = x2_indices[i2 % len_x2_indices]

            if ix1 == ix2:
                d = fmax(d, fabs(x1_data[i1] - x2_data[i2]))
                i1 = i1 + 1
                i2 = i2 + 1
            elif ix1 < ix2:
                d = fmax(d, fabs(x1_data[i1]))
                i1 = i1 + 1
            else:
                d = fmax(d, fabs(x2_data[i2]))
                i2 = i2 + 1

        if i1 == x1_end:
            while i2 < x2_end:
                d = fmax(d, fabs(x2_data[i2]))
                i2 = i2 + 1
        else:
            while i1 < x1_end:
                d = fmax(d, fabs(x1_data[i1]))
                i1 = i1 + 1

        return d


#------------------------------------------------------------
# Minkowski Distance
cdef class MinkowskiDistance{{name_suffix}}(DistanceMetric{{name_suffix}}):
    r"""Minkowski Distance

    .. math::
        D(x, y) = {||u-v||}_p

    when w is None.

    Here is the more general expanded expression for the weighted case:

    .. math::
        D(x, y) = [\sum_i w_i *|x_i - y_i|^p] ^ (1/p)

    Parameters
    ----------
    p : int
        The order of the p-norm of the difference (see above).
    w : (N,) array-like (optional)
        The weight vector.

    Minkowski Distance requires p >= 1 and finite. For p = infinity,
    use ChebyshevDistance.
    Note that for p=1, ManhattanDistance is more efficient, and for
    p=2, EuclideanDistance is more efficient.
    """
    def __init__(self, p, w=None):
        if p < 1:
            raise ValueError("p must be greater than 1")
        elif np.isinf(p):
            raise ValueError("MinkowskiDistance requires finite p. "
                             "For p=inf, use ChebyshevDistance.")

        self.p = p
        if w is not None:
            w_array = check_array(
                w, ensure_2d=False, dtype=DTYPE, input_name="w"
            )
            if (w_array < 0).any():
                raise ValueError("w cannot contain negative weights")
            self.vec = ReadonlyArrayWrapper(w_array)
            self.size = self.vec.shape[0]
        else:
            self.vec = ReadonlyArrayWrapper(np.asarray([], dtype=DTYPE))
            self.size = 0

    def _validate_data(self, X):
        if self.size > 0 and X.shape[1] != self.size:
            raise ValueError("MinkowskiDistance: the size of w must match "
                             f"the number of features ({X.shape[1]}). "
                             f"Currently len(w)={self.size}.")

    cdef inline DTYPE_t rdist(
        self,
        const {{INPUT_DTYPE_t}}* x1,
        const {{INPUT_DTYPE_t}}* x2,
        ITYPE_t size,
    ) nogil except -1:
        cdef DTYPE_t d=0
        cdef cnp.intp_t j
        cdef bint has_w = self.size > 0
        if has_w:
            for j in range(size):
                d += (self.vec[j] * pow(fabs(x1[j] - x2[j]), self.p))
        else:
            for j in range(size):
                d += (pow(fabs(x1[j] - x2[j]), self.p))
        return d

    cdef inline DTYPE_t dist(
        self,
        const {{INPUT_DTYPE_t}}* x1,
        const {{INPUT_DTYPE_t}}* x2,
        ITYPE_t size,
    ) nogil except -1:
        return pow(self.rdist(x1, x2, size), 1. / self.p)

    cdef inline DTYPE_t _rdist_to_dist(self, {{INPUT_DTYPE_t}} rdist) nogil except -1:
        return pow(rdist, 1. / self.p)

    cdef inline DTYPE_t _dist_to_rdist(self, {{INPUT_DTYPE_t}} dist) nogil except -1:
        return pow(dist, self.p)

    def rdist_to_dist(self, rdist):
        return rdist ** (1. / self.p)

    def dist_to_rdist(self, dist):
        return dist ** self.p

    cdef inline DTYPE_t rdist_csr(
        self,
        const {{INPUT_DTYPE_t}}[:] x1_data,
        const SPARSE_INDEX_TYPE_t[:] x1_indices,
        const {{INPUT_DTYPE_t}}[:] x2_data,
        const SPARSE_INDEX_TYPE_t[:] x2_indices,
        const SPARSE_INDEX_TYPE_t x1_start,
        const SPARSE_INDEX_TYPE_t x1_end,
        const SPARSE_INDEX_TYPE_t x2_start,
        const SPARSE_INDEX_TYPE_t x2_end,
        const ITYPE_t size,
    ) nogil except -1:

        cdef:
            cnp.npy_intp ix1, ix2
            cnp.npy_intp i1 = x1_start
            cnp.npy_intp i2 = x2_start
            cnp.npy_intp len_x1_indices = x1_indices.shape[0]
            cnp.npy_intp len_x2_indices = x2_indices.shape[0]

            DTYPE_t d = 0.0
            bint has_w = self.size > 0

        if has_w:
            while i1 < x1_end and i2 < x2_end:
                # Use the modulo-trick to implement support for CSR × dense array
                # with the CSR × CSR routine. See _pairwise_sparse_dense for more
                # details.
                ix1 = x1_indices[i1 % len_x1_indices]
                ix2 = x2_indices[i2 % len_x2_indices]

                if ix1 == ix2:
                    d = d + (self.vec[ix1] * pow(fabs(
                        x1_data[i1] - x2_data[i2]
                    ), self.p))
                    i1 = i1 + 1
                    i2 = i2 + 1
                elif ix1 < ix2:
                    d = d + (self.vec[ix1] * pow(fabs(x1_data[i1]), self.p))
                    i1 = i1 + 1
                else:
                    d = d + (self.vec[ix2] * pow(fabs(x2_data[i2]), self.p))
                    i2 = i2 + 1

            if i1 == x1_end:
                while i2 < x2_end:
                    ix2 = x2_indices[i2 % len_x2_indices]
                    d = d + (self.vec[ix2] * pow(fabs(x2_data[i2]), self.p))
                    i2 = i2 + 1
            else:
                while i1 < x1_end:
                    ix1 = x1_indices[i1 % len_x1_indices]
                    d = d + (self.vec[ix1] * pow(fabs(x1_data[i1]), self.p))
                    i1 = i1 + 1

            return d
        else:
            while i1 < x1_end and i2 < x2_end:
                # Use the modulo-trick to implement support for CSR × dense array
                # with the CSR × CSR routine. See _pairwise_sparse_dense for more
                # details.
                ix1 = x1_indices[i1 % len_x1_indices]
                ix2 = x2_indices[i2 % len_x2_indices]

                if ix1 == ix2:
                    d = d + (pow(fabs(
                        x1_data[i1] - x2_data[i2]
                    ), self.p))
                    i1 = i1 + 1
                    i2 = i2 + 1
                elif ix1 < ix2:
                    d = d + (pow(fabs(x1_data[i1]), self.p))
                    i1 = i1 + 1
                else:
                    d = d + (pow(fabs(x2_data[i2]), self.p))
                    i2 = i2 + 1

            if i1 == x1_end:
                while i2 < x2_end:
                    d = d + (pow(fabs(x2_data[i2]), self.p))
                    i2 = i2 + 1
            else:
                while i1 < x1_end:
                    d = d + (pow(fabs(x1_data[i1]), self.p))
                    i1 = i1 + 1

            return d

    cdef inline DTYPE_t dist_csr(
        self,
        const {{INPUT_DTYPE_t}}[:] x1_data,
        const SPARSE_INDEX_TYPE_t[:] x1_indices,
        const {{INPUT_DTYPE_t}}[:] x2_data,
        const SPARSE_INDEX_TYPE_t[:] x2_indices,
        const SPARSE_INDEX_TYPE_t x1_start,
        const SPARSE_INDEX_TYPE_t x1_end,
        const SPARSE_INDEX_TYPE_t x2_start,
        const SPARSE_INDEX_TYPE_t x2_end,
        const ITYPE_t size,
    ) nogil except -1:
        return pow(
            self.rdist_csr(
                x1_data,
                x1_indices,
                x2_data,
                x2_indices,
                x1_start,
                x1_end,
                x2_start,
                x2_end,
                size,
            ),
            1 / self.p
        )

#------------------------------------------------------------
# TODO: Remove in 1.3 - WMinkowskiDistance class
# W-Minkowski Distance
cdef class WMinkowskiDistance{{name_suffix}}(DistanceMetric{{name_suffix}}):
    r"""Weighted Minkowski Distance

    .. math::
       D(x, y) = [\sum_i |w_i * (x_i - y_i)|^p] ^ (1/p)

    Weighted Minkowski Distance requires p >= 1 and finite.

    Parameters
    ----------
    p : int
        The order of the norm of the difference :math:`{||u-v||}_p`.
    w : (N,) array-like
        The weight vector.

    """
    def __init__(self, p, w):
        from warnings import warn
        warn("WMinkowskiDistance is deprecated in version 1.1 and will be "
            "removed in version 1.3. Use MinkowskiDistance instead. Note "
            "that in MinkowskiDistance, the weights are applied to the "
            "absolute differences raised to the p power. This is different "
            "from WMinkowskiDistance where weights are applied to the "
            "absolute differences before raising to the p power. "
            "The deprecation aims to remain consistent with SciPy 1.8 "
            "convention.", FutureWarning)

        if p < 1:
            raise ValueError("p must be greater than 1")
        elif np.isinf(p):
            raise ValueError("WMinkowskiDistance requires finite p. "
                             "For p=inf, use ChebyshevDistance.")
        self.p = p
        self.vec = ReadonlyArrayWrapper(np.asarray(w, dtype=DTYPE))
        self.size = self.vec.shape[0]

    def _validate_data(self, X):
        if X.shape[1] != self.size:
            raise ValueError('WMinkowskiDistance dist: '
                             'size of w does not match')

    cdef inline DTYPE_t rdist(
        self,
        const {{INPUT_DTYPE_t}}* x1,
        const {{INPUT_DTYPE_t}}* x2,
        ITYPE_t size,
    ) nogil except -1:

        cdef DTYPE_t d = 0
        cdef cnp.intp_t j
        for j in range(size):
            d += (pow(self.vec[j] * fabs(x1[j] - x2[j]), self.p))
        return d

    cdef inline DTYPE_t dist(
        self,
        const {{INPUT_DTYPE_t}}* x1,
        const {{INPUT_DTYPE_t}}* x2,
        ITYPE_t size,
    ) nogil except -1:
        return pow(self.rdist(x1, x2, size), 1. / self.p)

    cdef inline DTYPE_t _rdist_to_dist(self, {{INPUT_DTYPE_t}} rdist) nogil except -1:
        return pow(rdist, 1. / self.p)

    cdef inline DTYPE_t _dist_to_rdist(self, {{INPUT_DTYPE_t}} dist) nogil except -1:
        return pow(dist, self.p)

    def rdist_to_dist(self, rdist):
        return rdist ** (1. / self.p)

    def dist_to_rdist(self, dist):
        return dist ** self.p

    cdef inline DTYPE_t rdist_csr(
        self,
        const {{INPUT_DTYPE_t}}[:] x1_data,
        const SPARSE_INDEX_TYPE_t[:] x1_indices,
        const {{INPUT_DTYPE_t}}[:] x2_data,
        const SPARSE_INDEX_TYPE_t[:] x2_indices,
        const SPARSE_INDEX_TYPE_t x1_start,
        const SPARSE_INDEX_TYPE_t x1_end,
        const SPARSE_INDEX_TYPE_t x2_start,
        const SPARSE_INDEX_TYPE_t x2_end,
        const ITYPE_t size,
    ) nogil except -1:

        cdef:
            cnp.npy_intp ix1, ix2
            cnp.npy_intp i1 = x1_start
            cnp.npy_intp i2 = x2_start
            cnp.npy_intp len_x1_indices = x1_indices.shape[0]
            cnp.npy_intp len_x2_indices = x2_indices.shape[0]

            DTYPE_t d = 0.0

        while i1 < x1_end and i2 < x2_end:
            # Use the modulo-trick to implement support for CSR × dense array
            # with the CSR × CSR routine. See _pairwise_sparse_dense for more
            # details.
            ix1 = x1_indices[i1 % len_x1_indices]
            ix2 = x2_indices[i2 % len_x2_indices]

            if ix1 == ix2:
                d = d + pow(self.vec[ix1] * fabs(
                    x1_data[i1] - x2_data[i2]
                ), self.p)
                i1 = i1 + 1
                i2 = i2 + 1
            elif ix1 < ix2:
                d = d + pow(self.vec[ix1] * fabs(x1_data[i1]), self.p)
                i1 = i1 + 1
            else:
                d = d + pow(self.vec[ix2] * fabs(x2_data[i2]), self.p)
                i2 = i2 + 1

        if i1 == x1_end:
            while i2 < x2_end:
                ix2 = x2_indices[i2 % len_x2_indices]
                d = d + pow(self.vec[ix2] * fabs(x2_data[i2]), self.p)
                i2 = i2 + 1
        else:
            while i1 < x1_end:
                ix1 = x1_indices[i1 % len_x1_indices]
                d = d + pow(self.vec[ix1] * fabs(x1_data[i1]), self.p)
                i1 = i1 + 1

        return d

    cdef inline DTYPE_t dist_csr(
        self,
        const {{INPUT_DTYPE_t}}[:] x1_data,
        const SPARSE_INDEX_TYPE_t[:] x1_indices,
        const {{INPUT_DTYPE_t}}[:] x2_data,
        const SPARSE_INDEX_TYPE_t[:] x2_indices,
        const SPARSE_INDEX_TYPE_t x1_start,
        const SPARSE_INDEX_TYPE_t x1_end,
        const SPARSE_INDEX_TYPE_t x2_start,
        const SPARSE_INDEX_TYPE_t x2_end,
        const ITYPE_t size,
    ) nogil except -1:
        return pow(
            self.rdist_csr(
                x1_data,
                x1_indices,
                x2_data,
                x2_indices,
                x1_start,
                x1_end,
                x2_start,
                x2_end,
                size,
            ),
            1 / self.p
        )

#------------------------------------------------------------
# Mahalanobis Distance
#  d = sqrt( (x - y)^T V^-1 (x - y) )
cdef class MahalanobisDistance{{name_suffix}}(DistanceMetric{{name_suffix}}):
    """Mahalanobis Distance

    .. math::
       D(x, y) = \sqrt{ (x - y)^T V^{-1} (x - y) }

    Parameters
    ----------
    V : array-like
        Symmetric positive-definite covariance matrix.
        The inverse of this matrix will be explicitly computed.
    VI : array-like
        optionally specify the inverse directly.  If VI is passed,
        then V is not referenced.
    """
    def __init__(self, V=None, VI=None):
        if VI is None:
            if V is None:
                raise ValueError("Must provide either V or VI "
                                 "for Mahalanobis distance")
            VI = np.linalg.inv(V)
        if VI.ndim != 2 or VI.shape[0] != VI.shape[1]:
            raise ValueError("V/VI must be square")

        self.mat = ReadonlyArrayWrapper(np.asarray(VI, dtype=DTYPE, order='C'))

        self.size = self.mat.shape[0]

        # we need vec as a work buffer
        self.vec = np.zeros(self.size, dtype=DTYPE)

    def _validate_data(self, X):
        if X.shape[1] != self.size:
            raise ValueError('Mahalanobis dist: size of V does not match')

    cdef inline DTYPE_t rdist(
        self,
        const {{INPUT_DTYPE_t}}* x1,
        const {{INPUT_DTYPE_t}}* x2,
        ITYPE_t size,
    ) nogil except -1:
        cdef DTYPE_t tmp, d = 0
        cdef cnp.intp_t i, j

        # compute (x1 - x2).T * VI * (x1 - x2)
        for i in range(size):
            self.vec[i] = x1[i] - x2[i]

        for i in range(size):
            tmp = 0
            for j in range(size):
                tmp += self.mat[i, j] * self.vec[j]
            d += tmp * self.vec[i]
        return d

    cdef inline DTYPE_t dist(
        self,
        const {{INPUT_DTYPE_t}}* x1,
        const {{INPUT_DTYPE_t}}* x2,
        ITYPE_t size,
    ) nogil except -1:
        return sqrt(self.rdist(x1, x2, size))

    cdef inline DTYPE_t _rdist_to_dist(self, {{INPUT_DTYPE_t}} rdist) nogil except -1:
        return sqrt(rdist)

    cdef inline DTYPE_t _dist_to_rdist(self, {{INPUT_DTYPE_t}} dist) nogil except -1:
        return dist * dist

    def rdist_to_dist(self, rdist):
        return np.sqrt(rdist)

    def dist_to_rdist(self, dist):
        return dist ** 2

    cdef inline DTYPE_t rdist_csr(
        self,
        const {{INPUT_DTYPE_t}}[:] x1_data,
        const SPARSE_INDEX_TYPE_t[:] x1_indices,
        const {{INPUT_DTYPE_t}}[:] x2_data,
        const SPARSE_INDEX_TYPE_t[:] x2_indices,
        const SPARSE_INDEX_TYPE_t x1_start,
        const SPARSE_INDEX_TYPE_t x1_end,
        const SPARSE_INDEX_TYPE_t x2_start,
        const SPARSE_INDEX_TYPE_t x2_end,
        const ITYPE_t size,
    ) nogil except -1:

        cdef:
            cnp.npy_intp ix1, ix2
            cnp.npy_intp i1 = x1_start
            cnp.npy_intp i2 = x2_start
            cnp.npy_intp len_x1_indices = x1_indices.shape[0]
            cnp.npy_intp len_x2_indices = x2_indices.shape[0]

            DTYPE_t tmp, d = 0.0

        while i1 < x1_end and i2 < x2_end:
            # Use the modulo-trick to implement support for CSR × dense array
            # with the CSR × CSR routine. See _pairwise_sparse_dense for more
            # details.
            ix1 = x1_indices[i1 % len_x1_indices]
            ix2 = x2_indices[i2 % len_x2_indices]

            if ix1 == ix2:
                self.vec[ix1] = x1_data[i1] - x2_data[i2]
                i1 = i1 + 1
                i2 = i2 + 1
            elif ix1 < ix2:
                self.vec[ix1] = x1_data[i1]
                i1 = i1 + 1
            else:
                self.vec[ix2] = - x2_data[i2]
                i2 = i2 + 1

        if i1 == x1_end:
            while i2 < x2_end:
                ix2 = x2_indices[i2 % len_x2_indices]
                self.vec[ix2] = - x2_data[i2]
                i2 = i2 + 1
        else:
            while i1 < x1_end:
                ix1 = x1_indices[i1 % len_x1_indices]
                self.vec[ix1] = x1_data[i1]
                i1 = i1 + 1

        for i in range(size):
            tmp = 0
            for j in range(size):
                tmp += self.mat[i, j] * self.vec[j]
            d += tmp * self.vec[i]

        return d

    cdef inline DTYPE_t dist_csr(
        self,
        const {{INPUT_DTYPE_t}}[:] x1_data,
        const SPARSE_INDEX_TYPE_t[:] x1_indices,
        const {{INPUT_DTYPE_t}}[:] x2_data,
        const SPARSE_INDEX_TYPE_t[:] x2_indices,
        const SPARSE_INDEX_TYPE_t x1_start,
        const SPARSE_INDEX_TYPE_t x1_end,
        const SPARSE_INDEX_TYPE_t x2_start,
        const SPARSE_INDEX_TYPE_t x2_end,
        const ITYPE_t size,
    ) nogil except -1:
        return sqrt(
            self.rdist_csr(
            x1_data,
            x1_indices,
            x2_data,
            x2_indices,
            x1_start,
            x1_end,
            x2_start,
            x2_end,
            size,
        ))

#------------------------------------------------------------
# Hamming Distance
#  d = N_unequal(x, y) / N_tot
cdef class HammingDistance{{name_suffix}}(DistanceMetric{{name_suffix}}):
    r"""Hamming Distance

    Hamming distance is meant for discrete-valued vectors, though it is
    a valid metric for real-valued vectors.

    .. math::
       D(x, y) = \frac{1}{N} \sum_i \delta_{x_i, y_i}
    """
    cdef inline DTYPE_t dist(
        self,
        const {{INPUT_DTYPE_t}}* x1,
        const {{INPUT_DTYPE_t}}* x2,
        ITYPE_t size,
    ) nogil except -1:
        cdef int n_unequal = 0
        cdef cnp.intp_t j
        for j in range(size):
            if x1[j] != x2[j]:
                n_unequal += 1
        return float(n_unequal) / size


    cdef inline DTYPE_t dist_csr(
        self,
        const {{INPUT_DTYPE_t}}[:] x1_data,
        const SPARSE_INDEX_TYPE_t[:] x1_indices,
        const {{INPUT_DTYPE_t}}[:] x2_data,
        const SPARSE_INDEX_TYPE_t[:] x2_indices,
        const SPARSE_INDEX_TYPE_t x1_start,
        const SPARSE_INDEX_TYPE_t x1_end,
        const SPARSE_INDEX_TYPE_t x2_start,
        const SPARSE_INDEX_TYPE_t x2_end,
        const ITYPE_t size,
    ) nogil except -1:

        cdef:
            cnp.npy_intp ix1, ix2
            cnp.npy_intp i1 = x1_start
            cnp.npy_intp i2 = x2_start
            cnp.npy_intp len_x1_indices = x1_indices.shape[0]
            cnp.npy_intp len_x2_indices = x2_indices.shape[0]

            DTYPE_t d = 0.0

        while i1 < x1_end and i2 < x2_end:
            # Use the modulo-trick to implement support for CSR × dense array
            # with the CSR × CSR routine. See _pairwise_sparse_dense for more
            # details.
            ix1 = x1_indices[i1 % len_x1_indices]
            ix2 = x2_indices[i2 % len_x2_indices]

            if ix1 == ix2:
                d += (x1_data[i1] != x2_data[i2])
                i1 = i1 + 1
                i2 = i2 + 1
            elif ix1 < ix2:
                d += (x1_data[i1] != 0)
                i1 = i1 + 1
            else:
                d += (x2_data[i2] != 0)
                i2 = i2 + 1

        if i1 == x1_end:
            while i2 < x2_end:
                d += (x2_data[i2] != 0)
                i2 = i2 + 1
        else:
            while i1 < x1_end:
                d += (x1_data[i1] != 0)
                i1 = i1 + 1

        d /= size

        return d


#------------------------------------------------------------
# Canberra Distance
#  D(x, y) = sum[ abs(x_i - y_i) / (abs(x_i) + abs(y_i)) ]
cdef class CanberraDistance{{name_suffix}}(DistanceMetric{{name_suffix}}):
    r"""Canberra Distance

    Canberra distance is meant for discrete-valued vectors, though it is
    a valid metric for real-valued vectors.

    .. math::
       D(x, y) = \sum_i \frac{|x_i - y_i|}{|x_i| + |y_i|}
    """
    cdef inline DTYPE_t dist(
        self,
        const {{INPUT_DTYPE_t}}* x1,
        const {{INPUT_DTYPE_t}}* x2,
        ITYPE_t size,
    ) nogil except -1:
        cdef DTYPE_t denom, d = 0
        cdef cnp.intp_t j
        for j in range(size):
            denom = fabs(x1[j]) + fabs(x2[j])
            if denom > 0:
                d += fabs(x1[j] - x2[j]) / denom
        return d

    cdef inline DTYPE_t dist_csr(
        self,
        const {{INPUT_DTYPE_t}}[:] x1_data,
        const SPARSE_INDEX_TYPE_t[:] x1_indices,
        const {{INPUT_DTYPE_t}}[:] x2_data,
        const SPARSE_INDEX_TYPE_t[:] x2_indices,
        const SPARSE_INDEX_TYPE_t x1_start,
        const SPARSE_INDEX_TYPE_t x1_end,
        const SPARSE_INDEX_TYPE_t x2_start,
        const SPARSE_INDEX_TYPE_t x2_end,
        const ITYPE_t size,
    ) nogil except -1:

        cdef:
            cnp.npy_intp ix1, ix2
            cnp.npy_intp i1 = x1_start
            cnp.npy_intp i2 = x2_start
            cnp.npy_intp len_x1_indices = x1_indices.shape[0]
            cnp.npy_intp len_x2_indices = x2_indices.shape[0]

            DTYPE_t d = 0.0

        while i1 < x1_end and i2 < x2_end:
            # Use the modulo-trick to implement support for CSR × dense array
            # with the CSR × CSR routine. See _pairwise_sparse_dense for more
            # details.
            ix1 = x1_indices[i1 % len_x1_indices]
            ix2 = x2_indices[i2 % len_x2_indices]

            if ix1 == ix2:
                d += (
                        fabs(x1_data[i1] - x2_data[i2]) /
                        (fabs(x1_data[i1]) + fabs(x2_data[i2]))
                )
                i1 = i1 + 1
                i2 = i2 + 1
            elif ix1 < ix2:
                d += 1.
                i1 = i1 + 1
            else:
                d += 1.
                i2 = i2 + 1

        if i1 == x1_end:
            while i2 < x2_end:
                d += 1.
                i2 = i2 + 1
        else:
            while i1 < x1_end:
                d += 1.
                i1 = i1 + 1

        return d

#------------------------------------------------------------
# Bray-Curtis Distance
#  D(x, y) = sum[abs(x_i - y_i)] / sum[abs(x_i) + abs(y_i)]
cdef class BrayCurtisDistance{{name_suffix}}(DistanceMetric{{name_suffix}}):
    r"""Bray-Curtis Distance

    Bray-Curtis distance is meant for discrete-valued vectors, though it is
    a valid metric for real-valued vectors.

    .. math::
       D(x, y) = \frac{\sum_i |x_i - y_i|}{\sum_i(|x_i| + |y_i|)}
    """
    cdef inline DTYPE_t dist(
        self,
        const {{INPUT_DTYPE_t}}* x1,
        const {{INPUT_DTYPE_t}}* x2,
        ITYPE_t size,
    ) nogil except -1:
        cdef DTYPE_t num = 0, denom = 0
        cdef cnp.intp_t j
        for j in range(size):
            num += fabs(x1[j] - x2[j])
            denom += fabs(x1[j]) + fabs(x2[j])
        if denom > 0:
            return num / denom
        else:
            return 0.0

    cdef inline DTYPE_t dist_csr(
        self,
        const {{INPUT_DTYPE_t}}[:] x1_data,
        const SPARSE_INDEX_TYPE_t[:] x1_indices,
        const {{INPUT_DTYPE_t}}[:] x2_data,
        const SPARSE_INDEX_TYPE_t[:] x2_indices,
        const SPARSE_INDEX_TYPE_t x1_start,
        const SPARSE_INDEX_TYPE_t x1_end,
        const SPARSE_INDEX_TYPE_t x2_start,
        const SPARSE_INDEX_TYPE_t x2_end,
        const ITYPE_t size,
    ) nogil except -1:

        cdef:
            cnp.npy_intp ix1, ix2
            cnp.npy_intp i1 = x1_start
            cnp.npy_intp i2 = x2_start
            cnp.npy_intp len_x1_indices = x1_indices.shape[0]
            cnp.npy_intp len_x2_indices = x2_indices.shape[0]

            DTYPE_t num = 0.0
            DTYPE_t denom = 0.0

        while i1 < x1_end and i2 < x2_end:
            # Use the modulo-trick to implement support for CSR × dense array
            # with the CSR × CSR routine. See _pairwise_sparse_dense for more
            # details.
            ix1 = x1_indices[i1 % len_x1_indices]
            ix2 = x2_indices[i2 % len_x2_indices]

            if ix1 == ix2:
                num += fabs(x1_data[i1] - x2_data[i2])
                denom += fabs(x1_data[i1]) + fabs(x2_data[i2])
                i1 = i1 + 1
                i2 = i2 + 1
            elif ix1 < ix2:
                num += fabs(x1_data[i1])
                denom += fabs(x1_data[i1])
                i1 = i1 + 1
            else:
                num += fabs(x2_data[i2])
                denom += fabs(x2_data[i2])
                i2 = i2 + 1

        if i1 == x1_end:
            while i2 < x2_end:
                num += fabs(x1_data[i1])
                denom += fabs(x1_data[i1])
                i2 = i2 + 1
        else:
            while i1 < x1_end:
                num += fabs(x2_data[i2])
                denom += fabs(x2_data[i2])
                i1 = i1 + 1

        return num / denom

#------------------------------------------------------------
# Jaccard Distance (boolean)
#  D(x, y) = N_unequal(x, y) / N_nonzero(x, y)
cdef class JaccardDistance{{name_suffix}}(DistanceMetric{{name_suffix}}):
    r"""Jaccard Distance

    Jaccard Distance is a dissimilarity measure for boolean-valued
    vectors. All nonzero entries will be treated as True, zero entries will
    be treated as False.

        D(x, y) = (N_TF + N_FT) / (N_TT + N_TF + N_FT)
    """
    cdef inline DTYPE_t dist(
        self,
        const {{INPUT_DTYPE_t}}* x1,
        const {{INPUT_DTYPE_t}}* x2,
        ITYPE_t size,
    ) nogil except -1:
        cdef int tf1, tf2, n_eq = 0, nnz = 0
        cdef cnp.intp_t j
        for j in range(size):
            tf1 = x1[j] != 0
            tf2 = x2[j] != 0
            nnz += (tf1 or tf2)
            n_eq += (tf1 and tf2)
        # Based on https://github.com/scipy/scipy/pull/7373
        # When comparing two all-zero vectors, scipy>=1.2.0 jaccard metric
        # was changed to return 0, instead of nan.
        if nnz == 0:
            return 0
        return (nnz - n_eq) * 1.0 / nnz

    cdef inline DTYPE_t dist_csr(
        self,
        const {{INPUT_DTYPE_t}}[:] x1_data,
        const SPARSE_INDEX_TYPE_t[:] x1_indices,
        const {{INPUT_DTYPE_t}}[:] x2_data,
        const SPARSE_INDEX_TYPE_t[:] x2_indices,
        const SPARSE_INDEX_TYPE_t x1_start,
        const SPARSE_INDEX_TYPE_t x1_end,
        const SPARSE_INDEX_TYPE_t x2_start,
        const SPARSE_INDEX_TYPE_t x2_end,
        const ITYPE_t size,
    ) nogil except -1:

        cdef:
            cnp.npy_intp ix1, ix2
            cnp.npy_intp i1 = x1_start
            cnp.npy_intp i2 = x2_start
            cnp.npy_intp len_x1_indices = x1_indices.shape[0]
            cnp.npy_intp len_x2_indices = x2_indices.shape[0]

            ITYPE_t tf1, tf2, n_tt = 0, nnz = 0

        while i1 < x1_end and i2 < x2_end:
            # Use the modulo-trick to implement support for CSR × dense array
            # with the CSR × CSR routine. See _pairwise_sparse_dense for more
            # details.
            ix1 = x1_indices[i1 % len_x1_indices]
            ix2 = x2_indices[i2 % len_x2_indices]

            tf1 = x1_data[i1] != 0
            tf2 = x2_data[i2] != 0

            if ix1 == ix2:
                nnz += (tf1 or tf2)
                n_tt += (tf1 and tf2)
                i1 = i1 + 1
                i2 = i2 + 1
            elif ix1 < ix2:
                nnz += tf1
                i1 = i1 + 1
            else:
                nnz += tf2
                i2 = i2 + 1

        if i1 == x1_end:
            while i2 < x2_end:
                tf2 = x2_data[i2] != 0
                nnz += tf2
                i2 = i2 + 1
        else:
            while i1 < x1_end:
                tf1 = x1_data[i1] != 0
                nnz += tf1
                i1 = i1 + 1

        # Based on https://github.com/scipy/scipy/pull/7373
        # When comparing two all-zero vectors, scipy>=1.2.0 jaccard metric
        # was changed to return 0, instead of nan.
        if nnz == 0:
            return 0
        return (nnz - n_tt) * 1.0 / nnz

#------------------------------------------------------------
# Matching Distance (boolean)
#  D(x, y) = n_neq / n
cdef class MatchingDistance{{name_suffix}}(DistanceMetric{{name_suffix}}):
    r"""Matching Distance

    Matching Distance is a dissimilarity measure for boolean-valued
    vectors. All nonzero entries will be treated as True, zero entries will
    be treated as False.

        D(x, y) = (N_TF + N_FT) / N
    """
    cdef inline DTYPE_t dist(
        self,
        const {{INPUT_DTYPE_t}}* x1,
        const {{INPUT_DTYPE_t}}* x2,
        ITYPE_t size,
    ) nogil except -1:
        cdef int tf1, tf2, n_neq = 0
        cdef cnp.intp_t j
        for j in range(size):
            tf1 = x1[j] != 0
            tf2 = x2[j] != 0
            n_neq += (tf1 != tf2)
        return n_neq * 1. / size

    cdef inline DTYPE_t dist_csr(
        self,
        const {{INPUT_DTYPE_t}}[:] x1_data,
        const SPARSE_INDEX_TYPE_t[:] x1_indices,
        const {{INPUT_DTYPE_t}}[:] x2_data,
        const SPARSE_INDEX_TYPE_t[:] x2_indices,
        const SPARSE_INDEX_TYPE_t x1_start,
        const SPARSE_INDEX_TYPE_t x1_end,
        const SPARSE_INDEX_TYPE_t x2_start,
        const SPARSE_INDEX_TYPE_t x2_end,
        const ITYPE_t size,
    ) nogil except -1:

        cdef:
            cnp.npy_intp ix1, ix2
            cnp.npy_intp i1 = x1_start
            cnp.npy_intp i2 = x2_start
            cnp.npy_intp len_x1_indices = x1_indices.shape[0]
            cnp.npy_intp len_x2_indices = x2_indices.shape[0]

            ITYPE_t tf1, tf2, n_neq = 0

        while i1 < x1_end and i2 < x2_end:
            # Use the modulo-trick to implement support for CSR × dense array
            # with the CSR × CSR routine. See _pairwise_sparse_dense for more
            # details.
            ix1 = x1_indices[i1 % len_x1_indices]
            ix2 = x2_indices[i2 % len_x2_indices]

            if ix1 == ix2:
                tf1 = x1_data[i1] != 0
                tf2 = x2_data[i2] != 0
                n_neq += (tf1 != tf2)
                i1 = i1 + 1
                i2 = i2 + 1
            elif ix1 < ix2:
                n_neq += (x1_data[i1] != 0)
                i1 = i1 + 1
            else:
                n_neq += (x2_data[i2] != 0)
                i2 = i2 + 1

        if i1 == x1_end:
            while i2 < x2_end:
                n_neq += (x2_data[i2] != 0)
                i2 = i2 + 1
        else:
            while i1 < x1_end:
                n_neq += (x1_data[i1] != 0)
                i1 = i1 + 1

        return n_neq * 1.0 / size

#------------------------------------------------------------
# Dice Distance (boolean)
#  D(x, y) = n_neq / (2 * ntt + n_neq)
cdef class DiceDistance{{name_suffix}}(DistanceMetric{{name_suffix}}):
    r"""Dice Distance

    Dice Distance is a dissimilarity measure for boolean-valued
    vectors. All nonzero entries will be treated as True, zero entries will
    be treated as False.

        D(x, y) = (N_TF + N_FT) / (2 * N_TT + N_TF + N_FT)

    """
    cdef inline DTYPE_t dist(
        self,
        const {{INPUT_DTYPE_t}}* x1,
        const {{INPUT_DTYPE_t}}* x2,
        ITYPE_t size,
    ) nogil except -1:
        cdef int tf1, tf2, n_neq = 0, n_tt = 0
        cdef cnp.intp_t j
        for j in range(size):
            tf1 = x1[j] != 0
            tf2 = x2[j] != 0
            n_tt += (tf1 and tf2)
            n_neq += (tf1 != tf2)
        return n_neq / (2.0 * n_tt + n_neq)

    cdef inline DTYPE_t dist_csr(
        self,
        const {{INPUT_DTYPE_t}}[:] x1_data,
        const SPARSE_INDEX_TYPE_t[:] x1_indices,
        const {{INPUT_DTYPE_t}}[:] x2_data,
        const SPARSE_INDEX_TYPE_t[:] x2_indices,
        const SPARSE_INDEX_TYPE_t x1_start,
        const SPARSE_INDEX_TYPE_t x1_end,
        const SPARSE_INDEX_TYPE_t x2_start,
        const SPARSE_INDEX_TYPE_t x2_end,
        const ITYPE_t size,
    ) nogil except -1:

        cdef:
            cnp.npy_intp ix1, ix2
            cnp.npy_intp i1 = x1_start
            cnp.npy_intp i2 = x2_start
            cnp.npy_intp len_x1_indices = x1_indices.shape[0]
            cnp.npy_intp len_x2_indices = x2_indices.shape[0]

            ITYPE_t tf1, tf2, n_tt = 0, n_neq = 0

        while i1 < x1_end and i2 < x2_end:
            # Use the modulo-trick to implement support for CSR × dense array
            # with the CSR × CSR routine. See _pairwise_sparse_dense for more
            # details.
            ix1 = x1_indices[i1 % len_x1_indices]
            ix2 = x2_indices[i2 % len_x2_indices]

            tf1 = x1_data[i1] != 0
            tf2 = x2_data[i2] != 0

            if ix1 == ix2:
                n_tt += (tf1 and tf2)
                n_neq += (tf1 != tf2)
                i1 = i1 + 1
                i2 = i2 + 1
            elif ix1 < ix2:
                n_neq += tf1
                i1 = i1 + 1
            else:
                n_neq += tf2
                i2 = i2 + 1

        if i1 == x1_end:
            while i2 < x2_end:
                tf2 = x2_data[i2] != 0
                n_neq += tf2
                i2 = i2 + 1
        else:
            while i1 < x1_end:
                tf1 = x1_data[i1] != 0
                n_neq += tf1
                i1 = i1 + 1

        return n_neq / (2.0 * n_tt + n_neq)


#------------------------------------------------------------
# Kulsinski Distance (boolean)
#  D(x, y) = (ntf + nft - ntt + n) / (n_neq + n)
cdef class KulsinskiDistance{{name_suffix}}(DistanceMetric{{name_suffix}}):
    r"""Kulsinski Distance

    Kulsinski Distance is a dissimilarity measure for boolean-valued
    vectors. All nonzero entries will be treated as True, zero entries will
    be treated as False.

        D(x, y) = 1 - N_TT / (N + N_TF + N_FT)

    """
    cdef inline DTYPE_t dist(
        self,
        const {{INPUT_DTYPE_t}}* x1,
        const {{INPUT_DTYPE_t}}* x2,
        ITYPE_t size,
    ) nogil except -1:
        cdef int tf1, tf2, n_tt = 0, n_neq = 0
        cdef cnp.intp_t j
        for j in range(size):
            tf1 = x1[j] != 0
            tf2 = x2[j] != 0
            n_neq += (tf1 != tf2)
            n_tt += (tf1 and tf2)
        return (n_neq - n_tt + size) * 1.0 / (n_neq + size)

    cdef inline DTYPE_t dist_csr(
        self,
        const {{INPUT_DTYPE_t}}[:] x1_data,
        const SPARSE_INDEX_TYPE_t[:] x1_indices,
        const {{INPUT_DTYPE_t}}[:] x2_data,
        const SPARSE_INDEX_TYPE_t[:] x2_indices,
        const SPARSE_INDEX_TYPE_t x1_start,
        const SPARSE_INDEX_TYPE_t x1_end,
        const SPARSE_INDEX_TYPE_t x2_start,
        const SPARSE_INDEX_TYPE_t x2_end,
        const ITYPE_t size,
    ) nogil except -1:

        cdef:
            cnp.npy_intp ix1, ix2
            cnp.npy_intp i1 = x1_start
            cnp.npy_intp i2 = x2_start
            cnp.npy_intp len_x1_indices = x1_indices.shape[0]
            cnp.npy_intp len_x2_indices = x2_indices.shape[0]

            ITYPE_t tf1, tf2, n_tt = 0, n_neq = 0

        while i1 < x1_end and i2 < x2_end:
            # Use the modulo-trick to implement support for CSR × dense array
            # with the CSR × CSR routine. See _pairwise_sparse_dense for more
            # details.
            ix1 = x1_indices[i1 % len_x1_indices]
            ix2 = x2_indices[i2 % len_x2_indices]

            tf1 = x1_data[i1] != 0
            tf2 = x2_data[i2] != 0

            if ix1 == ix2:
                n_tt += (tf1 and tf2)
                n_neq += (tf1 != tf2)
                i1 = i1 + 1
                i2 = i2 + 1
            elif ix1 < ix2:
                n_neq += tf1
                i1 = i1 + 1
            else:
                n_neq += tf2
                i2 = i2 + 1

        if i1 == x1_end:
            while i2 < x2_end:
                tf2 = x2_data[i2] != 0
                n_neq += tf2
                i2 = i2 + 1
        else:
            while i1 < x1_end:
                tf1 = x1_data[i1] != 0
                n_neq += tf1
                i1 = i1 + 1

        return (n_neq - n_tt + size) * 1.0 / (n_neq + size)

#------------------------------------------------------------
# Rogers-Tanimoto Distance (boolean)
#  D(x, y) = 2 * n_neq / (n + n_neq)
cdef class RogersTanimotoDistance{{name_suffix}}(DistanceMetric{{name_suffix}}):
    r"""Rogers-Tanimoto Distance

    Rogers-Tanimoto Distance is a dissimilarity measure for boolean-valued
    vectors. All nonzero entries will be treated as True, zero entries will
    be treated as False.

        D(x, y) = 2 (N_TF + N_FT) / (N + N_TF + N_FT)
    """
    cdef inline DTYPE_t dist(
        self,
        const {{INPUT_DTYPE_t}}* x1,
        const {{INPUT_DTYPE_t}}* x2,
        ITYPE_t size,
    ) nogil except -1:
        cdef int tf1, tf2, n_neq = 0
        cdef cnp.intp_t j
        for j in range(size):
            tf1 = x1[j] != 0
            tf2 = x2[j] != 0
            n_neq += (tf1 != tf2)
        return (2.0 * n_neq) / (size + n_neq)

    cdef inline DTYPE_t dist_csr(
        self,
        const {{INPUT_DTYPE_t}}[:] x1_data,
        const SPARSE_INDEX_TYPE_t[:] x1_indices,
        const {{INPUT_DTYPE_t}}[:] x2_data,
        const SPARSE_INDEX_TYPE_t[:] x2_indices,
        const SPARSE_INDEX_TYPE_t x1_start,
        const SPARSE_INDEX_TYPE_t x1_end,
        const SPARSE_INDEX_TYPE_t x2_start,
        const SPARSE_INDEX_TYPE_t x2_end,
        const ITYPE_t size,
    ) nogil except -1:

        cdef:
            cnp.npy_intp ix1, ix2
            cnp.npy_intp i1 = x1_start
            cnp.npy_intp i2 = x2_start
            cnp.npy_intp len_x1_indices = x1_indices.shape[0]
            cnp.npy_intp len_x2_indices = x2_indices.shape[0]

            ITYPE_t tf1, tf2, n_neq = 0

        while i1 < x1_end and i2 < x2_end:
            # Use the modulo-trick to implement support for CSR × dense array
            # with the CSR × CSR routine. See _pairwise_sparse_dense for more
            # details.
            ix1 = x1_indices[i1 % len_x1_indices]
            ix2 = x2_indices[i2 % len_x2_indices]

            tf1 = x1_data[i1] != 0
            tf2 = x2_data[i2] != 0

            if ix1 == ix2:
                n_neq += (tf1 != tf2)
                i1 = i1 + 1
                i2 = i2 + 1
            elif ix1 < ix2:
                n_neq += tf1
                i1 = i1 + 1
            else:
                n_neq += tf2
                i2 = i2 + 1

        if i1 == x1_end:
            while i2 < x2_end:
                tf2 = x2_data[i2] != 0
                n_neq += tf2
                i2 = i2 + 1
        else:
            while i1 < x1_end:
                tf1 = x1_data[i1] != 0
                n_neq += tf1
                i1 = i1 + 1

        return (2.0 * n_neq) / (size + n_neq)

#------------------------------------------------------------
# Russell-Rao Distance (boolean)
#  D(x, y) = (n - ntt) / n
cdef class RussellRaoDistance{{name_suffix}}(DistanceMetric{{name_suffix}}):
    r"""Russell-Rao Distance

    Russell-Rao Distance is a dissimilarity measure for boolean-valued
    vectors. All nonzero entries will be treated as True, zero entries will
    be treated as False.

        D(x, y) = (N - N_TT) / N
    """
    cdef inline DTYPE_t dist(
        self,
        const {{INPUT_DTYPE_t}}* x1,
        const {{INPUT_DTYPE_t}}* x2,
        ITYPE_t size,
    ) nogil except -1:
        cdef int tf1, tf2, n_tt = 0
        cdef cnp.intp_t j
        for j in range(size):
            tf1 = x1[j] != 0
            tf2 = x2[j] != 0
            n_tt += (tf1 and tf2)
        return (size - n_tt) * 1. / size

    cdef inline DTYPE_t dist_csr(
        self,
        const {{INPUT_DTYPE_t}}[:] x1_data,
        const SPARSE_INDEX_TYPE_t[:] x1_indices,
        const {{INPUT_DTYPE_t}}[:] x2_data,
        const SPARSE_INDEX_TYPE_t[:] x2_indices,
        const SPARSE_INDEX_TYPE_t x1_start,
        const SPARSE_INDEX_TYPE_t x1_end,
        const SPARSE_INDEX_TYPE_t x2_start,
        const SPARSE_INDEX_TYPE_t x2_end,
        const ITYPE_t size,
    ) nogil except -1:

        cdef:
            cnp.npy_intp ix1, ix2
            cnp.npy_intp i1 = x1_start
            cnp.npy_intp i2 = x2_start
            cnp.npy_intp len_x1_indices = x1_indices.shape[0]
            cnp.npy_intp len_x2_indices = x2_indices.shape[0]

            ITYPE_t tf1, tf2, n_tt = 0

        while i1 < x1_end and i2 < x2_end:
            # Use the modulo-trick to implement support for CSR × dense array
            # with the CSR × CSR routine. See _pairwise_sparse_dense for more
            # details.
            ix1 = x1_indices[i1 % len_x1_indices]
            ix2 = x2_indices[i2 % len_x2_indices]

            tf1 = x1_data[i1] != 0
            tf2 = x2_data[i2] != 0

            if ix1 == ix2:
                n_tt += (tf1 and tf2)
                i1 = i1 + 1
                i2 = i2 + 1
            elif ix1 < ix2:
                i1 = i1 + 1
            else:
                i2 = i2 + 1

        # We don't need to go through all the longuest
        # vector because tf1 or tf2 will be false
        # and thus n_tt won't be increased.

        return (size - n_tt) * 1. / size



#------------------------------------------------------------
# Sokal-Michener Distance (boolean)
#  D(x, y) = 2 * n_neq / (n + n_neq)
cdef class SokalMichenerDistance{{name_suffix}}(DistanceMetric{{name_suffix}}):
    r"""Sokal-Michener Distance

    Sokal-Michener Distance is a dissimilarity measure for boolean-valued
    vectors. All nonzero entries will be treated as True, zero entries will
    be treated as False.

        D(x, y) = 2 (N_TF + N_FT) / (N + N_TF + N_FT)
    """
    cdef inline DTYPE_t dist(
        self,
        const {{INPUT_DTYPE_t}}* x1,
        const {{INPUT_DTYPE_t}}* x2,
        ITYPE_t size,
    ) nogil except -1:
        cdef int tf1, tf2, n_neq = 0
        cdef cnp.intp_t j
        for j in range(size):
            tf1 = x1[j] != 0
            tf2 = x2[j] != 0
            n_neq += (tf1 != tf2)
        return (2.0 * n_neq) / (size + n_neq)

    cdef inline DTYPE_t dist_csr(
        self,
        const {{INPUT_DTYPE_t}}[:] x1_data,
        const SPARSE_INDEX_TYPE_t[:] x1_indices,
        const {{INPUT_DTYPE_t}}[:] x2_data,
        const SPARSE_INDEX_TYPE_t[:] x2_indices,
        const SPARSE_INDEX_TYPE_t x1_start,
        const SPARSE_INDEX_TYPE_t x1_end,
        const SPARSE_INDEX_TYPE_t x2_start,
        const SPARSE_INDEX_TYPE_t x2_end,
        const ITYPE_t size,
    ) nogil except -1:

        cdef:
            cnp.npy_intp ix1, ix2
            cnp.npy_intp i1 = x1_start
            cnp.npy_intp i2 = x2_start
            cnp.npy_intp len_x1_indices = x1_indices.shape[0]
            cnp.npy_intp len_x2_indices = x2_indices.shape[0]

            ITYPE_t tf1, tf2, n_neq = 0

        while i1 < x1_end and i2 < x2_end:
            # Use the modulo-trick to implement support for CSR × dense array
            # with the CSR × CSR routine. See _pairwise_sparse_dense for more
            # details.
            ix1 = x1_indices[i1 % len_x1_indices]
            ix2 = x2_indices[i2 % len_x2_indices]

            tf1 = x1_data[i1] != 0
            tf2 = x2_data[i2] != 0

            if ix1 == ix2:
                n_neq += (tf1 != tf2)
                i1 = i1 + 1
                i2 = i2 + 1
            elif ix1 < ix2:
                n_neq += tf1
                i1 = i1 + 1
            else:
                n_neq += tf2
                i2 = i2 + 1

        if i1 == x1_end:
            while i2 < x2_end:
                tf2 = x2_data[i2] != 0
                n_neq += tf2
                i2 = i2 + 1
        else:
            while i1 < x1_end:
                tf1 = x1_data[i1] != 0
                n_neq += tf1
                i1 = i1 + 1

        return (2.0 * n_neq) / (size + n_neq)

#------------------------------------------------------------
# Sokal-Sneath Distance (boolean)
#  D(x, y) = n_neq / (0.5 * n_tt + n_neq)
cdef class SokalSneathDistance{{name_suffix}}(DistanceMetric{{name_suffix}}):
    r"""Sokal-Sneath Distance

    Sokal-Sneath Distance is a dissimilarity measure for boolean-valued
    vectors. All nonzero entries will be treated as True, zero entries will
    be treated as False.

        D(x, y) = (N_TF + N_FT) / (N_TT / 2 + N_FT + N_TF)
    """
    cdef inline DTYPE_t dist(
        self,
        const {{INPUT_DTYPE_t}}* x1,
        const {{INPUT_DTYPE_t}}* x2,
        ITYPE_t size,
    ) nogil except -1:
        cdef int tf1, tf2, n_tt = 0, n_neq = 0
        cdef cnp.intp_t j
        for j in range(size):
            tf1 = x1[j] != 0
            tf2 = x2[j] != 0
            n_neq += (tf1 != tf2)
            n_tt += (tf1 and tf2)
        return n_neq / (0.5 * n_tt + n_neq)

    cdef inline DTYPE_t dist_csr(
        self,
        const {{INPUT_DTYPE_t}}[:] x1_data,
        const SPARSE_INDEX_TYPE_t[:] x1_indices,
        const {{INPUT_DTYPE_t}}[:] x2_data,
        const SPARSE_INDEX_TYPE_t[:] x2_indices,
        const SPARSE_INDEX_TYPE_t x1_start,
        const SPARSE_INDEX_TYPE_t x1_end,
        const SPARSE_INDEX_TYPE_t x2_start,
        const SPARSE_INDEX_TYPE_t x2_end,
        const ITYPE_t size,
    ) nogil except -1:

        cdef:
            cnp.npy_intp ix1, ix2
            cnp.npy_intp i1 = x1_start
            cnp.npy_intp i2 = x2_start
            cnp.npy_intp len_x1_indices = x1_indices.shape[0]
            cnp.npy_intp len_x2_indices = x2_indices.shape[0]

            ITYPE_t tf1, tf2, n_tt = 0, n_neq = 0

        while i1 < x1_end and i2 < x2_end:
            # Use the modulo-trick to implement support for CSR × dense array
            # with the CSR × CSR routine. See _pairwise_sparse_dense for more
            # details.
            ix1 = x1_indices[i1 % len_x1_indices]
            ix2 = x2_indices[i2 % len_x2_indices]

            tf1 = x1_data[i1] != 0
            tf2 = x2_data[i2] != 0

            if ix1 == ix2:
                n_tt += (tf1 and tf2)
                n_neq += (tf1 != tf2)
                i1 = i1 + 1
                i2 = i2 + 1
            elif ix1 < ix2:
                n_neq += tf1
                i1 = i1 + 1
            else:
                n_neq += tf2
                i2 = i2 + 1

        if i1 == x1_end:
            while i2 < x2_end:
                tf2 = x2_data[i2] != 0
                n_neq += tf2
                i2 = i2 + 1
        else:
            while i1 < x1_end:
                tf1 = x1_data[i1] != 0
                n_neq += tf1
                i1 = i1 + 1

        return n_neq / (0.5 * n_tt + n_neq)


#------------------------------------------------------------
# Haversine Distance (2 dimensional)
#  D(x, y) = 2 arcsin{sqrt[sin^2 ((x1 - y1) / 2)
#                          + cos(x1) cos(y1) sin^2 ((x2 - y2) / 2)]}
cdef class HaversineDistance{{name_suffix}}(DistanceMetric{{name_suffix}}):
    """Haversine (Spherical) Distance

    The Haversine distance is the angular distance between two points on
    the surface of a sphere.  The first distance of each point is assumed
    to be the latitude, the second is the longitude, given in radians.
    The dimension of the points must be 2:

    D(x, y) = 2 arcsin[sqrt{sin^2((x1 - y1) / 2) + cos(x1)cos(y1)sin^2((x2 - y2) / 2)}]

    """

    def _validate_data(self, X):
        if X.shape[1] != 2:
            raise ValueError("Haversine distance only valid "
                             "in 2 dimensions")

    cdef inline DTYPE_t rdist(self,
        const {{INPUT_DTYPE_t}}* x1,
        const {{INPUT_DTYPE_t}}* x2,
        ITYPE_t size,
    ) nogil except -1:
        cdef DTYPE_t sin_0 = sin(0.5 * ((x1[0]) - (x2[0])))
        cdef DTYPE_t sin_1 = sin(0.5 * ((x1[1]) - (x2[1])))
        return (sin_0 * sin_0 + cos(x1[0]) * cos(x2[0]) * sin_1 * sin_1)

    cdef inline DTYPE_t dist(self,
        const {{INPUT_DTYPE_t}}* x1,
        const {{INPUT_DTYPE_t}}* x2,
        ITYPE_t size,
    ) nogil except -1:
        return 2 * asin(sqrt(self.rdist(x1, x2, size)))

    cdef inline DTYPE_t _rdist_to_dist(self, {{INPUT_DTYPE_t}} rdist) nogil except -1:
        return 2 * asin(sqrt(rdist))

    cdef inline DTYPE_t _dist_to_rdist(self, {{INPUT_DTYPE_t}} dist) nogil except -1:
        cdef DTYPE_t tmp = sin(0.5 *  dist)
        return tmp * tmp

    def rdist_to_dist(self, rdist):
        return 2 * np.arcsin(np.sqrt(rdist))

    def dist_to_rdist(self, dist):
        tmp = np.sin(0.5 * dist)
        return tmp * tmp

    cdef inline DTYPE_t dist_csr(
         self,
         const {{INPUT_DTYPE_t}}[:] x1_data,
         const SPARSE_INDEX_TYPE_t[:] x1_indices,
         const {{INPUT_DTYPE_t}}[:] x2_data,
         const SPARSE_INDEX_TYPE_t[:] x2_indices,
         const SPARSE_INDEX_TYPE_t x1_start,
         const SPARSE_INDEX_TYPE_t x1_end,
         const SPARSE_INDEX_TYPE_t x2_start,
         const SPARSE_INDEX_TYPE_t x2_end,
         const ITYPE_t size,
    ) nogil except -1:
        return 2 * asin(sqrt(self.rdist_csr(
            x1_data,
            x1_indices,
            x2_data,
            x2_indices,
            x1_start,
            x1_end,
            x2_start,
            x2_end,
            size,
        )))

    cdef inline DTYPE_t rdist_csr(
        self,
        const {{INPUT_DTYPE_t}}[:] x1_data,
        const SPARSE_INDEX_TYPE_t[:] x1_indices,
        const {{INPUT_DTYPE_t}}[:] x2_data,
        const SPARSE_INDEX_TYPE_t[:] x2_indices,
        const SPARSE_INDEX_TYPE_t x1_start,
        const SPARSE_INDEX_TYPE_t x1_end,
        const SPARSE_INDEX_TYPE_t x2_start,
        const SPARSE_INDEX_TYPE_t x2_end,
        const ITYPE_t size,
    ) nogil except -1:

        cdef:
            cnp.npy_intp ix1, ix2
            cnp.npy_intp i1 = x1_start
            cnp.npy_intp i2 = x2_start
            cnp.npy_intp len_x1_indices = x1_indices.shape[0]
            cnp.npy_intp len_x2_indices = x2_indices.shape[0]

            DTYPE_t x1_0 = 0
            DTYPE_t x1_1 = 0
            DTYPE_t x2_0 = 0
            DTYPE_t x2_1 = 0
            DTYPE_t sin_0
            DTYPE_t sin_1

        while i1 < x1_end and i2 < x2_end:
            # Use the modulo-trick to implement support for CSR × dense array
            # with the CSR × CSR routine. See _pairwise_sparse_dense for more
            # details.
            ix1 = x1_indices[i1 % len_x1_indices]
            ix2 = x2_indices[i2 % len_x2_indices]

            # Find the components in the 2D vectors to work with
            x1_component = ix1 if (x1_start == 0) else ix1 % x1_start
            x2_component = ix2 if (x2_start == 0) else ix2 % x2_start

            if x1_component == 0:
                x1_0 = x1_data[i1]
            else:
                x1_1 = x1_data[i1]

            if x2_component == 0:
                x2_0 = x2_data[i2]
            else:
                x2_1 = x2_data[i2]

            i1 = i1 + 1
            i2 = i2 + 1

        if i1 == x1_end:
            while i2 < x2_end:
                ix2 = x2_indices[i2 % len_x2_indices]
                x2_component = ix2 if (x2_start == 0) else ix2 % x2_start
                if x2_component == 0:
                    x2_0 = x2_data[i2]
                else:
                    x2_1 = x2_data[i2]
                i2 = i2 + 1
        else:
            while i1 < x1_end:
                ix1 = x1_indices[i1 % len_x1_indices]
                x1_component = ix1 if (x1_start == 0) else ix1 % x1_start
                if x1_component == 0:
                    x1_0 = x1_data[i1]
                else:
                    x1_1 = x1_data[i1]
                i1 = i1 + 1

        sin_0 = sin(0.5 * (x1_0 - x2_0))
        sin_1 = sin(0.5 * (x1_1 - x2_1))

        return (sin_0 * sin_0 + cos(x1_0) * cos(x2_0) * sin_1 * sin_1)

#------------------------------------------------------------
# User-defined distance
#
cdef class PyFuncDistance{{name_suffix}}(DistanceMetric{{name_suffix}}):
    """PyFunc Distance

    A user-defined distance

    Parameters
    ----------
    func : function
        func should take two numpy arrays as input, and return a distance.
    """
    def __init__(self, func, **kwargs):
        self.func = func
        self.kwargs = kwargs

    # in cython < 0.26, GIL was required to be acquired during definition of
    # the function and inside the body of the function. This behaviour is not
    # allowed in cython >= 0.26 since it is a redundant GIL acquisition. The
    # only way to be back compatible is to inherit `dist` from the base class
    # without GIL and called an inline `_dist` which acquire GIL.
    cdef inline DTYPE_t dist(
        self,
        const {{INPUT_DTYPE_t}}* x1,
        const {{INPUT_DTYPE_t}}* x2,
        ITYPE_t size,
    ) nogil except -1:
        return self._dist(x1, x2, size)

    cdef inline DTYPE_t _dist(
        self,
        const {{INPUT_DTYPE_t}}* x1,
        const {{INPUT_DTYPE_t}}* x2,
        ITYPE_t size,
    ) except -1 with gil:
        cdef cnp.ndarray x1arr
        cdef cnp.ndarray x2arr
        x1arr = _buffer_to_ndarray{{name_suffix}}(x1, size)
        x2arr = _buffer_to_ndarray{{name_suffix}}(x2, size)
        d = self.func(x1arr, x2arr, **self.kwargs)
        try:
            # Cython generates code here that results in a TypeError
            # if d is the wrong type.
            return d
        except TypeError:
            raise TypeError("Custom distance function must accept two "
                            "vectors and return a float.")

{{endfor}}<|MERGE_RESOLUTION|>--- conflicted
+++ resolved
@@ -415,11 +415,6 @@
         The implementation of this method in subclasses must be robust to the
         presence of explicit zeros in the CSR representation.
 
-<<<<<<< HEAD
-        All the parameters are passed as to not use memoryview slicing
-        because it is currently known to slow down execution as it
-        takes the GIL. See: https://github.com/scikit-learn/scikit-learn/issues/17299
-=======
         An alternative signature would be:
 
             cdef DTYPE_t dist_csr(
@@ -455,7 +450,6 @@
         For reference about the CSR format, see section 3.4 of
         Saad, Y. (2003), Iterative Methods for Sparse Linear Systems, SIAM.
         https://www-users.cse.umn.edu/~saad/IterMethBook_2ndEd.pdf
->>>>>>> 213d21fe
         """
         return -999
 
@@ -485,14 +479,8 @@
         The implementation of this method in subclasses must be robust to the
         presence of explicit zeros in the CSR representation.
 
-<<<<<<< HEAD
-        All the parameters are passed as to not use memoryview slicing
-        because it is currently known to slow down execution as it
-        takes the GIL. See: https://github.com/scikit-learn/scikit-learn/issues/17299
-=======
         More information about the motives for this method signature is given
         in the docstring of dist_csr.
->>>>>>> 213d21fe
         """
         return self.dist_csr(
             x1_data,
