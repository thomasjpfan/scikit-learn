# -*- coding: utf-8 -*-

# Authors: Alexandre Gramfort <alexandre.gramfort@inria.fr>
#          Mathieu Blondel <mathieu@mblondel.org>
#          Robert Layton <robertlayton@gmail.com>
#          Andreas Mueller <amueller@ais.uni-bonn.de>
#          Philippe Gervais <philippe.gervais@inria.fr>
#          Lars Buitinck
#          Joel Nothman <joel.nothman@gmail.com>
# License: BSD 3 clause
from __future__ import division
import itertools
from functools import partial
import warnings

import numpy as np
from scipy.spatial import distance
from scipy.sparse import csr_matrix
from scipy.sparse import issparse

from ..utils.validation import _num_samples
from ..utils.validation import check_non_negative
from ..utils import check_array
from ..utils import gen_even_slices
from ..utils import gen_batches, get_chunk_n_rows
from ..utils import is_scalar_nan
from ..utils.extmath import row_norms, safe_sparse_dot
from ..preprocessing import normalize
from ..utils._joblib import Parallel
from ..utils._joblib import delayed
from ..utils._joblib import effective_n_jobs

from .pairwise_fast import _chi2_kernel_fast, _sparse_manhattan
from ..exceptions import DataConversionWarning


# Get mask for missing values
def _get_mask(X, value_to_mask):
    """Compute the boolean mask X == missing_values."""
    if value_to_mask == "NaN" or np.isnan(value_to_mask):
        return np.isnan(X)
    else:
        return X == value_to_mask


# Utility Functions
def _return_float_dtype(X, Y):
    """
    1. If dtype of X and Y is float32, then dtype float32 is returned.
    2. Else dtype float is returned.
    """
    if not issparse(X) and not isinstance(X, np.ndarray):
        X = np.asarray(X)

    if Y is None:
        Y_dtype = X.dtype
    elif not issparse(Y) and not isinstance(Y, np.ndarray):
        Y = np.asarray(Y)
        Y_dtype = Y.dtype
    else:
        Y_dtype = Y.dtype

    if X.dtype == Y_dtype == np.float32:
        dtype = np.float32
    else:
        dtype = np.float

    return X, Y, dtype


def check_pairwise_arrays(X, Y, precomputed=False, dtype=None,
                          accept_sparse='csr', force_all_finite=True,
                          copy=False):
    """ Set X and Y appropriately and checks inputs

    If Y is None, it is set as a pointer to X (i.e. not a copy).
    If Y is given, this does not happen.
    All distance metrics should use this function first to assert that the
    given parameters are correct and safe to use.

    Specifically, this function first ensures that both X and Y are arrays,
    then checks that they are at least two dimensional while ensuring that
    their elements are floats (or dtype if provided). Finally, the function
    checks that the size of the second dimension of the two arrays is equal, or
    the equivalent check for a precomputed distance matrix.

    Parameters
    ----------
    X : {array-like, sparse matrix}, shape (n_samples_a, n_features)

    Y : {array-like, sparse matrix}, shape (n_samples_b, n_features)

    precomputed : bool
        True if X is to be treated as precomputed distances to the samples in
        Y.

    dtype : string, type, list of types or None (default=None)
        Data type required for X and Y. If None, the dtype will be an
        appropriate float type selected by _return_float_dtype.

        .. versionadded:: 0.18

    accept_sparse : string, boolean or list/tuple of strings
        String[s] representing allowed sparse matrix formats, such as 'csc',
        'csr', etc. If the input is sparse but not in the allowed format,
        it will be converted to the first listed format. True allows the input
        to be any format. False means that a sparse matrix input will
        raise an error.

    force_all_finite : bool
        Whether to raise an error on np.inf and np.nan in X (or Y if it exists)

    copy : bool
        Whether a forced copy will be triggered. If copy=False, a copy might
        be triggered by a conversion.

    Returns
    -------
    safe_X : {array-like, sparse matrix}, shape (n_samples_a, n_features)
        An array equal to X, guaranteed to be a numpy array.

    safe_Y : {array-like, sparse matrix}, shape (n_samples_b, n_features)
        An array equal to Y if Y was not None, guaranteed to be a numpy array.
        If Y was None, safe_Y will be a pointer to X.

    """
    X, Y, dtype_float = _return_float_dtype(X, Y)

    estimator = 'check_pairwise_arrays'
    if dtype is None:
        dtype = dtype_float

    if Y is X or Y is None:
<<<<<<< HEAD
        X = Y = check_array(X, accept_sparse=accept_sparse, dtype=dtype,
                            copy=copy, force_all_finite=force_all_finite,
                            warn_on_dtype=warn_on_dtype, estimator=estimator)
    else:
        X = check_array(X, accept_sparse=accept_sparse, dtype=dtype,
                        copy=copy, force_all_finite=force_all_finite,
                        warn_on_dtype=warn_on_dtype, estimator=estimator)
        Y = check_array(Y, accept_sparse=accept_sparse, dtype=dtype,
                        copy=copy, force_all_finite=force_all_finite,
                        warn_on_dtype=warn_on_dtype, estimator=estimator)
=======
        X = Y = check_array(X, accept_sparse='csr', dtype=dtype,
                            estimator=estimator)
    else:
        X = check_array(X, accept_sparse='csr', dtype=dtype,
                        estimator=estimator)
        Y = check_array(Y, accept_sparse='csr', dtype=dtype,
                        estimator=estimator)
>>>>>>> f283ed6b

    if precomputed:
        if X.shape[1] != Y.shape[0]:
            raise ValueError("Precomputed metric requires shape "
                             "(n_queries, n_indexed). Got (%d, %d) "
                             "for %d indexed." %
                             (X.shape[0], X.shape[1], Y.shape[0]))
    elif X.shape[1] != Y.shape[1]:
        raise ValueError("Incompatible dimension for X and Y matrices: "
                         "X.shape[1] == %d while Y.shape[1] == %d" % (
                             X.shape[1], Y.shape[1]))

    return X, Y


def check_paired_arrays(X, Y):
    """ Set X and Y appropriately and checks inputs for paired distances

    All paired distance metrics should use this function first to assert that
    the given parameters are correct and safe to use.

    Specifically, this function first ensures that both X and Y are arrays,
    then checks that they are at least two dimensional while ensuring that
    their elements are floats. Finally, the function checks that the size
    of the dimensions of the two arrays are equal.

    Parameters
    ----------
    X : {array-like, sparse matrix}, shape (n_samples_a, n_features)

    Y : {array-like, sparse matrix}, shape (n_samples_b, n_features)

    Returns
    -------
    safe_X : {array-like, sparse matrix}, shape (n_samples_a, n_features)
        An array equal to X, guaranteed to be a numpy array.

    safe_Y : {array-like, sparse matrix}, shape (n_samples_b, n_features)
        An array equal to Y if Y was not None, guaranteed to be a numpy array.
        If Y was None, safe_Y will be a pointer to X.

    """
    X, Y = check_pairwise_arrays(X, Y)
    if X.shape != Y.shape:
        raise ValueError("X and Y should be of same shape. They were "
                         "respectively %r and %r long." % (X.shape, Y.shape))
    return X, Y


# Pairwise distances
def euclidean_distances(X, Y=None, Y_norm_squared=None, squared=False,
                        X_norm_squared=None):
    """
    Considering the rows of X (and Y=X) as vectors, compute the
    distance matrix between each pair of vectors.

    For efficiency reasons, the euclidean distance between a pair of row
    vector x and y is computed as::

        dist(x, y) = sqrt(dot(x, x) - 2 * dot(x, y) + dot(y, y))

    This formulation has two advantages over other ways of computing distances.
    First, it is computationally efficient when dealing with sparse data.
    Second, if one argument varies but the other remains unchanged, then
    `dot(x, x)` and/or `dot(y, y)` can be pre-computed.

    However, this is not the most precise way of doing this computation, and
    the distance matrix returned by this function may not be exactly
    symmetric as required by, e.g., ``scipy.spatial.distance`` functions.

    Read more in the :ref:`User Guide <metrics>`.

    Parameters
    ----------
    X : {array-like, sparse matrix}, shape (n_samples_1, n_features)

    Y : {array-like, sparse matrix}, shape (n_samples_2, n_features)

    Y_norm_squared : array-like, shape (n_samples_2, ), optional
        Pre-computed dot-products of vectors in Y (e.g.,
        ``(Y**2).sum(axis=1)``)
        May be ignored in some cases, see the note below.

    squared : boolean, optional
        Return squared Euclidean distances.

    X_norm_squared : array-like, shape = [n_samples_1], optional
        Pre-computed dot-products of vectors in X (e.g.,
        ``(X**2).sum(axis=1)``)
        May be ignored in some cases, see the note below.

    Notes
    -----
    To achieve better accuracy, `X_norm_squared` and `Y_norm_squared` may be
    unused if they are passed as ``float32``.

    Returns
    -------
    distances : array, shape (n_samples_1, n_samples_2)

    Examples
    --------
    >>> from sklearn.metrics.pairwise import euclidean_distances
    >>> X = [[0, 1], [1, 1]]
    >>> # distance between rows of X
    >>> euclidean_distances(X, X)
    array([[0., 1.],
           [1., 0.]])
    >>> # get distance to origin
    >>> euclidean_distances(X, [[0, 0]])
    array([[1.        ],
           [1.41421356]])

    See also
    --------
    paired_distances : distances between pairs of elements of X and Y.
    """
    X, Y = check_pairwise_arrays(X, Y)

    # If norms are passed as float32, they are unused. If arrays are passed as
    # float32, norms needs to be recomputed on upcast chunks.
    # TODO: use a float64 accumulator in row_norms to avoid the latter.
    if X_norm_squared is not None:
        XX = check_array(X_norm_squared)
        if XX.shape == (1, X.shape[0]):
            XX = XX.T
        elif XX.shape != (X.shape[0], 1):
            raise ValueError(
                "Incompatible dimensions for X and X_norm_squared")
        if XX.dtype == np.float32:
            XX = None
    elif X.dtype == np.float32:
        XX = None
    else:
        XX = row_norms(X, squared=True)[:, np.newaxis]

    if X is Y and XX is not None:
        # shortcut in the common case euclidean_distances(X, X)
        YY = XX.T
    elif Y_norm_squared is not None:
        YY = np.atleast_2d(Y_norm_squared)

        if YY.shape != (1, Y.shape[0]):
            raise ValueError(
                "Incompatible dimensions for Y and Y_norm_squared")
        if YY.dtype == np.float32:
            YY = None
    elif Y.dtype == np.float32:
        YY = None
    else:
        YY = row_norms(Y, squared=True)[np.newaxis, :]

    if X.dtype == np.float32:
        # To minimize precision issues with float32, we compute the distance
        # matrix on chunks of X and Y upcast to float64
        distances = _euclidean_distances_upcast(X, XX, Y, YY)
    else:
        # if dtype is already float64, no need to chunk and upcast
        distances = - 2 * safe_sparse_dot(X, Y.T, dense_output=True)
        distances += XX
        distances += YY
    np.maximum(distances, 0, out=distances)

    # Ensure that distances between vectors and themselves are set to 0.0.
    # This may not be the case due to floating point rounding errors.
    if X is Y:
        np.fill_diagonal(distances, 0)

    return distances if squared else np.sqrt(distances, out=distances)


<<<<<<< HEAD
def masked_euclidean_distances(X, Y=None, squared=False,
                               missing_values=np.nan, copy=True):
    """Calculates euclidean distances in the presence of missing values

    Computes the euclidean distance between each pair of samples (rows) in X
    and Y, where Y=X is assumed if Y=None.
    When calculating the distance between a pair of samples, this formulation
    essentially zero-weights feature coordinates with a missing value in either
    sample and scales up the weight of the remaining coordinates:

        dist(x,y) = sqrt(weight * sq. distance from non-missing coordinates)
        where,
        weight = Total # of coordinates / # of non-missing coordinates

    Note that if all the coordinates are missing or if there are no common
    non-missing coordinates then NaN is returned for that pair.

    Read more in the :ref:`User Guide <metrics>`.

    Parameters
    ----------
    X : {array-like, sparse matrix}, shape (n_samples_1, n_features)

    Y : {array-like, sparse matrix}, shape (n_samples_2, n_features)

    squared : boolean, optional
        Return squared Euclidean distances.

    missing_values : np.nan or integer, optional
        Representation of missing value

    copy : boolean, optional
        Make and use a deep copy of X and Y (if Y exists)

    Returns
    -------
    distances : {array}, shape (n_samples_1, n_samples_2)

    Examples
    --------
    >>> from sklearn.metrics.pairwise import masked_euclidean_distances
    >>> nan = float("NaN")
    >>> X = [[0, 1], [1, nan]]
    >>> # distance between rows of X
    >>> masked_euclidean_distances(X, X)
    array([[0.        , 1.41421356],
           [1.41421356, 0.        ]])

    >>> # get distance to origin
    >>> masked_euclidean_distances(X, [[0, 0]])
    array([[1.        ],
           [1.41421356]])

    References
    ----------
    * John K. Dixon, "Pattern Recognition with Partly Missing Data",
      IEEE Transactions on Systems, Man, and Cybernetics, Volume: 9, Issue:
      10, pp. 617 - 621, Oct. 1979.
      http://ieeexplore.ieee.org/abstract/document/4310090/

    See also
    --------
    paired_distances : distances betweens pairs of elements of X and Y.
    """

    force_all_finite = 'allow-nan' if is_scalar_nan(missing_values) else True
    X, Y = check_pairwise_arrays(X, Y, accept_sparse=False,
                                 force_all_finite=force_all_finite, copy=copy)
    if (np.any(np.isinf(X)) or
            (Y is not X and np.any(np.isinf(Y)))):
        raise ValueError(
            "+/- Infinite values are not allowed.")

    # Get missing mask for X and Y.T
    mask_X = _get_mask(X, missing_values)

    YT = Y.T
    mask_YT = mask_X.T if Y is X else _get_mask(YT, missing_values)

    # Check if any rows have only missing value
    if np.any(mask_X.sum(axis=1) == X.shape[1])\
            or (Y is not X and np.any(mask_YT.sum(axis=0) == Y.shape[1])):
        raise ValueError("One or more rows only contain missing values.")

    # Get mask of non-missing values set Y.T's missing to zero.
    # Further, casting the mask to int to be used in formula later.
    not_YT = (~mask_YT).astype(np.int32)
    YT[mask_YT] = 0

    # Get X's mask of non-missing values and set X's missing to zero
    not_X = (~mask_X).astype(np.int32)
    X[mask_X] = 0

    # Calculate distances, the following formula derived by:
    # Shreya Bhattarai <shreya.bhattarai@gmail.com>

    distances = (
            (X.shape[1] / (np.dot(not_X, not_YT))) *
            (np.dot(X * X, not_YT) - 2 * (np.dot(X, YT)) +
             np.dot(not_X, YT * YT)))

    if X is Y:
        # Ensure that distances between vectors and themselves are set to 0.0.
        # This may not be the case due to floating point rounding errors.
        distances.flat[::distances.shape[0] + 1] = 0.0

    return distances if squared else np.sqrt(distances, out=distances)
=======
def _euclidean_distances_upcast(X, XX=None, Y=None, YY=None, batch_size=None):
    """Euclidean distances between X and Y

    Assumes X and Y have float32 dtype.
    Assumes XX and YY have float64 dtype or are None.

    X and Y are upcast to float64 by chunks, which size is chosen to limit
    memory increase by approximately 10% (at least 10MiB).
    """
    n_samples_X = X.shape[0]
    n_samples_Y = Y.shape[0]
    n_features = X.shape[1]

    distances = np.empty((n_samples_X, n_samples_Y), dtype=np.float32)

    if batch_size is None:
        x_density = X.nnz / np.prod(X.shape) if issparse(X) else 1
        y_density = Y.nnz / np.prod(Y.shape) if issparse(Y) else 1

        # Allow 10% more memory than X, Y and the distance matrix take (at
        # least 10MiB)
        maxmem = max(
            ((x_density * n_samples_X + y_density * n_samples_Y) * n_features
             + (x_density * n_samples_X * y_density * n_samples_Y)) / 10,
            10 * 2 ** 17)

        # The increase amount of memory in 8-byte blocks is:
        # - x_density * batch_size * n_features (copy of chunk of X)
        # - y_density * batch_size * n_features (copy of chunk of Y)
        # - batch_size * batch_size (chunk of distance matrix)
        # Hence x² + (xd+yd)kx = M, where x=batch_size, k=n_features, M=maxmem
        #                                 xd=x_density and yd=y_density
        tmp = (x_density + y_density) * n_features
        batch_size = (-tmp + np.sqrt(tmp ** 2 + 4 * maxmem)) / 2
        batch_size = max(int(batch_size), 1)

    x_batches = gen_batches(n_samples_X, batch_size)

    for i, x_slice in enumerate(x_batches):
        X_chunk = X[x_slice].astype(np.float64)
        if XX is None:
            XX_chunk = row_norms(X_chunk, squared=True)[:, np.newaxis]
        else:
            XX_chunk = XX[x_slice]

        y_batches = gen_batches(n_samples_Y, batch_size)

        for j, y_slice in enumerate(y_batches):
            if X is Y and j < i:
                # when X is Y the distance matrix is symmetric so we only need
                # to compute half of it.
                d = distances[y_slice, x_slice].T

            else:
                Y_chunk = Y[y_slice].astype(np.float64)
                if YY is None:
                    YY_chunk = row_norms(Y_chunk, squared=True)[np.newaxis, :]
                else:
                    YY_chunk = YY[:, y_slice]

                d = -2 * safe_sparse_dot(X_chunk, Y_chunk.T, dense_output=True)
                d += XX_chunk
                d += YY_chunk

            distances[x_slice, y_slice] = d.astype(np.float32, copy=False)

    return distances
>>>>>>> f283ed6b


def _argmin_min_reduce(dist, start):
    indices = dist.argmin(axis=1)
    values = dist[np.arange(dist.shape[0]), indices]
    return indices, values


def pairwise_distances_argmin_min(X, Y, axis=1, metric="euclidean",
                                  metric_kwargs=None):
    """Compute minimum distances between one point and a set of points.

    This function computes for each row in X, the index of the row of Y which
    is closest (according to the specified distance). The minimal distances are
    also returned.

    This is mostly equivalent to calling:

        (pairwise_distances(X, Y=Y, metric=metric).argmin(axis=axis),
         pairwise_distances(X, Y=Y, metric=metric).min(axis=axis))

    but uses much less memory, and is faster for large arrays.

    Parameters
    ----------
    X : {array-like, sparse matrix}, shape (n_samples1, n_features)
        Array containing points.

    Y : {array-like, sparse matrix}, shape (n_samples2, n_features)
        Arrays containing points.

    axis : int, optional, default 1
        Axis along which the argmin and distances are to be computed.

    metric : string or callable, default 'euclidean'
        metric to use for distance computation. Any metric from scikit-learn
        or scipy.spatial.distance can be used.

        If metric is a callable function, it is called on each
        pair of instances (rows) and the resulting value recorded. The callable
        should take two arrays as input and return one value indicating the
        distance between them. This works for Scipy's metrics, but is less
        efficient than passing the metric name as a string.

        Distance matrices are not supported.

        Valid values for metric are:

        - from scikit-learn: ['cityblock', 'cosine', 'euclidean', 'l1', 'l2',
          'manhattan']

        - from scipy.spatial.distance: ['braycurtis', 'canberra', 'chebyshev',
          'correlation', 'dice', 'hamming', 'jaccard', 'kulsinski',
          'mahalanobis', 'minkowski', 'rogerstanimoto', 'russellrao',
          'seuclidean', 'sokalmichener', 'sokalsneath', 'sqeuclidean',
          'yule']

        See the documentation for scipy.spatial.distance for details on these
        metrics.

    metric_kwargs : dict, optional
        Keyword arguments to pass to specified metric function.

    Returns
    -------
    argmin : numpy.ndarray
        Y[argmin[i], :] is the row in Y that is closest to X[i, :].

    distances : numpy.ndarray
        distances[i] is the distance between the i-th row in X and the
        argmin[i]-th row in Y.

    See also
    --------
    sklearn.metrics.pairwise_distances
    sklearn.metrics.pairwise_distances_argmin
    """
    X, Y = check_pairwise_arrays(X, Y)

    if metric_kwargs is None:
        metric_kwargs = {}

    if axis == 0:
        X, Y = Y, X

    indices, values = zip(*pairwise_distances_chunked(
        X, Y, reduce_func=_argmin_min_reduce, metric=metric,
        **metric_kwargs))
    indices = np.concatenate(indices)
    values = np.concatenate(values)

    return indices, values


def pairwise_distances_argmin(X, Y, axis=1, metric="euclidean",
                              metric_kwargs=None):
    """Compute minimum distances between one point and a set of points.

    This function computes for each row in X, the index of the row of Y which
    is closest (according to the specified distance).

    This is mostly equivalent to calling:

        pairwise_distances(X, Y=Y, metric=metric).argmin(axis=axis)

    but uses much less memory, and is faster for large arrays.

    This function works with dense 2D arrays only.

    Parameters
    ----------
    X : array-like
        Arrays containing points. Respective shapes (n_samples1, n_features)
        and (n_samples2, n_features)

    Y : array-like
        Arrays containing points. Respective shapes (n_samples1, n_features)
        and (n_samples2, n_features)

    axis : int, optional, default 1
        Axis along which the argmin and distances are to be computed.

    metric : string or callable
        metric to use for distance computation. Any metric from scikit-learn
        or scipy.spatial.distance can be used.

        If metric is a callable function, it is called on each
        pair of instances (rows) and the resulting value recorded. The callable
        should take two arrays as input and return one value indicating the
        distance between them. This works for Scipy's metrics, but is less
        efficient than passing the metric name as a string.

        Distance matrices are not supported.

        Valid values for metric are:

        - from scikit-learn: ['cityblock', 'cosine', 'euclidean', 'l1', 'l2',
          'manhattan']

        - from scipy.spatial.distance: ['braycurtis', 'canberra', 'chebyshev',
          'correlation', 'dice', 'hamming', 'jaccard', 'kulsinski',
          'mahalanobis', 'minkowski', 'rogerstanimoto', 'russellrao',
          'seuclidean', 'sokalmichener', 'sokalsneath', 'sqeuclidean',
          'yule']

        See the documentation for scipy.spatial.distance for details on these
        metrics.

    metric_kwargs : dict
        keyword arguments to pass to specified metric function.

    Returns
    -------
    argmin : numpy.ndarray
        Y[argmin[i], :] is the row in Y that is closest to X[i, :].

    See also
    --------
    sklearn.metrics.pairwise_distances
    sklearn.metrics.pairwise_distances_argmin_min
    """
    if metric_kwargs is None:
        metric_kwargs = {}

    return pairwise_distances_argmin_min(X, Y, axis, metric,
                                         metric_kwargs=metric_kwargs)[0]


def haversine_distances(X, Y=None):
    """Compute the Haversine distance between samples in X and Y

    The Haversine (or great circle) distance is the angular distance between
    two points on the surface of a sphere. The first distance of each point is
    assumed to be the latitude, the second is the longitude, given in radians.
    The dimension of the data must be 2.

    .. math::
       D(x, y) = 2\\arcsin[\\sqrt{\\sin^2((x1 - y1) / 2)
                                + \\cos(x1)\\cos(y1)\\sin^2((x2 - y2) / 2)}]

    Parameters
    ----------
    X : array_like, shape (n_samples_1, 2)

    Y : array_like, shape (n_samples_2, 2), optional

    Returns
    -------
    distance : {array}, shape (n_samples_1, n_samples_2)

    Notes
    -----
    As the Earth is nearly spherical, the haversine formula provides a good
    approximation of the distance between two points of the Earth surface, with
    a less than 1% error on average.

    Examples
    --------
    We want to calculate the distance between the Ezeiza Airport
    (Buenos Aires, Argentina) and the Charles de Gaulle Airport (Paris, France)

    >>> from sklearn.metrics.pairwise import haversine_distances
    >>> bsas = [-34.83333, -58.5166646]
    >>> paris = [49.0083899664, 2.53844117956]
    >>> result = haversine_distances([bsas, paris])
    >>> result * 6371000/1000  # multiply by Earth radius to get kilometers
    array([[    0.        , 11279.45379464],
           [11279.45379464,     0.        ]])
    """
    from sklearn.neighbors import DistanceMetric
    return DistanceMetric.get_metric('haversine').pairwise(X, Y)


def manhattan_distances(X, Y=None, sum_over_features=True):
    """ Compute the L1 distances between the vectors in X and Y.

    With sum_over_features equal to False it returns the componentwise
    distances.

    Read more in the :ref:`User Guide <metrics>`.

    Parameters
    ----------
    X : array_like
        An array with shape (n_samples_X, n_features).

    Y : array_like, optional
        An array with shape (n_samples_Y, n_features).

    sum_over_features : bool, default=True
        If True the function returns the pairwise distance matrix
        else it returns the componentwise L1 pairwise-distances.
        Not supported for sparse matrix inputs.

    Returns
    -------
    D : array
        If sum_over_features is False shape is
        (n_samples_X * n_samples_Y, n_features) and D contains the
        componentwise L1 pairwise-distances (ie. absolute difference),
        else shape is (n_samples_X, n_samples_Y) and D contains
        the pairwise L1 distances.

    Examples
    --------
    >>> from sklearn.metrics.pairwise import manhattan_distances
    >>> manhattan_distances([[3]], [[3]])#doctest:+ELLIPSIS
    array([[0.]])
    >>> manhattan_distances([[3]], [[2]])#doctest:+ELLIPSIS
    array([[1.]])
    >>> manhattan_distances([[2]], [[3]])#doctest:+ELLIPSIS
    array([[1.]])
    >>> manhattan_distances([[1, 2], [3, 4]],\
         [[1, 2], [0, 3]])#doctest:+ELLIPSIS
    array([[0., 2.],
           [4., 4.]])
    >>> import numpy as np
    >>> X = np.ones((1, 2))
    >>> y = np.full((2, 2), 2.)
    >>> manhattan_distances(X, y, sum_over_features=False)#doctest:+ELLIPSIS
    array([[1., 1.],
           [1., 1.]])
    """
    X, Y = check_pairwise_arrays(X, Y)

    if issparse(X) or issparse(Y):
        if not sum_over_features:
            raise TypeError("sum_over_features=%r not supported"
                            " for sparse matrices" % sum_over_features)

        X = csr_matrix(X, copy=False)
        Y = csr_matrix(Y, copy=False)
        D = np.zeros((X.shape[0], Y.shape[0]))
        _sparse_manhattan(X.data, X.indices, X.indptr,
                          Y.data, Y.indices, Y.indptr,
                          X.shape[1], D)
        return D

    if sum_over_features:
        return distance.cdist(X, Y, 'cityblock')

    D = X[:, np.newaxis, :] - Y[np.newaxis, :, :]
    D = np.abs(D, D)
    return D.reshape((-1, X.shape[1]))


def cosine_distances(X, Y=None):
    """Compute cosine distance between samples in X and Y.

    Cosine distance is defined as 1.0 minus the cosine similarity.

    Read more in the :ref:`User Guide <metrics>`.

    Parameters
    ----------
    X : array_like, sparse matrix
        with shape (n_samples_X, n_features).

    Y : array_like, sparse matrix (optional)
        with shape (n_samples_Y, n_features).

    Returns
    -------
    distance matrix : array
        An array with shape (n_samples_X, n_samples_Y).

    See also
    --------
    sklearn.metrics.pairwise.cosine_similarity
    scipy.spatial.distance.cosine : dense matrices only
    """
    # 1.0 - cosine_similarity(X, Y) without copy
    S = cosine_similarity(X, Y)
    S *= -1
    S += 1
    np.clip(S, 0, 2, out=S)
    if X is Y or Y is None:
        # Ensure that distances between vectors and themselves are set to 0.0.
        # This may not be the case due to floating point rounding errors.
        S[np.diag_indices_from(S)] = 0.0
    return S


# Paired distances
def paired_euclidean_distances(X, Y):
    """
    Computes the paired euclidean distances between X and Y

    Read more in the :ref:`User Guide <metrics>`.

    Parameters
    ----------
    X : array-like, shape (n_samples, n_features)

    Y : array-like, shape (n_samples, n_features)

    Returns
    -------
    distances : ndarray (n_samples, )
    """
    X, Y = check_paired_arrays(X, Y)
    return row_norms(X - Y)


def paired_manhattan_distances(X, Y):
    """Compute the L1 distances between the vectors in X and Y.

    Read more in the :ref:`User Guide <metrics>`.

    Parameters
    ----------
    X : array-like, shape (n_samples, n_features)

    Y : array-like, shape (n_samples, n_features)

    Returns
    -------
    distances : ndarray (n_samples, )
    """
    X, Y = check_paired_arrays(X, Y)
    diff = X - Y
    if issparse(diff):
        diff.data = np.abs(diff.data)
        return np.squeeze(np.array(diff.sum(axis=1)))
    else:
        return np.abs(diff).sum(axis=-1)


def paired_cosine_distances(X, Y):
    """
    Computes the paired cosine distances between X and Y

    Read more in the :ref:`User Guide <metrics>`.

    Parameters
    ----------
    X : array-like, shape (n_samples, n_features)

    Y : array-like, shape (n_samples, n_features)

    Returns
    -------
    distances : ndarray, shape (n_samples, )

    Notes
    -----
    The cosine distance is equivalent to the half the squared
    euclidean distance if each sample is normalized to unit norm
    """
    X, Y = check_paired_arrays(X, Y)
    return .5 * row_norms(normalize(X) - normalize(Y), squared=True)


PAIRED_DISTANCES = {
    'cosine': paired_cosine_distances,
    'euclidean': paired_euclidean_distances,
    'l2': paired_euclidean_distances,
    'l1': paired_manhattan_distances,
    'manhattan': paired_manhattan_distances,
    'cityblock': paired_manhattan_distances}


def paired_distances(X, Y, metric="euclidean", **kwds):
    """
    Computes the paired distances between X and Y.

    Computes the distances between (X[0], Y[0]), (X[1], Y[1]), etc...

    Read more in the :ref:`User Guide <metrics>`.

    Parameters
    ----------
    X : ndarray (n_samples, n_features)
        Array 1 for distance computation.

    Y : ndarray (n_samples, n_features)
        Array 2 for distance computation.

    metric : string or callable
        The metric to use when calculating distance between instances in a
        feature array. If metric is a string, it must be one of the options
        specified in PAIRED_DISTANCES, including "euclidean",
        "manhattan", or "cosine".
        Alternatively, if metric is a callable function, it is called on each
        pair of instances (rows) and the resulting value recorded. The callable
        should take two arrays from X as input and return a value indicating
        the distance between them.

    Returns
    -------
    distances : ndarray (n_samples, )

    Examples
    --------
    >>> from sklearn.metrics.pairwise import paired_distances
    >>> X = [[0, 1], [1, 1]]
    >>> Y = [[0, 1], [2, 1]]
    >>> paired_distances(X, Y)
    array([0., 1.])

    See also
    --------
    pairwise_distances : Computes the distance between every pair of samples
    """

    if metric in PAIRED_DISTANCES:
        func = PAIRED_DISTANCES[metric]
        return func(X, Y)
    elif callable(metric):
        # Check the matrix first (it is usually done by the metric)
        X, Y = check_paired_arrays(X, Y)
        distances = np.zeros(len(X))
        for i in range(len(X)):
            distances[i] = metric(X[i], Y[i])
        return distances
    else:
        raise ValueError('Unknown distance %s' % metric)


# Kernels
def linear_kernel(X, Y=None, dense_output=True):
    """
    Compute the linear kernel between X and Y.

    Read more in the :ref:`User Guide <linear_kernel>`.

    Parameters
    ----------
    X : array of shape (n_samples_1, n_features)

    Y : array of shape (n_samples_2, n_features)

    dense_output : boolean (optional), default True
        Whether to return dense output even when the input is sparse. If
        ``False``, the output is sparse if both input arrays are sparse.

        .. versionadded:: 0.20

    Returns
    -------
    Gram matrix : array of shape (n_samples_1, n_samples_2)
    """
    X, Y = check_pairwise_arrays(X, Y)
    return safe_sparse_dot(X, Y.T, dense_output=dense_output)


def polynomial_kernel(X, Y=None, degree=3, gamma=None, coef0=1):
    """
    Compute the polynomial kernel between X and Y::

        K(X, Y) = (gamma <X, Y> + coef0)^degree

    Read more in the :ref:`User Guide <polynomial_kernel>`.

    Parameters
    ----------
    X : ndarray of shape (n_samples_1, n_features)

    Y : ndarray of shape (n_samples_2, n_features)

    degree : int, default 3

    gamma : float, default None
        if None, defaults to 1.0 / n_features

    coef0 : float, default 1

    Returns
    -------
    Gram matrix : array of shape (n_samples_1, n_samples_2)
    """
    X, Y = check_pairwise_arrays(X, Y)
    if gamma is None:
        gamma = 1.0 / X.shape[1]

    K = safe_sparse_dot(X, Y.T, dense_output=True)
    K *= gamma
    K += coef0
    K **= degree
    return K


def sigmoid_kernel(X, Y=None, gamma=None, coef0=1):
    """
    Compute the sigmoid kernel between X and Y::

        K(X, Y) = tanh(gamma <X, Y> + coef0)

    Read more in the :ref:`User Guide <sigmoid_kernel>`.

    Parameters
    ----------
    X : ndarray of shape (n_samples_1, n_features)

    Y : ndarray of shape (n_samples_2, n_features)

    gamma : float, default None
        If None, defaults to 1.0 / n_features

    coef0 : float, default 1

    Returns
    -------
    Gram matrix : array of shape (n_samples_1, n_samples_2)
    """
    X, Y = check_pairwise_arrays(X, Y)
    if gamma is None:
        gamma = 1.0 / X.shape[1]

    K = safe_sparse_dot(X, Y.T, dense_output=True)
    K *= gamma
    K += coef0
    np.tanh(K, K)  # compute tanh in-place
    return K


def rbf_kernel(X, Y=None, gamma=None):
    """
    Compute the rbf (gaussian) kernel between X and Y::

        K(x, y) = exp(-gamma ||x-y||^2)

    for each pair of rows x in X and y in Y.

    Read more in the :ref:`User Guide <rbf_kernel>`.

    Parameters
    ----------
    X : array of shape (n_samples_X, n_features)

    Y : array of shape (n_samples_Y, n_features)

    gamma : float, default None
        If None, defaults to 1.0 / n_features

    Returns
    -------
    kernel_matrix : array of shape (n_samples_X, n_samples_Y)
    """
    X, Y = check_pairwise_arrays(X, Y)
    if gamma is None:
        gamma = 1.0 / X.shape[1]

    K = euclidean_distances(X, Y, squared=True)
    K *= -gamma
    np.exp(K, K)  # exponentiate K in-place
    return K


def laplacian_kernel(X, Y=None, gamma=None):
    """Compute the laplacian kernel between X and Y.

    The laplacian kernel is defined as::

        K(x, y) = exp(-gamma ||x-y||_1)

    for each pair of rows x in X and y in Y.
    Read more in the :ref:`User Guide <laplacian_kernel>`.

    .. versionadded:: 0.17

    Parameters
    ----------
    X : array of shape (n_samples_X, n_features)

    Y : array of shape (n_samples_Y, n_features)

    gamma : float, default None
        If None, defaults to 1.0 / n_features

    Returns
    -------
    kernel_matrix : array of shape (n_samples_X, n_samples_Y)
    """
    X, Y = check_pairwise_arrays(X, Y)
    if gamma is None:
        gamma = 1.0 / X.shape[1]

    K = -gamma * manhattan_distances(X, Y)
    np.exp(K, K)  # exponentiate K in-place
    return K


def cosine_similarity(X, Y=None, dense_output=True):
    """Compute cosine similarity between samples in X and Y.

    Cosine similarity, or the cosine kernel, computes similarity as the
    normalized dot product of X and Y:

        K(X, Y) = <X, Y> / (||X||*||Y||)

    On L2-normalized data, this function is equivalent to linear_kernel.

    Read more in the :ref:`User Guide <cosine_similarity>`.

    Parameters
    ----------
    X : ndarray or sparse array, shape: (n_samples_X, n_features)
        Input data.

    Y : ndarray or sparse array, shape: (n_samples_Y, n_features)
        Input data. If ``None``, the output will be the pairwise
        similarities between all samples in ``X``.

    dense_output : boolean (optional), default True
        Whether to return dense output even when the input is sparse. If
        ``False``, the output is sparse if both input arrays are sparse.

        .. versionadded:: 0.17
           parameter ``dense_output`` for dense output.

    Returns
    -------
    kernel matrix : array
        An array with shape (n_samples_X, n_samples_Y).
    """
    # to avoid recursive import

    X, Y = check_pairwise_arrays(X, Y)

    X_normalized = normalize(X, copy=True)
    if X is Y:
        Y_normalized = X_normalized
    else:
        Y_normalized = normalize(Y, copy=True)

    K = safe_sparse_dot(X_normalized, Y_normalized.T,
                        dense_output=dense_output)

    return K


def additive_chi2_kernel(X, Y=None):
    """Computes the additive chi-squared kernel between observations in X and Y

    The chi-squared kernel is computed between each pair of rows in X and Y.  X
    and Y have to be non-negative. This kernel is most commonly applied to
    histograms.

    The chi-squared kernel is given by::

        k(x, y) = -Sum [(x - y)^2 / (x + y)]

    It can be interpreted as a weighted difference per entry.

    Read more in the :ref:`User Guide <chi2_kernel>`.

    Notes
    -----
    As the negative of a distance, this kernel is only conditionally positive
    definite.


    Parameters
    ----------
    X : array-like of shape (n_samples_X, n_features)

    Y : array of shape (n_samples_Y, n_features)

    Returns
    -------
    kernel_matrix : array of shape (n_samples_X, n_samples_Y)

    References
    ----------
    * Zhang, J. and Marszalek, M. and Lazebnik, S. and Schmid, C.
      Local features and kernels for classification of texture and object
      categories: A comprehensive study
      International Journal of Computer Vision 2007
      https://research.microsoft.com/en-us/um/people/manik/projects/trade-off/papers/ZhangIJCV06.pdf


    See also
    --------
    chi2_kernel : The exponentiated version of the kernel, which is usually
        preferable.

    sklearn.kernel_approximation.AdditiveChi2Sampler : A Fourier approximation
        to this kernel.
    """
    if issparse(X) or issparse(Y):
        raise ValueError("additive_chi2 does not support sparse matrices.")
    X, Y = check_pairwise_arrays(X, Y)
    if (X < 0).any():
        raise ValueError("X contains negative values.")
    if Y is not X and (Y < 0).any():
        raise ValueError("Y contains negative values.")

    result = np.zeros((X.shape[0], Y.shape[0]), dtype=X.dtype)
    _chi2_kernel_fast(X, Y, result)
    return result


def chi2_kernel(X, Y=None, gamma=1.):
    """Computes the exponential chi-squared kernel X and Y.

    The chi-squared kernel is computed between each pair of rows in X and Y.  X
    and Y have to be non-negative. This kernel is most commonly applied to
    histograms.

    The chi-squared kernel is given by::

        k(x, y) = exp(-gamma Sum [(x - y)^2 / (x + y)])

    It can be interpreted as a weighted difference per entry.

    Read more in the :ref:`User Guide <chi2_kernel>`.

    Parameters
    ----------
    X : array-like of shape (n_samples_X, n_features)

    Y : array of shape (n_samples_Y, n_features)

    gamma : float, default=1.
        Scaling parameter of the chi2 kernel.

    Returns
    -------
    kernel_matrix : array of shape (n_samples_X, n_samples_Y)

    References
    ----------
    * Zhang, J. and Marszalek, M. and Lazebnik, S. and Schmid, C.
      Local features and kernels for classification of texture and object
      categories: A comprehensive study
      International Journal of Computer Vision 2007
      https://research.microsoft.com/en-us/um/people/manik/projects/trade-off/papers/ZhangIJCV06.pdf

    See also
    --------
    additive_chi2_kernel : The additive version of this kernel

    sklearn.kernel_approximation.AdditiveChi2Sampler : A Fourier approximation
        to the additive version of this kernel.
    """
    K = additive_chi2_kernel(X, Y)
    K *= gamma
    return np.exp(K, K)


# Helper functions - distance
PAIRWISE_DISTANCE_FUNCTIONS = {
    # If updating this dictionary, update the doc in both distance_metrics()
    # and also in pairwise_distances()!
    'cityblock': manhattan_distances,
    'cosine': cosine_distances,
    'euclidean': euclidean_distances,
    'haversine': haversine_distances,
    'l2': euclidean_distances,
    'l1': manhattan_distances,
    'manhattan': manhattan_distances,
    'precomputed': None,  # HACK: precomputed is always allowed, never called
    'masked_euclidean': masked_euclidean_distances,
}


def distance_metrics():
    """Valid metrics for pairwise_distances.

    This function simply returns the valid pairwise distance metrics.
    It exists to allow for a description of the mapping for
    each of the valid strings.

    The valid distance metrics, and the function they map to, are:

<<<<<<< HEAD
    ===================     ============================================
    metric                  Function
    ===================     ============================================
    'cityblock'             metrics.pairwise.manhattan_distances
    'cosine'                metrics.pairwise.cosine_distances
    'euclidean'             metrics.pairwise.euclidean_distances
    'l1'                    metrics.pairwise.manhattan_distances
    'l2'                    metrics.pairwise.euclidean_distances
    'manhattan'             metrics.pairwise.manhattan_distances
    'masked_euclidean'      metrics.pairwise.masked_euclidean_distances
    ===================     ============================================
=======
    ============   ====================================
    metric         Function
    ============   ====================================
    'cityblock'    metrics.pairwise.manhattan_distances
    'cosine'       metrics.pairwise.cosine_distances
    'euclidean'    metrics.pairwise.euclidean_distances
    'haversine'    metrics.pairwise.haversine_distances
    'l1'           metrics.pairwise.manhattan_distances
    'l2'           metrics.pairwise.euclidean_distances
    'manhattan'    metrics.pairwise.manhattan_distances
    ============   ====================================
>>>>>>> f283ed6b

    Read more in the :ref:`User Guide <metrics>`.

    """
    return PAIRWISE_DISTANCE_FUNCTIONS


def _dist_wrapper(dist_func, dist_matrix, slice_, *args, **kwargs):
    """Write in-place to a slice of a distance matrix"""
    dist_matrix[:, slice_] = dist_func(*args, **kwargs)


def _parallel_pairwise(X, Y, func, n_jobs, **kwds):
    """Break the pairwise matrix in n_jobs even slices
    and compute them in parallel"""

    if Y is None:
        Y = X
    X, Y, dtype = _return_float_dtype(X, Y)

    if effective_n_jobs(n_jobs) == 1:
        return func(X, Y, **kwds)

    # enforce a threading backend to prevent data communication overhead
    fd = delayed(_dist_wrapper)
    ret = np.empty((X.shape[0], Y.shape[0]), dtype=dtype, order='F')
    Parallel(backend="threading", n_jobs=n_jobs)(
        fd(func, ret, s, X, Y[s], **kwds)
        for s in gen_even_slices(_num_samples(Y), effective_n_jobs(n_jobs)))

    if (X is Y or Y is None) and func is euclidean_distances:
        # zeroing diagonal for euclidean norm.
        # TODO: do it also for other norms.
        np.fill_diagonal(ret, 0)

    return ret


def _pairwise_callable(X, Y, metric, **kwds):
    """Handle the callable case for pairwise_{distances,kernels}
    """
    force_all_finite = False if callable(metric) else True
    X, Y = check_pairwise_arrays(X, Y, force_all_finite=force_all_finite)

    if X is Y:
        # Only calculate metric for upper triangle
        out = np.zeros((X.shape[0], Y.shape[0]), dtype='float')
        iterator = itertools.combinations(range(X.shape[0]), 2)
        for i, j in iterator:
            out[i, j] = metric(X[i], Y[j], **kwds)

        # Make symmetric
        # NB: out += out.T will produce incorrect results
        out = out + out.T

        # Calculate diagonal
        # NB: nonzero diagonals are allowed for both metrics and kernels
        for i in range(X.shape[0]):
            x = X[i]
            out[i, i] = metric(x, x, **kwds)

    else:
        # Calculate all cells
        out = np.empty((X.shape[0], Y.shape[0]), dtype='float')
        iterator = itertools.product(range(X.shape[0]), range(Y.shape[0]))
        for i, j in iterator:
            out[i, j] = metric(X[i], Y[j], **kwds)

    return out


_VALID_METRICS = ['euclidean', 'l2', 'l1', 'manhattan', 'cityblock',
                  'braycurtis', 'canberra', 'chebyshev', 'correlation',
                  'cosine', 'dice', 'hamming', 'jaccard', 'kulsinski',
                  'mahalanobis', 'matching', 'minkowski', 'rogerstanimoto',
                  'russellrao', 'seuclidean', 'sokalmichener',
<<<<<<< HEAD
                  'sokalsneath', 'sqeuclidean', 'yule', "wminkowski",
                  'masked_euclidean']

_NAN_METRICS = ['masked_euclidean']
=======
                  'sokalsneath', 'sqeuclidean', 'yule', 'wminkowski',
                  'haversine']
>>>>>>> f283ed6b


def _check_chunk_size(reduced, chunk_size):
    """Checks chunk is a sequence of expected size or a tuple of same
    """
    is_tuple = isinstance(reduced, tuple)
    if not is_tuple:
        reduced = (reduced,)
    if any(isinstance(r, tuple) or not hasattr(r, '__iter__')
           for r in reduced):
        raise TypeError('reduce_func returned %r. '
                        'Expected sequence(s) of length %d.' %
                        (reduced if is_tuple else reduced[0], chunk_size))
    if any(_num_samples(r) != chunk_size for r in reduced):
        actual_size = tuple(_num_samples(r) for r in reduced)
        raise ValueError('reduce_func returned object of length %s. '
                         'Expected same length as input: %d.' %
                         (actual_size if is_tuple else actual_size[0],
                          chunk_size))


def _precompute_metric_params(X, Y, metric=None, **kwds):
    """Precompute data-derived metric parameters if not provided
    """
    if metric == "seuclidean" and 'V' not in kwds:
        if X is Y:
            V = np.var(X, axis=0, ddof=1)
        else:
            V = np.var(np.vstack([X, Y]), axis=0, ddof=1)
        return {'V': V}
    if metric == "mahalanobis" and 'VI' not in kwds:
        if X is Y:
            VI = np.linalg.inv(np.cov(X.T)).T
        else:
            VI = np.linalg.inv(np.cov(np.vstack([X, Y]).T)).T
        return {'VI': VI}
    return {}


def pairwise_distances_chunked(X, Y=None, reduce_func=None,
                               metric='euclidean', n_jobs=None,
                               working_memory=None, **kwds):
    """Generate a distance matrix chunk by chunk with optional reduction

    In cases where not all of a pairwise distance matrix needs to be stored at
    once, this is used to calculate pairwise distances in
    ``working_memory``-sized chunks.  If ``reduce_func`` is given, it is run
    on each chunk and its return values are concatenated into lists, arrays
    or sparse matrices.

    Parameters
    ----------
    X : array [n_samples_a, n_samples_a] if metric == "precomputed", or,
        [n_samples_a, n_features] otherwise
        Array of pairwise distances between samples, or a feature array.

    Y : array [n_samples_b, n_features], optional
        An optional second feature array. Only allowed if
        metric != "precomputed".

    reduce_func : callable, optional
        The function which is applied on each chunk of the distance matrix,
        reducing it to needed values.  ``reduce_func(D_chunk, start)``
        is called repeatedly, where ``D_chunk`` is a contiguous vertical
        slice of the pairwise distance matrix, starting at row ``start``.
        It should return an array, a list, or a sparse matrix of length
        ``D_chunk.shape[0]``, or a tuple of such objects.

        If None, pairwise_distances_chunked returns a generator of vertical
        chunks of the distance matrix.

    metric : string, or callable
        The metric to use when calculating distance between instances in a
        feature array. If metric is a string, it must be one of the options
        allowed by scipy.spatial.distance.pdist for its metric parameter, or
        a metric listed in pairwise.PAIRWISE_DISTANCE_FUNCTIONS.
        If metric is "precomputed", X is assumed to be a distance matrix.
        Alternatively, if metric is a callable function, it is called on each
        pair of instances (rows) and the resulting value recorded. The callable
        should take two arrays from X as input and return a value indicating
        the distance between them.

    n_jobs : int or None, optional (default=None)
        The number of jobs to use for the computation. This works by breaking
        down the pairwise matrix into n_jobs even slices and computing them in
        parallel.

        ``None`` means 1 unless in a :obj:`joblib.parallel_backend` context.
        ``-1`` means using all processors. See :term:`Glossary <n_jobs>`
        for more details.

    working_memory : int, optional
        The sought maximum memory for temporary distance matrix chunks.
        When None (default), the value of
        ``sklearn.get_config()['working_memory']`` is used.

    `**kwds` : optional keyword parameters
        Any further parameters are passed directly to the distance function.
        If using a scipy.spatial.distance metric, the parameters are still
        metric dependent. See the scipy docs for usage examples.

    Yields
    ------
    D_chunk : array or sparse matrix
        A contiguous slice of distance matrix, optionally processed by
        ``reduce_func``.

    Examples
    --------
    Without reduce_func:

    >>> import numpy as np
    >>> from sklearn.metrics import pairwise_distances_chunked
    >>> X = np.random.RandomState(0).rand(5, 3)
    >>> D_chunk = next(pairwise_distances_chunked(X))
    >>> D_chunk  # doctest: +ELLIPSIS
    array([[0.  ..., 0.29..., 0.41..., 0.19..., 0.57...],
           [0.29..., 0.  ..., 0.57..., 0.41..., 0.76...],
           [0.41..., 0.57..., 0.  ..., 0.44..., 0.90...],
           [0.19..., 0.41..., 0.44..., 0.  ..., 0.51...],
           [0.57..., 0.76..., 0.90..., 0.51..., 0.  ...]])

    Retrieve all neighbors and average distance within radius r:

    >>> r = .2
    >>> def reduce_func(D_chunk, start):
    ...     neigh = [np.flatnonzero(d < r) for d in D_chunk]
    ...     avg_dist = (D_chunk * (D_chunk < r)).mean(axis=1)
    ...     return neigh, avg_dist
    >>> gen = pairwise_distances_chunked(X, reduce_func=reduce_func)
    >>> neigh, avg_dist = next(gen)
    >>> neigh
    [array([0, 3]), array([1]), array([2]), array([0, 3]), array([4])]
    >>> avg_dist  # doctest: +ELLIPSIS
    array([0.039..., 0.        , 0.        , 0.039..., 0.        ])

    Where r is defined per sample, we need to make use of ``start``:

    >>> r = [.2, .4, .4, .3, .1]
    >>> def reduce_func(D_chunk, start):
    ...     neigh = [np.flatnonzero(d < r[i])
    ...              for i, d in enumerate(D_chunk, start)]
    ...     return neigh
    >>> neigh = next(pairwise_distances_chunked(X, reduce_func=reduce_func))
    >>> neigh
    [array([0, 3]), array([0, 1]), array([2]), array([0, 3]), array([4])]

    Force row-by-row generation by reducing ``working_memory``:

    >>> gen = pairwise_distances_chunked(X, reduce_func=reduce_func,
    ...                                  working_memory=0)
    >>> next(gen)
    [array([0, 3])]
    >>> next(gen)
    [array([0, 1])]
    """
    n_samples_X = _num_samples(X)
    if metric == 'precomputed':
        slices = (slice(0, n_samples_X),)
    else:
        if Y is None:
            Y = X
        # We get as many rows as possible within our working_memory budget to
        # store len(Y) distances in each row of output.
        #
        # Note:
        #  - this will get at least 1 row, even if 1 row of distances will
        #    exceed working_memory.
        #  - this does not account for any temporary memory usage while
        #    calculating distances (e.g. difference of vectors in manhattan
        #    distance.
        chunk_n_rows = get_chunk_n_rows(row_bytes=8 * _num_samples(Y),
                                        max_n_rows=n_samples_X,
                                        working_memory=working_memory)
        slices = gen_batches(n_samples_X, chunk_n_rows)

    # precompute data-derived metric params
    params = _precompute_metric_params(X, Y, metric=metric, **kwds)
    kwds.update(**params)

    for sl in slices:
        if sl.start == 0 and sl.stop == n_samples_X:
            X_chunk = X  # enable optimised paths for X is Y
        else:
            X_chunk = X[sl]
        D_chunk = pairwise_distances(X_chunk, Y, metric=metric,
                                     n_jobs=n_jobs, **kwds)
        if ((X is Y or Y is None)
                and PAIRWISE_DISTANCE_FUNCTIONS.get(metric, None)
                is euclidean_distances):
            # zeroing diagonal, taking care of aliases of "euclidean",
            # i.e. "l2"
            D_chunk.flat[sl.start::_num_samples(X) + 1] = 0
        if reduce_func is not None:
            chunk_size = D_chunk.shape[0]
            D_chunk = reduce_func(D_chunk, sl.start)
            _check_chunk_size(D_chunk, chunk_size)
        yield D_chunk


def pairwise_distances(X, Y=None, metric="euclidean", n_jobs=None, **kwds):
    """ Compute the distance matrix from a vector array X and optional Y.

    This method takes either a vector array or a distance matrix, and returns
    a distance matrix. If the input is a vector array, the distances are
    computed. If the input is a distances matrix, it is returned instead.

    This method provides a safe way to take a distance matrix as input, while
    preserving compatibility with many other algorithms that take a vector
    array.

    If Y is given (default is None), then the returned matrix is the pairwise
    distance between the arrays from both X and Y.

    Valid values for metric are:

    - From scikit-learn: ['cityblock', 'cosine', 'euclidean', 'l1', 'l2',
      'manhattan']. These metrics support sparse matrix
      inputs.
      Also, ['masked_euclidean'] but it does not yet support sparse matrices.

    - From scipy.spatial.distance: ['braycurtis', 'canberra', 'chebyshev',
      'correlation', 'dice', 'hamming', 'jaccard', 'kulsinski', 'mahalanobis',
      'minkowski', 'rogerstanimoto', 'russellrao', 'seuclidean',
      'sokalmichener', 'sokalsneath', 'sqeuclidean', 'yule']
      See the documentation for scipy.spatial.distance for details on these
      metrics. These metrics do not support sparse matrix inputs.

    Note that in the case of 'cityblock', 'cosine' and 'euclidean' (which are
    valid scipy.spatial.distance metrics), the scikit-learn implementation
    will be used, which is faster and has support for sparse matrices (except
    for 'cityblock'). For a verbose description of the metrics from
    scikit-learn, see the __doc__ of the sklearn.pairwise.distance_metrics
    function.

    Read more in the :ref:`User Guide <metrics>`.

    Parameters
    ----------
    X : array [n_samples_a, n_samples_a] if metric == "precomputed", or, \
             [n_samples_a, n_features] otherwise
        Array of pairwise distances between samples, or a feature array.

    Y : array [n_samples_b, n_features], optional
        An optional second feature array. Only allowed if
        metric != "precomputed".

    metric : string, or callable
        The metric to use when calculating distance between instances in a
        feature array. If metric is a string, it must be one of the options
        allowed by scipy.spatial.distance.pdist for its metric parameter, or
        a metric listed in pairwise.PAIRWISE_DISTANCE_FUNCTIONS.
        If metric is "precomputed", X is assumed to be a distance matrix.
        Alternatively, if metric is a callable function, it is called on each
        pair of instances (rows) and the resulting value recorded. The callable
        should take two arrays from X as input and return a value indicating
        the distance between them.

    n_jobs : int or None, optional (default=None)
        The number of jobs to use for the computation. This works by breaking
        down the pairwise matrix into n_jobs even slices and computing them in
        parallel.

        ``None`` means 1 unless in a :obj:`joblib.parallel_backend` context.
        ``-1`` means using all processors. See :term:`Glossary <n_jobs>`
        for more details.

    **kwds : optional keyword parameters
        Any further parameters are passed directly to the distance function.
        If using a scipy.spatial.distance metric, the parameters are still
        metric dependent. See the scipy docs for usage examples.

    Returns
    -------
    D : array [n_samples_a, n_samples_a] or [n_samples_a, n_samples_b]
        A distance matrix D such that D_{i, j} is the distance between the
        ith and jth vectors of the given matrix X, if Y is None.
        If Y is not None, then D_{i, j} is the distance between the ith array
        from X and the jth array from Y.

    See also
    --------
    pairwise_distances_chunked : performs the same calculation as this
        function, but returns a generator of chunks of the distance matrix, in
        order to limit memory usage.
    paired_distances : Computes the distances between corresponding
                       elements of two arrays
    """
    if (metric not in _VALID_METRICS and
            not callable(metric) and metric != "precomputed"):
        raise ValueError("Unknown metric %s. "
                         "Valid metrics are %s, or 'precomputed', or a "
                         "callable" % (metric, _VALID_METRICS))

    if metric in _NAN_METRICS or callable(metric):
        missing_values = kwds.get("missing_values") if kwds.get(
            "missing_values") is not None else np.nan

        if np.all(_get_mask(X.data if issparse(X) else X, missing_values)):
            raise ValueError(
                "One or more samples(s) only have missing values.")

    if metric == "precomputed":
        X, _ = check_pairwise_arrays(X, Y, precomputed=True)

        whom = ("`pairwise_distances`. Precomputed distance "
                " need to have non-negative values.")
        check_non_negative(X, whom=whom)
        return X
    elif metric in PAIRWISE_DISTANCE_FUNCTIONS:
        func = PAIRWISE_DISTANCE_FUNCTIONS[metric]
    elif callable(metric):
        func = partial(_pairwise_callable, metric=metric, **kwds)
    else:
        if issparse(X) or issparse(Y):
            raise TypeError("scipy distance metrics do not"
                            " support sparse matrices.")

        dtype = bool if metric in PAIRWISE_BOOLEAN_FUNCTIONS else None

        if (dtype == bool and
                (X.dtype != bool or (Y is not None and Y.dtype != bool))):
            msg = "Data was converted to boolean for metric %s" % metric
            warnings.warn(msg, DataConversionWarning)

        X, Y = check_pairwise_arrays(X, Y, dtype=dtype)

        # precompute data-derived metric params
        params = _precompute_metric_params(X, Y, metric=metric, **kwds)
        kwds.update(**params)

        if effective_n_jobs(n_jobs) == 1 and X is Y:
            return distance.squareform(distance.pdist(X, metric=metric,
                                                      **kwds))
        func = partial(distance.cdist, metric=metric, **kwds)

    return _parallel_pairwise(X, Y, func, n_jobs, **kwds)


# These distances require boolean arrays, when using scipy.spatial.distance
PAIRWISE_BOOLEAN_FUNCTIONS = [
    'dice',
    'jaccard',
    'kulsinski',
    'matching',
    'rogerstanimoto',
    'russellrao',
    'sokalmichener',
    'sokalsneath',
    'yule',
]

# Helper functions - distance
PAIRWISE_KERNEL_FUNCTIONS = {
    # If updating this dictionary, update the doc in both distance_metrics()
    # and also in pairwise_distances()!
    'additive_chi2': additive_chi2_kernel,
    'chi2': chi2_kernel,
    'linear': linear_kernel,
    'polynomial': polynomial_kernel,
    'poly': polynomial_kernel,
    'rbf': rbf_kernel,
    'laplacian': laplacian_kernel,
    'sigmoid': sigmoid_kernel,
    'cosine': cosine_similarity, }


def kernel_metrics():
    """ Valid metrics for pairwise_kernels

    This function simply returns the valid pairwise distance metrics.
    It exists, however, to allow for a verbose description of the mapping for
    each of the valid strings.

    The valid distance metrics, and the function they map to, are:
      ===============   ========================================
      metric            Function
      ===============   ========================================
      'additive_chi2'   sklearn.pairwise.additive_chi2_kernel
      'chi2'            sklearn.pairwise.chi2_kernel
      'linear'          sklearn.pairwise.linear_kernel
      'poly'            sklearn.pairwise.polynomial_kernel
      'polynomial'      sklearn.pairwise.polynomial_kernel
      'rbf'             sklearn.pairwise.rbf_kernel
      'laplacian'       sklearn.pairwise.laplacian_kernel
      'sigmoid'         sklearn.pairwise.sigmoid_kernel
      'cosine'          sklearn.pairwise.cosine_similarity
      ===============   ========================================

    Read more in the :ref:`User Guide <metrics>`.
    """
    return PAIRWISE_KERNEL_FUNCTIONS


KERNEL_PARAMS = {
    "additive_chi2": (),
    "chi2": frozenset(["gamma"]),
    "cosine": (),
    "linear": (),
    "poly": frozenset(["gamma", "degree", "coef0"]),
    "polynomial": frozenset(["gamma", "degree", "coef0"]),
    "rbf": frozenset(["gamma"]),
    "laplacian": frozenset(["gamma"]),
    "sigmoid": frozenset(["gamma", "coef0"]),
}


def pairwise_kernels(X, Y=None, metric="linear", filter_params=False,
                     n_jobs=None, **kwds):
    """Compute the kernel between arrays X and optional array Y.

    This method takes either a vector array or a kernel matrix, and returns
    a kernel matrix. If the input is a vector array, the kernels are
    computed. If the input is a kernel matrix, it is returned instead.

    This method provides a safe way to take a kernel matrix as input, while
    preserving compatibility with many other algorithms that take a vector
    array.

    If Y is given (default is None), then the returned matrix is the pairwise
    kernel between the arrays from both X and Y.

    Valid values for metric are::
        ['additive_chi2', 'chi2', 'linear', 'poly', 'polynomial', 'rbf',
         'laplacian', 'sigmoid', 'cosine']

    Read more in the :ref:`User Guide <metrics>`.

    Parameters
    ----------
    X : array [n_samples_a, n_samples_a] if metric == "precomputed", or, \
             [n_samples_a, n_features] otherwise
        Array of pairwise kernels between samples, or a feature array.

    Y : array [n_samples_b, n_features]
        A second feature array only if X has shape [n_samples_a, n_features].

    metric : string, or callable
        The metric to use when calculating kernel between instances in a
        feature array. If metric is a string, it must be one of the metrics
        in pairwise.PAIRWISE_KERNEL_FUNCTIONS.
        If metric is "precomputed", X is assumed to be a kernel matrix.
        Alternatively, if metric is a callable function, it is called on each
        pair of instances (rows) and the resulting value recorded. The callable
        should take two arrays from X as input and return a value indicating
        the distance between them.

    filter_params : boolean
        Whether to filter invalid parameters or not.

    n_jobs : int or None, optional (default=None)
        The number of jobs to use for the computation. This works by breaking
        down the pairwise matrix into n_jobs even slices and computing them in
        parallel.

        ``None`` means 1 unless in a :obj:`joblib.parallel_backend` context.
        ``-1`` means using all processors. See :term:`Glossary <n_jobs>`
        for more details.

    **kwds : optional keyword parameters
        Any further parameters are passed directly to the kernel function.

    Returns
    -------
    K : array [n_samples_a, n_samples_a] or [n_samples_a, n_samples_b]
        A kernel matrix K such that K_{i, j} is the kernel between the
        ith and jth vectors of the given matrix X, if Y is None.
        If Y is not None, then K_{i, j} is the kernel between the ith array
        from X and the jth array from Y.

    Notes
    -----
    If metric is 'precomputed', Y is ignored and X is returned.

    """
    # import GPKernel locally to prevent circular imports
    from ..gaussian_process.kernels import Kernel as GPKernel

    if metric == "precomputed":
        X, _ = check_pairwise_arrays(X, Y, precomputed=True)
        return X
    elif isinstance(metric, GPKernel):
        func = metric.__call__
    elif metric in PAIRWISE_KERNEL_FUNCTIONS:
        if filter_params:
            kwds = {k: kwds[k] for k in kwds
                    if k in KERNEL_PARAMS[metric]}
        func = PAIRWISE_KERNEL_FUNCTIONS[metric]
    elif callable(metric):
        func = partial(_pairwise_callable, metric=metric, **kwds)
    else:
        raise ValueError("Unknown kernel %r" % metric)

    return _parallel_pairwise(X, Y, func, n_jobs, **kwds)<|MERGE_RESOLUTION|>--- conflicted
+++ resolved
@@ -131,26 +131,16 @@
         dtype = dtype_float
 
     if Y is X or Y is None:
-<<<<<<< HEAD
         X = Y = check_array(X, accept_sparse=accept_sparse, dtype=dtype,
                             copy=copy, force_all_finite=force_all_finite,
-                            warn_on_dtype=warn_on_dtype, estimator=estimator)
+                            estimator=estimator)
     else:
         X = check_array(X, accept_sparse=accept_sparse, dtype=dtype,
                         copy=copy, force_all_finite=force_all_finite,
-                        warn_on_dtype=warn_on_dtype, estimator=estimator)
+                        estimator=estimator)
         Y = check_array(Y, accept_sparse=accept_sparse, dtype=dtype,
                         copy=copy, force_all_finite=force_all_finite,
-                        warn_on_dtype=warn_on_dtype, estimator=estimator)
-=======
-        X = Y = check_array(X, accept_sparse='csr', dtype=dtype,
-                            estimator=estimator)
-    else:
-        X = check_array(X, accept_sparse='csr', dtype=dtype,
                         estimator=estimator)
-        Y = check_array(Y, accept_sparse='csr', dtype=dtype,
-                        estimator=estimator)
->>>>>>> f283ed6b
 
     if precomputed:
         if X.shape[1] != Y.shape[0]:
@@ -321,8 +311,75 @@
 
     return distances if squared else np.sqrt(distances, out=distances)
 
-
-<<<<<<< HEAD
+def _euclidean_distances_upcast(X, XX=None, Y=None, YY=None, batch_size=None):
+    """Euclidean distances between X and Y
+
+    Assumes X and Y have float32 dtype.
+    Assumes XX and YY have float64 dtype or are None.
+
+    X and Y are upcast to float64 by chunks, which size is chosen to limit
+    memory increase by approximately 10% (at least 10MiB).
+    """
+    n_samples_X = X.shape[0]
+    n_samples_Y = Y.shape[0]
+    n_features = X.shape[1]
+
+    distances = np.empty((n_samples_X, n_samples_Y), dtype=np.float32)
+
+    if batch_size is None:
+        x_density = X.nnz / np.prod(X.shape) if issparse(X) else 1
+        y_density = Y.nnz / np.prod(Y.shape) if issparse(Y) else 1
+
+        # Allow 10% more memory than X, Y and the distance matrix take (at
+        # least 10MiB)
+        maxmem = max(
+            ((x_density * n_samples_X + y_density * n_samples_Y) * n_features
+             + (x_density * n_samples_X * y_density * n_samples_Y)) / 10,
+            10 * 2 ** 17)
+
+        # The increase amount of memory in 8-byte blocks is:
+        # - x_density * batch_size * n_features (copy of chunk of X)
+        # - y_density * batch_size * n_features (copy of chunk of Y)
+        # - batch_size * batch_size (chunk of distance matrix)
+        # Hence x² + (xd+yd)kx = M, where x=batch_size, k=n_features, M=maxmem
+        #                                 xd=x_density and yd=y_density
+        tmp = (x_density + y_density) * n_features
+        batch_size = (-tmp + np.sqrt(tmp ** 2 + 4 * maxmem)) / 2
+        batch_size = max(int(batch_size), 1)
+
+    x_batches = gen_batches(n_samples_X, batch_size)
+
+    for i, x_slice in enumerate(x_batches):
+        X_chunk = X[x_slice].astype(np.float64)
+        if XX is None:
+            XX_chunk = row_norms(X_chunk, squared=True)[:, np.newaxis]
+        else:
+            XX_chunk = XX[x_slice]
+
+        y_batches = gen_batches(n_samples_Y, batch_size)
+
+        for j, y_slice in enumerate(y_batches):
+            if X is Y and j < i:
+                # when X is Y the distance matrix is symmetric so we only need
+                # to compute half of it.
+                d = distances[y_slice, x_slice].T
+
+            else:
+                Y_chunk = Y[y_slice].astype(np.float64)
+                if YY is None:
+                    YY_chunk = row_norms(Y_chunk, squared=True)[np.newaxis, :]
+                else:
+                    YY_chunk = YY[:, y_slice]
+
+                d = -2 * safe_sparse_dot(X_chunk, Y_chunk.T, dense_output=True)
+                d += XX_chunk
+                d += YY_chunk
+
+            distances[x_slice, y_slice] = d.astype(np.float32, copy=False)
+
+    return distances
+
+
 def masked_euclidean_distances(X, Y=None, squared=False,
                                missing_values=np.nan, copy=True):
     """Calculates euclidean distances in the presence of missing values
@@ -430,75 +487,6 @@
         distances.flat[::distances.shape[0] + 1] = 0.0
 
     return distances if squared else np.sqrt(distances, out=distances)
-=======
-def _euclidean_distances_upcast(X, XX=None, Y=None, YY=None, batch_size=None):
-    """Euclidean distances between X and Y
-
-    Assumes X and Y have float32 dtype.
-    Assumes XX and YY have float64 dtype or are None.
-
-    X and Y are upcast to float64 by chunks, which size is chosen to limit
-    memory increase by approximately 10% (at least 10MiB).
-    """
-    n_samples_X = X.shape[0]
-    n_samples_Y = Y.shape[0]
-    n_features = X.shape[1]
-
-    distances = np.empty((n_samples_X, n_samples_Y), dtype=np.float32)
-
-    if batch_size is None:
-        x_density = X.nnz / np.prod(X.shape) if issparse(X) else 1
-        y_density = Y.nnz / np.prod(Y.shape) if issparse(Y) else 1
-
-        # Allow 10% more memory than X, Y and the distance matrix take (at
-        # least 10MiB)
-        maxmem = max(
-            ((x_density * n_samples_X + y_density * n_samples_Y) * n_features
-             + (x_density * n_samples_X * y_density * n_samples_Y)) / 10,
-            10 * 2 ** 17)
-
-        # The increase amount of memory in 8-byte blocks is:
-        # - x_density * batch_size * n_features (copy of chunk of X)
-        # - y_density * batch_size * n_features (copy of chunk of Y)
-        # - batch_size * batch_size (chunk of distance matrix)
-        # Hence x² + (xd+yd)kx = M, where x=batch_size, k=n_features, M=maxmem
-        #                                 xd=x_density and yd=y_density
-        tmp = (x_density + y_density) * n_features
-        batch_size = (-tmp + np.sqrt(tmp ** 2 + 4 * maxmem)) / 2
-        batch_size = max(int(batch_size), 1)
-
-    x_batches = gen_batches(n_samples_X, batch_size)
-
-    for i, x_slice in enumerate(x_batches):
-        X_chunk = X[x_slice].astype(np.float64)
-        if XX is None:
-            XX_chunk = row_norms(X_chunk, squared=True)[:, np.newaxis]
-        else:
-            XX_chunk = XX[x_slice]
-
-        y_batches = gen_batches(n_samples_Y, batch_size)
-
-        for j, y_slice in enumerate(y_batches):
-            if X is Y and j < i:
-                # when X is Y the distance matrix is symmetric so we only need
-                # to compute half of it.
-                d = distances[y_slice, x_slice].T
-
-            else:
-                Y_chunk = Y[y_slice].astype(np.float64)
-                if YY is None:
-                    YY_chunk = row_norms(Y_chunk, squared=True)[np.newaxis, :]
-                else:
-                    YY_chunk = YY[:, y_slice]
-
-                d = -2 * safe_sparse_dot(X_chunk, Y_chunk.T, dense_output=True)
-                d += XX_chunk
-                d += YY_chunk
-
-            distances[x_slice, y_slice] = d.astype(np.float32, copy=False)
-
-    return distances
->>>>>>> f283ed6b
 
 
 def _argmin_min_reduce(dist, start):
@@ -1305,31 +1293,18 @@
 
     The valid distance metrics, and the function they map to, are:
 
-<<<<<<< HEAD
     ===================     ============================================
     metric                  Function
     ===================     ============================================
     'cityblock'             metrics.pairwise.manhattan_distances
     'cosine'                metrics.pairwise.cosine_distances
     'euclidean'             metrics.pairwise.euclidean_distances
+    'haversine'             metrics.pairwise.haversine_distances
     'l1'                    metrics.pairwise.manhattan_distances
     'l2'                    metrics.pairwise.euclidean_distances
     'manhattan'             metrics.pairwise.manhattan_distances
     'masked_euclidean'      metrics.pairwise.masked_euclidean_distances
     ===================     ============================================
-=======
-    ============   ====================================
-    metric         Function
-    ============   ====================================
-    'cityblock'    metrics.pairwise.manhattan_distances
-    'cosine'       metrics.pairwise.cosine_distances
-    'euclidean'    metrics.pairwise.euclidean_distances
-    'haversine'    metrics.pairwise.haversine_distances
-    'l1'           metrics.pairwise.manhattan_distances
-    'l2'           metrics.pairwise.euclidean_distances
-    'manhattan'    metrics.pairwise.manhattan_distances
-    ============   ====================================
->>>>>>> f283ed6b
 
     Read more in the :ref:`User Guide <metrics>`.
 
@@ -1406,15 +1381,10 @@
                   'cosine', 'dice', 'hamming', 'jaccard', 'kulsinski',
                   'mahalanobis', 'matching', 'minkowski', 'rogerstanimoto',
                   'russellrao', 'seuclidean', 'sokalmichener',
-<<<<<<< HEAD
                   'sokalsneath', 'sqeuclidean', 'yule', "wminkowski",
-                  'masked_euclidean']
+                  'haversine', 'masked_euclidean']
 
 _NAN_METRICS = ['masked_euclidean']
-=======
-                  'sokalsneath', 'sqeuclidean', 'yule', 'wminkowski',
-                  'haversine']
->>>>>>> f283ed6b
 
 
 def _check_chunk_size(reduced, chunk_size):
