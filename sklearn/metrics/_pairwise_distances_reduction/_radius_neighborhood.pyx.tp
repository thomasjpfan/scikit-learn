--- conflicted
+++ resolved
@@ -179,15 +179,9 @@
         )
 
         # Temporary datastructures which will be coerced to numpy arrays on before
-<<<<<<< HEAD
-        # PairwiseDistancesRadiusNeighborhood.compute "return" and will be then freed.
+        # RadiusNeighbors.compute "return" and will be then freed.
         self.neigh_distances = make_shared[vector[vector[cnp.float64_t]]](self.n_samples_X)
         self.neigh_indices = make_shared[vector[vector[cnp.intp_t]]](self.n_samples_X)
-=======
-        # RadiusNeighbors.compute "return" and will be then freed.
-        self.neigh_distances = make_shared[vector[vector[DTYPE_t]]](self.n_samples_X)
-        self.neigh_indices = make_shared[vector[vector[ITYPE_t]]](self.n_samples_X)
->>>>>>> dff6081a
 
     cdef void _compute_and_reduce_distances_on_chunks(
         self,
@@ -462,13 +456,8 @@
     cdef void _parallel_on_Y_init(
         self,
     ) nogil:
-<<<<<<< HEAD
         cdef cnp.intp_t thread_num
-        PairwiseDistancesRadiusNeighborhood{{name_suffix}}._parallel_on_Y_init(self)
-=======
-        cdef ITYPE_t thread_num
         RadiusNeighbors{{name_suffix}}._parallel_on_Y_init(self)
->>>>>>> dff6081a
         self.gemm_term_computer._parallel_on_Y_init()
 
     @final
