{{py:

implementation_specific_values = [
    # Values are the following ones:
    #
    #       name_suffix, INPUT_DTYPE_t, INPUT_DTYPE
    #
    # We also use the float64 dtype and C-type names as defined in
    # `sklearn.utils._typedefs` to maintain consistency.
    #
    ('64', 'DTYPE_t', 'DTYPE'),
    ('32', 'cnp.float32_t', 'np.float32')
]

}}

cimport numpy as cnp

from libc.stdlib cimport free, malloc
from libc.float cimport DBL_MAX
from cython cimport final
from cython.parallel cimport parallel, prange

from ...utils._heap cimport heap_push
from ...utils._sorting cimport simultaneous_sort

import numpy as np
import warnings

from numbers import Integral
from scipy.sparse import issparse
from ...utils import check_array, check_scalar, _in_unstable_openblas_configuration
from ...utils.fixes import threadpool_limits


cnp.import_array()

{{for name_suffix, INPUT_DTYPE_t, INPUT_DTYPE in implementation_specific_values}}

from ._base cimport (
    BaseDistanceReducer{{name_suffix}},
    _sqeuclidean_row_norms{{name_suffix}},
)

from ._datasets_pair cimport (
    DatasetsPair{{name_suffix}},
    DenseDenseDatasetsPair{{name_suffix}},
)

from ._gemm_term_computer cimport GEMMTermComputer{{name_suffix}}


cdef class ArgKmin{{name_suffix}}(BaseDistanceReducer{{name_suffix}}):
    """{{name_suffix}}bit implementation of the pairwise-distance reduction BaseDistanceReducer{{name_suffix}}."""

    @classmethod
    def compute(
        cls,
        X,
        Y,
        cnp.intp_t k,
        str metric="euclidean",
        chunk_size=None,
        dict metric_kwargs=None,
        str strategy=None,
        bint return_distance=False,
    ):
        """Compute the argkmin reduction.

        This classmethod is responsible for introspecting the arguments
        values to dispatch to the most appropriate implementation of
        :class:`ArgKmin{{name_suffix}}`.

        This allows decoupling the API entirely from the implementation details
        whilst maintaining RAII: all temporarily allocated datastructures necessary
        for the concrete implementation are therefore freed when this classmethod
        returns.

        No instance should directly be created outside of this class method.
        """
        if (
            metric in ("euclidean", "sqeuclidean")
            and not issparse(X)
            and not issparse(Y)
        ):
            # Specialized implementation with improved arithmetic intensity
            # and vector instructions (SIMD) by processing several vectors
            # at time to leverage a call to the BLAS GEMM routine as explained
            # in more details in the docstring.
            use_squared_distances = metric == "sqeuclidean"
            pda = EuclideanArgKmin{{name_suffix}}(
                X=X, Y=Y, k=k,
                use_squared_distances=use_squared_distances,
                chunk_size=chunk_size,
                strategy=strategy,
                metric_kwargs=metric_kwargs,
            )
        else:
             # Fall back on a generic implementation that handles most scipy
             # metrics by computing the distances between 2 vectors at a time.
            pda = ArgKmin{{name_suffix}}(
                datasets_pair=DatasetsPair{{name_suffix}}.get_for(X, Y, metric, metric_kwargs),
                k=k,
                chunk_size=chunk_size,
                strategy=strategy,
            )

        # Limit the number of threads in second level of nested parallelism for BLAS
        # to avoid threads over-subscription (in GEMM for instance).
        with threadpool_limits(limits=1, user_api="blas"):
            if pda.execute_in_parallel_on_Y:
                pda._parallel_on_Y()
            else:
                pda._parallel_on_X()

        return pda._finalize_results(return_distance)

    def __init__(
        self,
        DatasetsPair{{name_suffix}} datasets_pair,
        chunk_size=None,
        strategy=None,
        cnp.intp_t k=1,
    ):
        super().__init__(
            datasets_pair=datasets_pair,
            chunk_size=chunk_size,
            strategy=strategy,
        )
        self.k = check_scalar(k, "k", Integral, min_val=1)

        # Allocating pointers to datastructures but not the datastructures themselves.
        # There are as many pointers as effective threads.
        #
        # For the sake of explicitness:
        #   - when parallelizing on X, the pointers of those heaps are referencing
        #   (with proper offsets) addresses of the two main heaps (see below)
        #   - when parallelizing on Y, the pointers of those heaps are referencing
        #   small heaps which are thread-wise-allocated and whose content will be
        #   merged with the main heaps'.
        self.heaps_r_distances_chunks = <cnp.float64_t **> malloc(
            sizeof(cnp.float64_t *) * self.chunks_n_threads
        )
        self.heaps_indices_chunks = <cnp.intp_t **> malloc(
            sizeof(cnp.intp_t *) * self.chunks_n_threads
        )

<<<<<<< HEAD
        # Main heaps which will be returned as results by
        # `PairwiseDistancesArgKmin{{name_suffix}}.compute`.
        self.argkmin_indices = np.full((self.n_samples_X, self.k), 0, dtype=np.intp)
        self.argkmin_distances = np.full((self.n_samples_X, self.k), DBL_MAX, dtype=np.float64)
=======
        # Main heaps which will be returned as results by `ArgKmin{{name_suffix}}.compute`.
        self.argkmin_indices = np.full((self.n_samples_X, self.k), 0, dtype=ITYPE)
        self.argkmin_distances = np.full((self.n_samples_X, self.k), DBL_MAX, dtype=DTYPE)
>>>>>>> dff6081a

    def __dealloc__(self):
        if self.heaps_indices_chunks is not NULL:
            free(self.heaps_indices_chunks)

        if self.heaps_r_distances_chunks is not NULL:
            free(self.heaps_r_distances_chunks)

    cdef void _compute_and_reduce_distances_on_chunks(
        self,
        cnp.intp_t X_start,
        cnp.intp_t X_end,
        cnp.intp_t Y_start,
        cnp.intp_t Y_end,
        cnp.intp_t thread_num,
    ) nogil:
        cdef:
            cnp.intp_t i, j
            cnp.intp_t n_samples_X = X_end - X_start
            cnp.intp_t n_samples_Y = Y_end - Y_start
            cnp.float64_t *heaps_r_distances = self.heaps_r_distances_chunks[thread_num]
            cnp.intp_t *heaps_indices = self.heaps_indices_chunks[thread_num]

        # Pushing the distances and their associated indices on a heap
        # which by construction will keep track of the argkmin.
        for i in range(n_samples_X):
            for j in range(n_samples_Y):
                heap_push(
                    heaps_r_distances + i * self.k,
                    heaps_indices + i * self.k,
                    self.k,
                    self.datasets_pair.surrogate_dist(X_start + i, Y_start + j),
                    Y_start + j,
                )

    cdef void _parallel_on_X_init_chunk(
        self,
        cnp.intp_t thread_num,
        cnp.intp_t X_start,
        cnp.intp_t X_end,
    ) nogil:
        # As this strategy is embarrassingly parallel, we can set each
        # thread's heaps pointer to the proper position on the main heaps.
        self.heaps_r_distances_chunks[thread_num] = &self.argkmin_distances[X_start, 0]
        self.heaps_indices_chunks[thread_num] = &self.argkmin_indices[X_start, 0]

    @final
    cdef void _parallel_on_X_prange_iter_finalize(
        self,
        cnp.intp_t thread_num,
        cnp.intp_t X_start,
        cnp.intp_t X_end,
    ) nogil:
        cdef:
            cnp.intp_t idx, jdx

        # Sorting the main heaps portion associated to `X[X_start:X_end]`
        # in ascending order w.r.t the distances.
        for idx in range(X_end - X_start):
            simultaneous_sort(
                self.heaps_r_distances_chunks[thread_num] + idx * self.k,
                self.heaps_indices_chunks[thread_num] + idx * self.k,
                self.k
            )

    cdef void _parallel_on_Y_init(
        self,
    ) nogil:
        cdef:
            # Maximum number of scalar elements (the last chunks can be smaller)
            cnp.intp_t heaps_size = self.X_n_samples_chunk * self.k
            cnp.intp_t thread_num

        # The allocation is done in parallel for data locality purposes: this way
        # the heaps used in each threads are allocated in pages which are closer
        # to the CPU core used by the thread.
        # See comments about First Touch Placement Policy:
        # https://www.openmp.org/wp-content/uploads/openmp-webinar-vanderPas-20210318.pdf #noqa
        for thread_num in prange(self.chunks_n_threads, schedule='static', nogil=True,
                                 num_threads=self.chunks_n_threads):
            # As chunks of X are shared across threads, so must their
            # heaps. To solve this, each thread has its own heaps
            # which are then synchronised back in the main ones.
            self.heaps_r_distances_chunks[thread_num] = <cnp.float64_t *> malloc(
                heaps_size * sizeof(cnp.float64_t)
            )
            self.heaps_indices_chunks[thread_num] = <cnp.intp_t *> malloc(
                heaps_size * sizeof(cnp.intp_t)
            )

    cdef void _parallel_on_Y_parallel_init(
        self,
        cnp.intp_t thread_num,
        cnp.intp_t X_start,
        cnp.intp_t X_end,
    ) nogil:
        # Initialising heaps (memset can't be used here)
        for idx in range(self.X_n_samples_chunk * self.k):
            self.heaps_r_distances_chunks[thread_num][idx] = DBL_MAX
            self.heaps_indices_chunks[thread_num][idx] = -1

    @final
    cdef void _parallel_on_Y_synchronize(
        self,
        cnp.intp_t X_start,
        cnp.intp_t X_end,
    ) nogil:
        cdef:
            cnp.intp_t idx, jdx, thread_num
        with nogil, parallel(num_threads=self.effective_n_threads):
            # Synchronising the thread heaps with the main heaps.
            # This is done in parallel sample-wise (no need for locks).
            #
            # This might break each thread's data locality as each heap which
            # was allocated in a thread is being now being used in several threads.
            #
            # Still, this parallel pattern has shown to be efficient in practice.
            for idx in prange(X_end - X_start, schedule="static"):
                for thread_num in range(self.chunks_n_threads):
                    for jdx in range(self.k):
                        heap_push(
                            &self.argkmin_distances[X_start + idx, 0],
                            &self.argkmin_indices[X_start + idx, 0],
                            self.k,
                            self.heaps_r_distances_chunks[thread_num][idx * self.k + jdx],
                            self.heaps_indices_chunks[thread_num][idx * self.k + jdx],
                        )

    cdef void _parallel_on_Y_finalize(
        self,
    ) nogil:
        cdef:
            cnp.intp_t idx, thread_num

        with nogil, parallel(num_threads=self.chunks_n_threads):
            # Deallocating temporary datastructures
            for thread_num in prange(self.chunks_n_threads, schedule='static'):
                free(self.heaps_r_distances_chunks[thread_num])
                free(self.heaps_indices_chunks[thread_num])

            # Sorting the main in ascending order w.r.t the distances.
            # This is done in parallel sample-wise (no need for locks).
            for idx in prange(self.n_samples_X, schedule='static'):
                simultaneous_sort(
                    &self.argkmin_distances[idx, 0],
                    &self.argkmin_indices[idx, 0],
                    self.k,
                )
        return

    cdef void compute_exact_distances(self) nogil:
        cdef:
            cnp.intp_t i, j
            cnp.intp_t[:, ::1] Y_indices = self.argkmin_indices
            cnp.float64_t[:, ::1] distances = self.argkmin_distances
        for i in prange(self.n_samples_X, schedule='static', nogil=True,
                        num_threads=self.effective_n_threads):
            for j in range(self.k):
                distances[i, j] = self.datasets_pair.distance_metric._rdist_to_dist(
                    # Guard against eventual -0., causing nan production.
                    max(distances[i, j], 0.)
                )

    def _finalize_results(self, bint return_distance=False):
        if return_distance:
            # We need to recompute distances because we relied on
            # surrogate distances for the reduction.
            self.compute_exact_distances()

            # Values are returned identically to the way `KNeighborsMixin.kneighbors`
            # returns values. This is counter-intuitive but this allows not using
            # complex adaptations where `ArgKmin{{name_suffix}}.compute` is called.
            return np.asarray(self.argkmin_distances), np.asarray(self.argkmin_indices)

        return np.asarray(self.argkmin_indices)


cdef class EuclideanArgKmin{{name_suffix}}(ArgKmin{{name_suffix}}):
    """EuclideanDistance-specialized implementation for ArgKmin{{name_suffix}}."""

    @classmethod
    def is_usable_for(cls, X, Y, metric) -> bool:
        return (ArgKmin{{name_suffix}}.is_usable_for(X, Y, metric) and
                not _in_unstable_openblas_configuration())

    def __init__(
        self,
        X,
        Y,
        cnp.intp_t k,
        bint use_squared_distances=False,
        chunk_size=None,
        strategy=None,
        metric_kwargs=None,
    ):
        if (
            metric_kwargs is not None and
            len(metric_kwargs) > 0 and
            "Y_norm_squared" not in metric_kwargs
        ):
            warnings.warn(
                f"Some metric_kwargs have been passed ({metric_kwargs}) but aren't "
                f"usable for this case (EuclideanArgKmin64) and will be ignored.",
                UserWarning,
                stacklevel=3,
            )

        super().__init__(
            # The datasets pair here is used for exact distances computations
            datasets_pair=DatasetsPair{{name_suffix}}.get_for(X, Y, metric="euclidean"),
            chunk_size=chunk_size,
            strategy=strategy,
            k=k,
        )
        # X and Y are checked by the DatasetsPair{{name_suffix}} implemented
        # as a DenseDenseDatasetsPair{{name_suffix}}
        cdef:
            DenseDenseDatasetsPair{{name_suffix}} datasets_pair = (
            <DenseDenseDatasetsPair{{name_suffix}}> self.datasets_pair
        )
            cnp.intp_t dist_middle_terms_chunks_size = self.Y_n_samples_chunk * self.X_n_samples_chunk

        self.gemm_term_computer = GEMMTermComputer{{name_suffix}}(
            datasets_pair.X,
            datasets_pair.Y,
            self.effective_n_threads,
            self.chunks_n_threads,
            dist_middle_terms_chunks_size,
            n_features=datasets_pair.X.shape[1],
            chunk_size=self.chunk_size,
        )

        if metric_kwargs is not None and "Y_norm_squared" in metric_kwargs:
            self.Y_norm_squared = check_array(
                metric_kwargs.pop("Y_norm_squared"),
                ensure_2d=False,
                input_name="Y_norm_squared",
                dtype=np.float64
            )
        else:
            self.Y_norm_squared = _sqeuclidean_row_norms{{name_suffix}}(datasets_pair.Y, self.effective_n_threads)

        # Do not recompute norms if datasets are identical.
        self.X_norm_squared = (
            self.Y_norm_squared if X is Y else
            _sqeuclidean_row_norms{{name_suffix}}(datasets_pair.X, self.effective_n_threads)
        )
        self.use_squared_distances = use_squared_distances

    @final
    cdef void compute_exact_distances(self) nogil:
        if not self.use_squared_distances:
            ArgKmin{{name_suffix}}.compute_exact_distances(self)

    @final
    cdef void _parallel_on_X_parallel_init(
        self,
        cnp.intp_t thread_num,
    ) nogil:
        ArgKmin{{name_suffix}}._parallel_on_X_parallel_init(self, thread_num)
        self.gemm_term_computer._parallel_on_X_parallel_init(thread_num)


    @final
    cdef void _parallel_on_X_init_chunk(
        self,
        cnp.intp_t thread_num,
        cnp.intp_t X_start,
        cnp.intp_t X_end,
    ) nogil:
        ArgKmin{{name_suffix}}._parallel_on_X_init_chunk(self, thread_num, X_start, X_end)
        self.gemm_term_computer._parallel_on_X_init_chunk(thread_num, X_start, X_end)


    @final
    cdef void _parallel_on_X_pre_compute_and_reduce_distances_on_chunks(
        self,
        cnp.intp_t X_start,
        cnp.intp_t X_end,
        cnp.intp_t Y_start,
        cnp.intp_t Y_end,
        cnp.intp_t thread_num,
    ) nogil:
        ArgKmin{{name_suffix}}._parallel_on_X_pre_compute_and_reduce_distances_on_chunks(
            self,
            X_start, X_end,
            Y_start, Y_end,
            thread_num,
        )
        self.gemm_term_computer._parallel_on_X_pre_compute_and_reduce_distances_on_chunks(
            X_start, X_end, Y_start, Y_end, thread_num,
        )


    @final
    cdef void _parallel_on_Y_init(
        self,
    ) nogil:
<<<<<<< HEAD
        cdef cnp.intp_t  thread_num
        PairwiseDistancesArgKmin{{name_suffix}}._parallel_on_Y_init(self)
=======
        cdef ITYPE_t thread_num
        ArgKmin{{name_suffix}}._parallel_on_Y_init(self)
>>>>>>> dff6081a
        self.gemm_term_computer._parallel_on_Y_init()


    @final
    cdef void _parallel_on_Y_parallel_init(
        self,
        cnp.intp_t thread_num,
        cnp.intp_t X_start,
        cnp.intp_t X_end,
    ) nogil:
        ArgKmin{{name_suffix}}._parallel_on_Y_parallel_init(self, thread_num, X_start, X_end)
        self.gemm_term_computer._parallel_on_Y_parallel_init(thread_num, X_start, X_end)


    @final
    cdef void _parallel_on_Y_pre_compute_and_reduce_distances_on_chunks(
        self,
        cnp.intp_t X_start,
        cnp.intp_t X_end,
        cnp.intp_t Y_start,
        cnp.intp_t Y_end,
        cnp.intp_t thread_num,
    ) nogil:
        ArgKmin{{name_suffix}}._parallel_on_Y_pre_compute_and_reduce_distances_on_chunks(
            self,
            X_start, X_end,
            Y_start, Y_end,
            thread_num,
        )
        self.gemm_term_computer._parallel_on_Y_pre_compute_and_reduce_distances_on_chunks(
            X_start, X_end, Y_start, Y_end, thread_num
        )


    @final
    cdef void _compute_and_reduce_distances_on_chunks(
        self,
        cnp.intp_t X_start,
        cnp.intp_t X_end,
        cnp.intp_t Y_start,
        cnp.intp_t Y_end,
        cnp.intp_t thread_num,
    ) nogil:
        cdef:
            cnp.intp_t i, j
            cnp.float64_t squared_dist_i_j
            cnp.intp_t n_X = X_end - X_start
            cnp.intp_t n_Y = Y_end - Y_start
            cnp.float64_t * dist_middle_terms = self.gemm_term_computer._compute_distances_on_chunks(
                X_start, X_end, Y_start, Y_end, thread_num
            )
            cnp.float64_t * heaps_r_distances = self.heaps_r_distances_chunks[thread_num]
            cnp.intp_t * heaps_indices = self.heaps_indices_chunks[thread_num]


        # Pushing the distance and their associated indices on heaps
        # which keep tracks of the argkmin.
        for i in range(n_X):
            for j in range(n_Y):
                heap_push(
                    heaps_r_distances + i * self.k,
                    heaps_indices + i * self.k,
                    self.k,
                    # Using the squared euclidean distance as the rank-preserving distance:
                    #
                    #             ||X_c_i||² - 2 X_c_i.Y_c_j^T + ||Y_c_j||²
                    #
                    (
                        self.X_norm_squared[i + X_start] +
                        dist_middle_terms[i * n_Y + j] +
                        self.Y_norm_squared[j + Y_start]
                    ),
                    j + Y_start,
                )

{{endfor}}<|MERGE_RESOLUTION|>--- conflicted
+++ resolved
@@ -145,16 +145,9 @@
             sizeof(cnp.intp_t *) * self.chunks_n_threads
         )
 
-<<<<<<< HEAD
-        # Main heaps which will be returned as results by
-        # `PairwiseDistancesArgKmin{{name_suffix}}.compute`.
+        # Main heaps which will be returned as results by `ArgKmin{{name_suffix}}.compute`.
         self.argkmin_indices = np.full((self.n_samples_X, self.k), 0, dtype=np.intp)
-        self.argkmin_distances = np.full((self.n_samples_X, self.k), DBL_MAX, dtype=np.float64)
-=======
-        # Main heaps which will be returned as results by `ArgKmin{{name_suffix}}.compute`.
-        self.argkmin_indices = np.full((self.n_samples_X, self.k), 0, dtype=ITYPE)
-        self.argkmin_distances = np.full((self.n_samples_X, self.k), DBL_MAX, dtype=DTYPE)
->>>>>>> dff6081a
+        self.argkmin_distances = np.full((self.n_samples_X, self.k), DBL_MAX, dtype=np.intp)
 
     def __dealloc__(self):
         if self.heaps_indices_chunks is not NULL:
@@ -453,13 +446,8 @@
     cdef void _parallel_on_Y_init(
         self,
     ) nogil:
-<<<<<<< HEAD
-        cdef cnp.intp_t  thread_num
-        PairwiseDistancesArgKmin{{name_suffix}}._parallel_on_Y_init(self)
-=======
-        cdef ITYPE_t thread_num
+        cdef cnp.intp_t thread_num
         ArgKmin{{name_suffix}}._parallel_on_Y_init(self)
->>>>>>> dff6081a
         self.gemm_term_computer._parallel_on_Y_init()
 
 
