"""Utilities for input validation"""

# Authors: Olivier Grisel
#          Gael Varoquaux
#          Andreas Mueller
#          Lars Buitinck
#          Alexandre Gramfort
#          Nicolas Tresegnie
#          Sylvain Marie
# License: BSD 3 clause

from functools import wraps
import warnings
import numbers
import operator

import numpy as np
import scipy.sparse as sp
from inspect import signature, isclass, Parameter

# mypy error: Module 'numpy.core.numeric' has no attribute 'ComplexWarning'
from numpy.core.numeric import ComplexWarning  # type: ignore
import joblib

from contextlib import suppress

from .fixes import _object_dtype_isnan
from .. import get_config as _get_config
from ..exceptions import PositiveSpectrumWarning
from ..exceptions import NotFittedError
from ..exceptions import DataConversionWarning
from ..utils._array_api import get_namespace
from ..utils._array_api import _asarray_with_order
from ._isfinite import cy_isfinite, FiniteStatus

FLOAT_DTYPES = (np.float64, np.float32, np.float16)


# This function is not used anymore at this moment in the code base but we keep it in
# case that we merge a new public function without kwarg only by mistake, which would
# require a deprecation cycle to fix.
def _deprecate_positional_args(func=None, *, version="1.3"):
    """Decorator for methods that issues warnings for positional arguments.

    Using the keyword-only argument syntax in pep 3102, arguments after the
    * will issue a warning when passed as a positional argument.

    Parameters
    ----------
    func : callable, default=None
        Function to check arguments on.
    version : callable, default="1.3"
        The version when positional arguments will result in error.
    """

    def _inner_deprecate_positional_args(f):
        sig = signature(f)
        kwonly_args = []
        all_args = []

        for name, param in sig.parameters.items():
            if param.kind == Parameter.POSITIONAL_OR_KEYWORD:
                all_args.append(name)
            elif param.kind == Parameter.KEYWORD_ONLY:
                kwonly_args.append(name)

        @wraps(f)
        def inner_f(*args, **kwargs):
            extra_args = len(args) - len(all_args)
            if extra_args <= 0:
                return f(*args, **kwargs)

            # extra_args > 0
            args_msg = [
                "{}={}".format(name, arg)
                for name, arg in zip(kwonly_args[:extra_args], args[-extra_args:])
            ]
            args_msg = ", ".join(args_msg)
            warnings.warn(
                f"Pass {args_msg} as keyword args. From version "
                f"{version} passing these as positional arguments "
                "will result in an error",
                FutureWarning,
            )
            kwargs.update(zip(sig.parameters, args))
            return f(**kwargs)

        return inner_f

    if func is not None:
        return _inner_deprecate_positional_args(func)

    return _inner_deprecate_positional_args


def _assert_all_finite(
    X, allow_nan=False, msg_dtype=None, estimator_name=None, input_name=""
):
    """Like assert_all_finite, but only for ndarray."""

    xp, _ = get_namespace(X)

    if _get_config()["assume_finite"]:
        return

    X = xp.asarray(X)

    # for object dtype data, we only check for NaNs (GH-13254)
    if X.dtype == np.dtype("object") and not allow_nan:
        if _object_dtype_isnan(X).any():
            raise ValueError("Input contains NaN")

    # We need only consider float arrays, hence can early return for all else.
    if X.dtype.kind not in "fc":
        return

    # First try an O(n) time, O(1) space solution for the common case that
    # everything is finite; fall back to O(n) space `np.isinf/isnan` or custom
    # Cython implementation to prevent false positives and provide a detailed
    # error message.
    with np.errstate(over="ignore"):
        first_pass_isfinite = xp.isfinite(xp.sum(X))
    if first_pass_isfinite:
        return
    # Cython implementation doesn't support FP16 or complex numbers
    use_cython = (
        xp is np and X.data.contiguous and X.dtype.type in {np.float32, np.float64}
    )
    if use_cython:
        out = cy_isfinite(X.reshape(-1), allow_nan=allow_nan)
        has_nan_error = False if allow_nan else out == FiniteStatus.has_nan
        has_inf = out == FiniteStatus.has_infinite
    else:
        has_inf = np.isinf(X).any()
        has_nan_error = False if allow_nan else xp.isnan(X).any()
    if has_inf or has_nan_error:
        if has_nan_error:
            type_err = "NaN"
        else:
            msg_dtype = msg_dtype if msg_dtype is not None else X.dtype
            type_err = f"infinity or a value too large for {msg_dtype!r}"
        padded_input_name = input_name + " " if input_name else ""
        msg_err = f"Input {padded_input_name}contains {type_err}."
        if estimator_name and input_name == "X" and has_nan_error:
            # Improve the error message on how to handle missing values in
            # scikit-learn.
            msg_err += (
                f"\n{estimator_name} does not accept missing values"
                " encoded as NaN natively. For supervised learning, you might want"
                " to consider sklearn.ensemble.HistGradientBoostingClassifier and"
                " Regressor which accept missing values encoded as NaNs natively."
                " Alternatively, it is possible to preprocess the data, for"
                " instance by using an imputer transformer in a pipeline or drop"
                " samples with missing values. See"
                " https://scikit-learn.org/stable/modules/impute.html"
                " You can find a list of all estimators that handle NaN values"
                " at the following page:"
                " https://scikit-learn.org/stable/modules/impute.html"
                "#estimators-that-handle-nan-values"
            )
        raise ValueError(msg_err)


def assert_all_finite(
    X,
    *,
    allow_nan=False,
    estimator_name=None,
    input_name="",
):
    """Throw a ValueError if X contains NaN or infinity.

    Parameters
    ----------
    X : {ndarray, sparse matrix}
        The input data.

    allow_nan : bool, default=False
        If True, do not throw error when `X` contains NaN.

    estimator_name : str, default=None
        The estimator name, used to construct the error message.

    input_name : str, default=""
        The data name used to construct the error message. In particular
        if `input_name` is "X" and the data has NaN values and
        allow_nan is False, the error message will link to the imputer
        documentation.
    """
    _assert_all_finite(
        X.data if sp.issparse(X) else X,
        allow_nan=allow_nan,
        estimator_name=estimator_name,
        input_name=input_name,
    )


def as_float_array(X, *, copy=True, force_all_finite=True):
    """Convert an array-like to an array of floats.

    The new dtype will be np.float32 or np.float64, depending on the original
    type. The function can create a copy or modify the argument depending
    on the argument copy.

    Parameters
    ----------
    X : {array-like, sparse matrix}
        The input data.

    copy : bool, default=True
        If True, a copy of X will be created. If False, a copy may still be
        returned if X's dtype is not a floating point type.

    force_all_finite : bool or 'allow-nan', default=True
        Whether to raise an error on np.inf, np.nan, pd.NA in X. The
        possibilities are:

        - True: Force all values of X to be finite.
        - False: accepts np.inf, np.nan, pd.NA in X.
        - 'allow-nan': accepts only np.nan and pd.NA values in X. Values cannot
          be infinite.

        .. versionadded:: 0.20
           ``force_all_finite`` accepts the string ``'allow-nan'``.

        .. versionchanged:: 0.23
           Accepts `pd.NA` and converts it into `np.nan`

    Returns
    -------
    XT : {ndarray, sparse matrix}
        An array of type float.
    """
    if isinstance(X, np.matrix) or (
        not isinstance(X, np.ndarray) and not sp.issparse(X)
    ):
        return check_array(
            X,
            accept_sparse=["csr", "csc", "coo"],
            dtype=np.float64,
            copy=copy,
            force_all_finite=force_all_finite,
            ensure_2d=False,
        )
    elif sp.issparse(X) and X.dtype in [np.float32, np.float64]:
        return X.copy() if copy else X
    elif X.dtype in [np.float32, np.float64]:  # is numpy array
        return X.copy("F" if X.flags["F_CONTIGUOUS"] else "C") if copy else X
    else:
        if X.dtype.kind in "uib" and X.dtype.itemsize <= 4:
            return_dtype = np.float32
        else:
            return_dtype = np.float64
        return X.astype(return_dtype)


def _is_arraylike(x):
    """Returns whether the input is array-like."""
    return hasattr(x, "__len__") or hasattr(x, "shape") or hasattr(x, "__array__")


def _is_arraylike_not_scalar(array):
    """Return True if array is array-like and not a scalar"""
    return _is_arraylike(array) and not np.isscalar(array)


def _num_features(X):
    """Return the number of features in an array-like X.

    This helper function tries hard to avoid to materialize an array version
    of X unless necessary. For instance, if X is a list of lists,
    this function will return the length of the first element, assuming
    that subsequent elements are all lists of the same length without
    checking.
    Parameters
    ----------
    X : array-like
        array-like to get the number of features.

    Returns
    -------
    features : int
        Number of features
    """
    type_ = type(X)
    if type_.__module__ == "builtins":
        type_name = type_.__qualname__
    else:
        type_name = f"{type_.__module__}.{type_.__qualname__}"
    message = f"Unable to find the number of features from X of type {type_name}"
    if not hasattr(X, "__len__") and not hasattr(X, "shape"):
        if not hasattr(X, "__array__"):
            raise TypeError(message)
        # Only convert X to a numpy array if there is no cheaper, heuristic
        # option.
        X = np.asarray(X)

    if hasattr(X, "shape"):
        if not hasattr(X.shape, "__len__") or len(X.shape) <= 1:
            message += f" with shape {X.shape}"
            raise TypeError(message)
        return X.shape[1]

    first_sample = X[0]

    # Do not consider an array-like of strings or dicts to be a 2D array
    if isinstance(first_sample, (str, bytes, dict)):
        message += f" where the samples are of type {type(first_sample).__qualname__}"
        raise TypeError(message)

    try:
        # If X is a list of lists, for instance, we assume that all nested
        # lists have the same length without checking or converting to
        # a numpy array to keep this function call as cheap as possible.
        return len(first_sample)
    except Exception as err:
        raise TypeError(message) from err


def _num_samples(x):
    """Return number of samples in array-like x."""
    message = "Expected sequence or array-like, got %s" % type(x)
    if hasattr(x, "fit") and callable(x.fit):
        # Don't get num_samples from an ensembles length!
        raise TypeError(message)

    if not hasattr(x, "__len__") and not hasattr(x, "shape"):
        if hasattr(x, "__array__"):
            x = np.asarray(x)
        else:
            raise TypeError(message)

    if hasattr(x, "shape") and x.shape is not None:
        if len(x.shape) == 0:
            raise TypeError(
                "Singleton array %r cannot be considered a valid collection." % x
            )
        # Check that shape is returning an integer or default to len
        # Dask dataframes may not return numeric shape[0] value
        if isinstance(x.shape[0], numbers.Integral):
            return x.shape[0]

    try:
        return len(x)
    except TypeError as type_error:
        raise TypeError(message) from type_error


def check_memory(memory):
    """Check that ``memory`` is joblib.Memory-like.

    joblib.Memory-like means that ``memory`` can be converted into a
    joblib.Memory instance (typically a str denoting the ``location``)
    or has the same interface (has a ``cache`` method).

    Parameters
    ----------
    memory : None, str or object with the joblib.Memory interface
        - If string, the location where to create the `joblib.Memory` interface.
        - If None, no caching is done and the Memory object is completely transparent.

    Returns
    -------
    memory : object with the joblib.Memory interface
        A correct joblib.Memory object.

    Raises
    ------
    ValueError
        If ``memory`` is not joblib.Memory-like.
    """
    if memory is None or isinstance(memory, str):
        memory = joblib.Memory(location=memory, verbose=0)
    elif not hasattr(memory, "cache"):
        raise ValueError(
            "'memory' should be None, a string or have the same"
            " interface as joblib.Memory."
            " Got memory='{}' instead.".format(memory)
        )
    return memory


def check_consistent_length(*arrays):
    """Check that all arrays have consistent first dimensions.

    Checks whether all objects in arrays have the same shape or length.

    Parameters
    ----------
    *arrays : list or tuple of input objects.
        Objects that will be checked for consistent length.
    """

    lengths = [_num_samples(X) for X in arrays if X is not None]
    uniques = np.unique(lengths)
    if len(uniques) > 1:
        raise ValueError(
            "Found input variables with inconsistent numbers of samples: %r"
            % [int(l) for l in lengths]
        )


def _make_indexable(iterable):
    """Ensure iterable supports indexing or convert to an indexable variant.

    Convert sparse matrices to csr and other non-indexable iterable to arrays.
    Let `None` and indexable objects (e.g. pandas dataframes) pass unchanged.

    Parameters
    ----------
    iterable : {list, dataframe, ndarray, sparse matrix} or None
        Object to be converted to an indexable iterable.
    """
    if sp.issparse(iterable):
        return iterable.tocsr()
    elif hasattr(iterable, "__getitem__") or hasattr(iterable, "iloc"):
        return iterable
    elif iterable is None:
        return iterable
    return np.array(iterable)


def indexable(*iterables):
    """Make arrays indexable for cross-validation.

    Checks consistent length, passes through None, and ensures that everything
    can be indexed by converting sparse matrices to csr and converting
    non-interable objects to arrays.

    Parameters
    ----------
    *iterables : {lists, dataframes, ndarrays, sparse matrices}
        List of objects to ensure sliceability.

    Returns
    -------
    result : list of {ndarray, sparse matrix, dataframe} or None
        Returns a list containing indexable arrays (i.e. NumPy array,
        sparse matrix, or dataframe) or `None`.
    """

    result = [_make_indexable(X) for X in iterables]
    check_consistent_length(*result)
    return result


def _ensure_sparse_format(
    spmatrix,
    accept_sparse,
    dtype,
    copy,
    force_all_finite,
    accept_large_sparse,
    estimator_name=None,
    input_name="",
):
    """Convert a sparse matrix to a given format.

    Checks the sparse format of spmatrix and converts if necessary.

    Parameters
    ----------
    spmatrix : sparse matrix
        Input to validate and convert.

    accept_sparse : str, bool or list/tuple of str
        String[s] representing allowed sparse matrix formats ('csc',
        'csr', 'coo', 'dok', 'bsr', 'lil', 'dia'). If the input is sparse but
        not in the allowed format, it will be converted to the first listed
        format. True allows the input to be any format. False means
        that a sparse matrix input will raise an error.

    dtype : str, type or None
        Data type of result. If None, the dtype of the input is preserved.

    copy : bool
        Whether a forced copy will be triggered. If copy=False, a copy might
        be triggered by a conversion.

    force_all_finite : bool or 'allow-nan'
        Whether to raise an error on np.inf, np.nan, pd.NA in X. The
        possibilities are:

        - True: Force all values of X to be finite.
        - False: accepts np.inf, np.nan, pd.NA in X.
        - 'allow-nan': accepts only np.nan and pd.NA values in X. Values cannot
          be infinite.

        .. versionadded:: 0.20
           ``force_all_finite`` accepts the string ``'allow-nan'``.

        .. versionchanged:: 0.23
           Accepts `pd.NA` and converts it into `np.nan`


    estimator_name : str, default=None
        The estimator name, used to construct the error message.

    input_name : str, default=""
        The data name used to construct the error message. In particular
        if `input_name` is "X" and the data has NaN values and
        allow_nan is False, the error message will link to the imputer
        documentation.

    Returns
    -------
    spmatrix_converted : sparse matrix.
        Matrix that is ensured to have an allowed type.
    """
    if dtype is None:
        dtype = spmatrix.dtype

    changed_format = False

    if isinstance(accept_sparse, str):
        accept_sparse = [accept_sparse]

    # Indices dtype validation
    _check_large_sparse(spmatrix, accept_large_sparse)

    if accept_sparse is False:
        raise TypeError(
            "A sparse matrix was passed, but dense "
            "data is required. Use X.toarray() to "
            "convert to a dense numpy array."
        )
    elif isinstance(accept_sparse, (list, tuple)):
        if len(accept_sparse) == 0:
            raise ValueError(
                "When providing 'accept_sparse' "
                "as a tuple or list, it must contain at "
                "least one string value."
            )
        # ensure correct sparse format
        if spmatrix.format not in accept_sparse:
            # create new with correct sparse
            spmatrix = spmatrix.asformat(accept_sparse[0])
            changed_format = True
    elif accept_sparse is not True:
        # any other type
        raise ValueError(
            "Parameter 'accept_sparse' should be a string, "
            "boolean or list of strings. You provided "
            "'accept_sparse={}'.".format(accept_sparse)
        )

    if dtype != spmatrix.dtype:
        # convert dtype
        spmatrix = spmatrix.astype(dtype)
    elif copy and not changed_format:
        # force copy
        spmatrix = spmatrix.copy()

    if force_all_finite:
        if not hasattr(spmatrix, "data"):
            warnings.warn(
                "Can't check %s sparse matrix for nan or inf." % spmatrix.format,
                stacklevel=2,
            )
        else:
            _assert_all_finite(
                spmatrix.data,
                allow_nan=force_all_finite == "allow-nan",
                estimator_name=estimator_name,
                input_name=input_name,
            )

    return spmatrix


def _ensure_no_complex_data(array):
    if (
        hasattr(array, "dtype")
        and array.dtype is not None
        and hasattr(array.dtype, "kind")
        and array.dtype.kind == "c"
    ):
        raise ValueError("Complex data not supported\n{}\n".format(array))


def _check_estimator_name(estimator):
    if estimator is not None:
        if isinstance(estimator, str):
            return estimator
        else:
            return estimator.__class__.__name__
    return None


def _pandas_dtype_needs_early_conversion(pd_dtype):
    """Return True if pandas extension pd_dtype need to be converted early."""
    # Check these early for pandas versions without extension dtypes
    from pandas.api.types import (
        is_bool_dtype,
        is_sparse,
        is_float_dtype,
        is_integer_dtype,
    )

    if is_bool_dtype(pd_dtype):
        # bool and extension booleans need early converstion because __array__
        # converts mixed dtype dataframes into object dtypes
        return True

    if is_sparse(pd_dtype):
        # Sparse arrays will be converted later in `check_array`
        return False

    try:
        from pandas.api.types import is_extension_array_dtype
    except ImportError:
        return False

    if is_sparse(pd_dtype) or not is_extension_array_dtype(pd_dtype):
        # Sparse arrays will be converted later in `check_array`
        # Only handle extension arrays for integer and floats
        return False
    elif is_float_dtype(pd_dtype):
        # Float ndarrays can normally support nans. They need to be converted
        # first to map pd.NA to np.nan
        return True
    elif is_integer_dtype(pd_dtype):
        # XXX: Warn when converting from a high integer to a float
        return True

    return False


def check_array(
    array,
    accept_sparse=False,
    *,
    accept_large_sparse=True,
    dtype="numeric",
    order=None,
    copy=False,
    force_all_finite=True,
    ensure_2d=True,
    allow_nd=False,
    ensure_min_samples=1,
    ensure_min_features=1,
    estimator=None,
    input_name="",
):

    """Input validation on an array, list, sparse matrix or similar.

    By default, the input is checked to be a non-empty 2D array containing
    only finite values. If the dtype of the array is object, attempt
    converting to float, raising on failure.

    Parameters
    ----------
    array : object
        Input object to check / convert.

    accept_sparse : str, bool or list/tuple of str, default=False
        String[s] representing allowed sparse matrix formats, such as 'csc',
        'csr', etc. If the input is sparse but not in the allowed format,
        it will be converted to the first listed format. True allows the input
        to be any format. False means that a sparse matrix input will
        raise an error.

    accept_large_sparse : bool, default=True
        If a CSR, CSC, COO or BSR sparse matrix is supplied and accepted by
        accept_sparse, accept_large_sparse=False will cause it to be accepted
        only if its indices are stored with a 32-bit dtype.

        .. versionadded:: 0.20

    dtype : 'numeric', type, list of type or None, default='numeric'
        Data type of result. If None, the dtype of the input is preserved.
        If "numeric", dtype is preserved unless array.dtype is object.
        If dtype is a list of types, conversion on the first type is only
        performed if the dtype of the input is not in the list.

    order : {'F', 'C'} or None, default=None
        Whether an array will be forced to be fortran or c-style.
        When order is None (default), then if copy=False, nothing is ensured
        about the memory layout of the output array; otherwise (copy=True)
        the memory layout of the returned array is kept as close as possible
        to the original array.

    copy : bool, default=False
        Whether a forced copy will be triggered. If copy=False, a copy might
        be triggered by a conversion.

    force_all_finite : bool or 'allow-nan', default=True
        Whether to raise an error on np.inf, np.nan, pd.NA in array. The
        possibilities are:

        - True: Force all values of array to be finite.
        - False: accepts np.inf, np.nan, pd.NA in array.
        - 'allow-nan': accepts only np.nan and pd.NA values in array. Values
          cannot be infinite.

        .. versionadded:: 0.20
           ``force_all_finite`` accepts the string ``'allow-nan'``.

        .. versionchanged:: 0.23
           Accepts `pd.NA` and converts it into `np.nan`

    ensure_2d : bool, default=True
        Whether to raise a value error if array is not 2D.

    allow_nd : bool, default=False
        Whether to allow array.ndim > 2.

    ensure_min_samples : int, default=1
        Make sure that the array has a minimum number of samples in its first
        axis (rows for a 2D array). Setting to 0 disables this check.

    ensure_min_features : int, default=1
        Make sure that the 2D array has some minimum number of features
        (columns). The default value of 1 rejects empty datasets.
        This check is only enforced when the input data has effectively 2
        dimensions or is originally 1D and ``ensure_2d`` is True. Setting to 0
        disables this check.

    estimator : str or estimator instance, default=None
        If passed, include the name of the estimator in warning messages.

    input_name : str, default=""
        The data name used to construct the error message. In particular
        if `input_name` is "X" and the data has NaN values and
        allow_nan is False, the error message will link to the imputer
        documentation.

        .. versionadded:: 1.1.0

    Returns
    -------
    array_converted : object
        The converted and validated array.
    """
    if isinstance(array, np.matrix):
        raise TypeError(
            "np.matrix is not supported. Please convert to a numpy array with "
            "np.asarray. For more information see: "
            "https://numpy.org/doc/stable/reference/generated/numpy.matrix.html"
        )

    xp, is_array_api = get_namespace(array)

    # store reference to original array to check if copy is needed when
    # function returns
    array_orig = array

    # store whether originally we wanted numeric dtype
    dtype_numeric = isinstance(dtype, str) and dtype == "numeric"

    dtype_orig = getattr(array, "dtype", None)
    if not hasattr(dtype_orig, "kind"):
        # not a data type (e.g. a column named dtype in a pandas DataFrame)
        dtype_orig = None

    # check if the object contains several dtypes (typically a pandas
    # DataFrame), and store them. If not, store None.
    dtypes_orig = None
    pandas_requires_conversion = False
    if hasattr(array, "dtypes") and hasattr(array.dtypes, "__array__"):
        # throw warning if columns are sparse. If all columns are sparse, then
        # array.sparse exists and sparsity will be preserved (later).
        with suppress(ImportError):
            from pandas.api.types import is_sparse

            if not hasattr(array, "sparse") and array.dtypes.apply(is_sparse).any():
                warnings.warn(
                    "pandas.DataFrame with sparse columns found."
                    "It will be converted to a dense numpy array."
                )

        dtypes_orig = list(array.dtypes)
        pandas_requires_conversion = any(
            _pandas_dtype_needs_early_conversion(i) for i in dtypes_orig
        )
        if all(isinstance(dtype_iter, np.dtype) for dtype_iter in dtypes_orig):
            dtype_orig = np.result_type(*dtypes_orig)

    if dtype_numeric:
        if dtype_orig is not None and dtype_orig.kind == "O":
            # if input is object, convert to float.
            dtype = xp.float64
        else:
            dtype = None

    if isinstance(dtype, (list, tuple)):
        if dtype_orig is not None and dtype_orig in dtype:
            # no dtype conversion required
            dtype = None
        else:
            # dtype conversion required. Let's select the first element of the
            # list of accepted types.
            dtype = dtype[0]

    if pandas_requires_conversion:
        # pandas dataframe requires conversion earlier to handle extension dtypes with
        # nans
        # Use the original dtype for conversion if dtype is None
        new_dtype = dtype_orig if dtype is None else dtype
        array = array.astype(new_dtype)
        # Since we converted here, we do not need to convert again later
        dtype = None

    if force_all_finite not in (True, False, "allow-nan"):
        raise ValueError(
            'force_all_finite should be a bool or "allow-nan". Got {!r} instead'.format(
                force_all_finite
            )
        )

    estimator_name = _check_estimator_name(estimator)
    context = " by %s" % estimator_name if estimator is not None else ""

    # When all dataframe columns are sparse, convert to a sparse array
    if hasattr(array, "sparse") and array.ndim > 1:
        with suppress(ImportError):
            from pandas.api.types import is_sparse

            if array.dtypes.apply(is_sparse).all():
                # DataFrame.sparse only supports `to_coo`
                array = array.sparse.to_coo()
                if array.dtype == np.dtype("object"):
                    unique_dtypes = set([dt.subtype.name for dt in array_orig.dtypes])
                    if len(unique_dtypes) > 1:
                        raise ValueError(
                            "Pandas DataFrame with mixed sparse extension arrays "
                            "generated a sparse matrix with object dtype which "
                            "can not be converted to a scipy sparse matrix."
                            "Sparse extension arrays should all have the same "
                            "numeric type."
                        )

    if sp.issparse(array):
        _ensure_no_complex_data(array)
        array = _ensure_sparse_format(
            array,
            accept_sparse=accept_sparse,
            dtype=dtype,
            copy=copy,
            force_all_finite=force_all_finite,
            accept_large_sparse=accept_large_sparse,
            estimator_name=estimator_name,
            input_name=input_name,
        )
    else:
        # If np.array(..) gives ComplexWarning, then we convert the warning
        # to an error. This is needed because specifying a non complex
        # dtype to the function converts complex to real dtype,
        # thereby passing the test made in the lines following the scope
        # of warnings context manager.
        with warnings.catch_warnings():
            try:
                warnings.simplefilter("error", ComplexWarning)
                if dtype is not None and np.dtype(dtype).kind in "iu":
                    # Conversion float -> int should not contain NaN or
                    # inf (numpy#14412). We cannot use casting='safe' because
                    # then conversion float -> int would be disallowed.
                    array = _asarray_with_order(array, order=order, xp=xp)
                    if array.dtype.kind == "f":
                        _assert_all_finite(
                            array,
                            allow_nan=False,
                            msg_dtype=dtype,
                            estimator_name=estimator_name,
                            input_name=input_name,
                        )
                    array = xp.astype(array, dtype, copy=False)
                else:
                    array = _asarray_with_order(array, order=order, dtype=dtype, xp=xp)
            except ComplexWarning as complex_warning:
                raise ValueError(
                    "Complex data not supported\n{}\n".format(array)
                ) from complex_warning

        # It is possible that the np.array(..) gave no warning. This happens
        # when no dtype conversion happened, for example dtype = None. The
        # result is that np.array(..) produces an array of complex dtype
        # and we need to catch and raise exception for such cases.
        _ensure_no_complex_data(array)

        if ensure_2d:
            # If input is scalar raise error
            if array.ndim == 0:
                raise ValueError(
                    "Expected 2D array, got scalar array instead:\narray={}.\n"
                    "Reshape your data either using array.reshape(-1, 1) if "
                    "your data has a single feature or array.reshape(1, -1) "
                    "if it contains a single sample.".format(array)
                )
            # If input is 1D raise error
            if array.ndim == 1:
                raise ValueError(
                    "Expected 2D array, got 1D array instead:\narray={}.\n"
                    "Reshape your data either using array.reshape(-1, 1) if "
                    "your data has a single feature or array.reshape(1, -1) "
                    "if it contains a single sample.".format(array)
                )

        if dtype_numeric and array.dtype.kind in "USV":
            raise ValueError(
                "dtype='numeric' is not compatible with arrays of bytes/strings."
                "Convert your data to numeric values explicitly instead."
            )
        if not allow_nd and array.ndim >= 3:
            raise ValueError(
                "Found array with dim %d. %s expected <= 2."
                % (array.ndim, estimator_name)
            )

        if force_all_finite:
            _assert_all_finite(
                array,
                input_name=input_name,
                estimator_name=estimator_name,
                allow_nan=force_all_finite == "allow-nan",
            )

    if ensure_min_samples > 0:
        n_samples = _num_samples(array)
        if n_samples < ensure_min_samples:
            raise ValueError(
                "Found array with %d sample(s) (shape=%s) while a"
                " minimum of %d is required%s."
                % (n_samples, array.shape, ensure_min_samples, context)
            )

    if ensure_min_features > 0 and array.ndim == 2:
        n_features = array.shape[1]
        if n_features < ensure_min_features:
            raise ValueError(
                "Found array with %d feature(s) (shape=%s) while"
                " a minimum of %d is required%s."
                % (n_features, array.shape, ensure_min_features, context)
            )

    if copy:
        if xp.__name__ in {"numpy", "numpy.array_api"}:
            # only make a copy if `array` and `array_orig` may share memory`
            if np.may_share_memory(array, array_orig):
                array = _asarray_with_order(
                    array, dtype=dtype, order=order, copy=True, xp=xp
                )
        else:
            # always make a copy for non-numpy arrays
            array = _asarray_with_order(
                array, dtype=dtype, order=order, copy=True, xp=xp
            )

    return array


def _check_large_sparse(X, accept_large_sparse=False):
    """Raise a ValueError if X has 64bit indices and accept_large_sparse=False"""
    if not accept_large_sparse:
        supported_indices = ["int32"]
        if X.getformat() == "coo":
            index_keys = ["col", "row"]
        elif X.getformat() in ["csr", "csc", "bsr"]:
            index_keys = ["indices", "indptr"]
        else:
            return
        for key in index_keys:
            indices_datatype = getattr(X, key).dtype
            if indices_datatype not in supported_indices:
                raise ValueError(
                    "Only sparse matrices with 32-bit integer"
                    " indices are accepted. Got %s indices." % indices_datatype
                )


def check_X_y(
    X,
    y,
    accept_sparse=False,
    *,
    accept_large_sparse=True,
    dtype="numeric",
    order=None,
    copy=False,
    force_all_finite=True,
    ensure_2d=True,
    allow_nd=False,
    multi_output=False,
    ensure_min_samples=1,
    ensure_min_features=1,
    y_numeric=False,
    estimator=None,
):
    """Input validation for standard estimators.

    Checks X and y for consistent length, enforces X to be 2D and y 1D. By
    default, X is checked to be non-empty and containing only finite values.
    Standard input checks are also applied to y, such as checking that y
    does not have np.nan or np.inf targets. For multi-label y, set
    multi_output=True to allow 2D and sparse y. If the dtype of X is
    object, attempt converting to float, raising on failure.

    Parameters
    ----------
    X : {ndarray, list, sparse matrix}
        Input data.

    y : {ndarray, list, sparse matrix}
        Labels.

    accept_sparse : str, bool or list of str, default=False
        String[s] representing allowed sparse matrix formats, such as 'csc',
        'csr', etc. If the input is sparse but not in the allowed format,
        it will be converted to the first listed format. True allows the input
        to be any format. False means that a sparse matrix input will
        raise an error.

    accept_large_sparse : bool, default=True
        If a CSR, CSC, COO or BSR sparse matrix is supplied and accepted by
        accept_sparse, accept_large_sparse will cause it to be accepted only
        if its indices are stored with a 32-bit dtype.

        .. versionadded:: 0.20

    dtype : 'numeric', type, list of type or None, default='numeric'
        Data type of result. If None, the dtype of the input is preserved.
        If "numeric", dtype is preserved unless array.dtype is object.
        If dtype is a list of types, conversion on the first type is only
        performed if the dtype of the input is not in the list.

    order : {'F', 'C'}, default=None
        Whether an array will be forced to be fortran or c-style.

    copy : bool, default=False
        Whether a forced copy will be triggered. If copy=False, a copy might
        be triggered by a conversion.

    force_all_finite : bool or 'allow-nan', default=True
        Whether to raise an error on np.inf, np.nan, pd.NA in X. This parameter
        does not influence whether y can have np.inf, np.nan, pd.NA values.
        The possibilities are:

        - True: Force all values of X to be finite.
        - False: accepts np.inf, np.nan, pd.NA in X.
        - 'allow-nan': accepts only np.nan or pd.NA values in X. Values cannot
          be infinite.

        .. versionadded:: 0.20
           ``force_all_finite`` accepts the string ``'allow-nan'``.

        .. versionchanged:: 0.23
           Accepts `pd.NA` and converts it into `np.nan`

    ensure_2d : bool, default=True
        Whether to raise a value error if X is not 2D.

    allow_nd : bool, default=False
        Whether to allow X.ndim > 2.

    multi_output : bool, default=False
        Whether to allow 2D y (array or sparse matrix). If false, y will be
        validated as a vector. y cannot have np.nan or np.inf values if
        multi_output=True.

    ensure_min_samples : int, default=1
        Make sure that X has a minimum number of samples in its first
        axis (rows for a 2D array).

    ensure_min_features : int, default=1
        Make sure that the 2D array has some minimum number of features
        (columns). The default value of 1 rejects empty datasets.
        This check is only enforced when X has effectively 2 dimensions or
        is originally 1D and ``ensure_2d`` is True. Setting to 0 disables
        this check.

    y_numeric : bool, default=False
        Whether to ensure that y has a numeric type. If dtype of y is object,
        it is converted to float64. Should only be used for regression
        algorithms.

    estimator : str or estimator instance, default=None
        If passed, include the name of the estimator in warning messages.

    Returns
    -------
    X_converted : object
        The converted and validated X.

    y_converted : object
        The converted and validated y.
    """
    if y is None:
        if estimator is None:
            estimator_name = "estimator"
        else:
            estimator_name = _check_estimator_name(estimator)
        raise ValueError(
            f"{estimator_name} requires y to be passed, but the target y is None"
        )

    X = check_array(
        X,
        accept_sparse=accept_sparse,
        accept_large_sparse=accept_large_sparse,
        dtype=dtype,
        order=order,
        copy=copy,
        force_all_finite=force_all_finite,
        ensure_2d=ensure_2d,
        allow_nd=allow_nd,
        ensure_min_samples=ensure_min_samples,
        ensure_min_features=ensure_min_features,
        estimator=estimator,
        input_name="X",
    )

    y = _check_y(y, multi_output=multi_output, y_numeric=y_numeric, estimator=estimator)

    check_consistent_length(X, y)

    return X, y


def _check_y(y, multi_output=False, y_numeric=False, estimator=None):
    """Isolated part of check_X_y dedicated to y validation"""
    if multi_output:
        y = check_array(
            y,
            accept_sparse="csr",
            force_all_finite=True,
            ensure_2d=False,
            dtype=None,
            input_name="y",
            estimator=estimator,
        )
    else:
        estimator_name = _check_estimator_name(estimator)
        y = column_or_1d(y, warn=True)
        _assert_all_finite(y, input_name="y", estimator_name=estimator_name)
        _ensure_no_complex_data(y)
    if y_numeric and y.dtype.kind == "O":
        y = y.astype(np.float64)

    return y


def column_or_1d(y, *, dtype=None, warn=False):
    """Ravel column or 1d numpy array, else raises an error.

    Parameters
    ----------
    y : array-like
       Input data.

    dtype: data-type, default=None
        Data type for `y`.

    warn : bool, default=False
       To control display of warnings.

    Returns
    -------
    y : ndarray
       Output data.

    Raises
    ------
    ValueError
        If `y` is not a 1D array or a 2D array with a single row or column.
    """
<<<<<<< HEAD
    y = np.asarray(y, dtype=dtype)
    shape = np.shape(y)
=======
    xp, _ = get_namespace(y)
    y = xp.asarray(y)
    shape = y.shape
>>>>>>> 8610e14f
    if len(shape) == 1:
        return _asarray_with_order(xp.reshape(y, -1), order="C", xp=xp)
    if len(shape) == 2 and shape[1] == 1:
        if warn:
            warnings.warn(
                "A column-vector y was passed when a 1d array was"
                " expected. Please change the shape of y to "
                "(n_samples, ), for example using ravel().",
                DataConversionWarning,
                stacklevel=2,
            )
        return _asarray_with_order(xp.reshape(y, -1), order="C", xp=xp)

    raise ValueError(
        "y should be a 1d array, got an array of shape {} instead.".format(shape)
    )


def check_random_state(seed):
    """Turn seed into a np.random.RandomState instance.

    Parameters
    ----------
    seed : None, int or instance of RandomState
        If seed is None, return the RandomState singleton used by np.random.
        If seed is an int, return a new RandomState instance seeded with seed.
        If seed is already a RandomState instance, return it.
        Otherwise raise ValueError.

    Returns
    -------
    :class:`numpy:numpy.random.RandomState`
        The random state object based on `seed` parameter.
    """
    if seed is None or seed is np.random:
        return np.random.mtrand._rand
    if isinstance(seed, numbers.Integral):
        return np.random.RandomState(seed)
    if isinstance(seed, np.random.RandomState):
        return seed
    raise ValueError(
        "%r cannot be used to seed a numpy.random.RandomState instance" % seed
    )


def has_fit_parameter(estimator, parameter):
    """Check whether the estimator's fit method supports the given parameter.

    Parameters
    ----------
    estimator : object
        An estimator to inspect.

    parameter : str
        The searched parameter.

    Returns
    -------
    is_parameter : bool
        Whether the parameter was found to be a named parameter of the
        estimator's fit method.

    Examples
    --------
    >>> from sklearn.svm import SVC
    >>> from sklearn.utils.validation import has_fit_parameter
    >>> has_fit_parameter(SVC(), "sample_weight")
    True
    """
    return parameter in signature(estimator.fit).parameters


def check_symmetric(array, *, tol=1e-10, raise_warning=True, raise_exception=False):
    """Make sure that array is 2D, square and symmetric.

    If the array is not symmetric, then a symmetrized version is returned.
    Optionally, a warning or exception is raised if the matrix is not
    symmetric.

    Parameters
    ----------
    array : {ndarray, sparse matrix}
        Input object to check / convert. Must be two-dimensional and square,
        otherwise a ValueError will be raised.

    tol : float, default=1e-10
        Absolute tolerance for equivalence of arrays. Default = 1E-10.

    raise_warning : bool, default=True
        If True then raise a warning if conversion is required.

    raise_exception : bool, default=False
        If True then raise an exception if array is not symmetric.

    Returns
    -------
    array_sym : {ndarray, sparse matrix}
        Symmetrized version of the input array, i.e. the average of array
        and array.transpose(). If sparse, then duplicate entries are first
        summed and zeros are eliminated.
    """
    if (array.ndim != 2) or (array.shape[0] != array.shape[1]):
        raise ValueError(
            "array must be 2-dimensional and square. shape = {0}".format(array.shape)
        )

    if sp.issparse(array):
        diff = array - array.T
        # only csr, csc, and coo have `data` attribute
        if diff.format not in ["csr", "csc", "coo"]:
            diff = diff.tocsr()
        symmetric = np.all(abs(diff.data) < tol)
    else:
        symmetric = np.allclose(array, array.T, atol=tol)

    if not symmetric:
        if raise_exception:
            raise ValueError("Array must be symmetric")
        if raise_warning:
            warnings.warn(
                "Array is not symmetric, and will be converted "
                "to symmetric by average with its transpose.",
                stacklevel=2,
            )
        if sp.issparse(array):
            conversion = "to" + array.format
            array = getattr(0.5 * (array + array.T), conversion)()
        else:
            array = 0.5 * (array + array.T)

    return array


def check_is_fitted(estimator, attributes=None, *, msg=None, all_or_any=all):
    """Perform is_fitted validation for estimator.

    Checks if the estimator is fitted by verifying the presence of
    fitted attributes (ending with a trailing underscore) and otherwise
    raises a NotFittedError with the given message.

    If an estimator does not set any attributes with a trailing underscore, it
    can define a ``__sklearn_is_fitted__`` method returning a boolean to specify if the
    estimator is fitted or not.

    Parameters
    ----------
    estimator : estimator instance
        Estimator instance for which the check is performed.

    attributes : str, list or tuple of str, default=None
        Attribute name(s) given as string or a list/tuple of strings
        Eg.: ``["coef_", "estimator_", ...], "coef_"``

        If `None`, `estimator` is considered fitted if there exist an
        attribute that ends with a underscore and does not start with double
        underscore.

    msg : str, default=None
        The default error message is, "This %(name)s instance is not fitted
        yet. Call 'fit' with appropriate arguments before using this
        estimator."

        For custom messages if "%(name)s" is present in the message string,
        it is substituted for the estimator name.

        Eg. : "Estimator, %(name)s, must be fitted before sparsifying".

    all_or_any : callable, {all, any}, default=all
        Specify whether all or any of the given attributes must exist.

    Raises
    ------
    TypeError
        If the estimator is a class or not an estimator instance

    NotFittedError
        If the attributes are not found.
    """
    if isclass(estimator):
        raise TypeError("{} is a class, not an instance.".format(estimator))
    if msg is None:
        msg = (
            "This %(name)s instance is not fitted yet. Call 'fit' with "
            "appropriate arguments before using this estimator."
        )

    if not hasattr(estimator, "fit"):
        raise TypeError("%s is not an estimator instance." % (estimator))

    if attributes is not None:
        if not isinstance(attributes, (list, tuple)):
            attributes = [attributes]
        fitted = all_or_any([hasattr(estimator, attr) for attr in attributes])
    elif hasattr(estimator, "__sklearn_is_fitted__"):
        fitted = estimator.__sklearn_is_fitted__()
    else:
        fitted = [
            v for v in vars(estimator) if v.endswith("_") and not v.startswith("__")
        ]

    if not fitted:
        raise NotFittedError(msg % {"name": type(estimator).__name__})


def check_non_negative(X, whom):
    """
    Check if there is any negative value in an array.

    Parameters
    ----------
    X : {array-like, sparse matrix}
        Input data.

    whom : str
        Who passed X to this function.
    """
    xp, _ = get_namespace(X)
    # avoid X.min() on sparse matrix since it also sorts the indices
    if sp.issparse(X):
        if X.format in ["lil", "dok"]:
            X = X.tocsr()
        if X.data.size == 0:
            X_min = 0
        else:
            X_min = X.data.min()
    else:
        X_min = xp.min(X)

    if X_min < 0:
        raise ValueError("Negative values in data passed to %s" % whom)


def check_scalar(
    x,
    name,
    target_type,
    *,
    min_val=None,
    max_val=None,
    include_boundaries="both",
):
    """Validate scalar parameters type and value.

    Parameters
    ----------
    x : object
        The scalar parameter to validate.

    name : str
        The name of the parameter to be printed in error messages.

    target_type : type or tuple
        Acceptable data types for the parameter.

    min_val : float or int, default=None
        The minimum valid value the parameter can take. If None (default) it
        is implied that the parameter does not have a lower bound.

    max_val : float or int, default=None
        The maximum valid value the parameter can take. If None (default) it
        is implied that the parameter does not have an upper bound.

    include_boundaries : {"left", "right", "both", "neither"}, default="both"
        Whether the interval defined by `min_val` and `max_val` should include
        the boundaries. Possible choices are:

        - `"left"`: only `min_val` is included in the valid interval.
          It is equivalent to the interval `[ min_val, max_val )`.
        - `"right"`: only `max_val` is included in the valid interval.
          It is equivalent to the interval `( min_val, max_val ]`.
        - `"both"`: `min_val` and `max_val` are included in the valid interval.
          It is equivalent to the interval `[ min_val, max_val ]`.
        - `"neither"`: neither `min_val` nor `max_val` are included in the
          valid interval. It is equivalent to the interval `( min_val, max_val )`.

    Returns
    -------
    x : numbers.Number
        The validated number.

    Raises
    ------
    TypeError
        If the parameter's type does not match the desired type.

    ValueError
        If the parameter's value violates the given bounds.
        If `min_val`, `max_val` and `include_boundaries` are inconsistent.
    """

    def type_name(t):
        """Convert type into humman readable string."""
        module = t.__module__
        qualname = t.__qualname__
        if module == "builtins":
            return qualname
        elif t == numbers.Real:
            return "float"
        elif t == numbers.Integral:
            return "int"
        return f"{module}.{qualname}"

    if not isinstance(x, target_type):
        if isinstance(target_type, tuple):
            types_str = ", ".join(type_name(t) for t in target_type)
            target_type_str = f"{{{types_str}}}"
        else:
            target_type_str = type_name(target_type)

        raise TypeError(
            f"{name} must be an instance of {target_type_str}, not"
            f" {type(x).__qualname__}."
        )

    expected_include_boundaries = ("left", "right", "both", "neither")
    if include_boundaries not in expected_include_boundaries:
        raise ValueError(
            f"Unknown value for `include_boundaries`: {repr(include_boundaries)}. "
            f"Possible values are: {expected_include_boundaries}."
        )

    if max_val is None and include_boundaries == "right":
        raise ValueError(
            "`include_boundaries`='right' without specifying explicitly `max_val` "
            "is inconsistent."
        )

    if min_val is None and include_boundaries == "left":
        raise ValueError(
            "`include_boundaries`='left' without specifying explicitly `min_val` "
            "is inconsistent."
        )

    comparison_operator = (
        operator.lt if include_boundaries in ("left", "both") else operator.le
    )
    if min_val is not None and comparison_operator(x, min_val):
        raise ValueError(
            f"{name} == {x}, must be"
            f" {'>=' if include_boundaries in ('left', 'both') else '>'} {min_val}."
        )

    comparison_operator = (
        operator.gt if include_boundaries in ("right", "both") else operator.ge
    )
    if max_val is not None and comparison_operator(x, max_val):
        raise ValueError(
            f"{name} == {x}, must be"
            f" {'<=' if include_boundaries in ('right', 'both') else '<'} {max_val}."
        )

    return x


def _check_psd_eigenvalues(lambdas, enable_warnings=False):
    """Check the eigenvalues of a positive semidefinite (PSD) matrix.

    Checks the provided array of PSD matrix eigenvalues for numerical or
    conditioning issues and returns a fixed validated version. This method
    should typically be used if the PSD matrix is user-provided (e.g. a
    Gram matrix) or computed using a user-provided dissimilarity metric
    (e.g. kernel function), or if the decomposition process uses approximation
    methods (randomized SVD, etc.).

    It checks for three things:

    - that there are no significant imaginary parts in eigenvalues (more than
      1e-5 times the maximum real part). If this check fails, it raises a
      ``ValueError``. Otherwise all non-significant imaginary parts that may
      remain are set to zero. This operation is traced with a
      ``PositiveSpectrumWarning`` when ``enable_warnings=True``.

    - that eigenvalues are not all negative. If this check fails, it raises a
      ``ValueError``

    - that there are no significant negative eigenvalues with absolute value
      more than 1e-10 (1e-6) and more than 1e-5 (5e-3) times the largest
      positive eigenvalue in double (simple) precision. If this check fails,
      it raises a ``ValueError``. Otherwise all negative eigenvalues that may
      remain are set to zero. This operation is traced with a
      ``PositiveSpectrumWarning`` when ``enable_warnings=True``.

    Finally, all the positive eigenvalues that are too small (with a value
    smaller than the maximum eigenvalue multiplied by 1e-12 (2e-7)) are set to
    zero. This operation is traced with a ``PositiveSpectrumWarning`` when
    ``enable_warnings=True``.

    Parameters
    ----------
    lambdas : array-like of shape (n_eigenvalues,)
        Array of eigenvalues to check / fix.

    enable_warnings : bool, default=False
        When this is set to ``True``, a ``PositiveSpectrumWarning`` will be
        raised when there are imaginary parts, negative eigenvalues, or
        extremely small non-zero eigenvalues. Otherwise no warning will be
        raised. In both cases, imaginary parts, negative eigenvalues, and
        extremely small non-zero eigenvalues will be set to zero.

    Returns
    -------
    lambdas_fixed : ndarray of shape (n_eigenvalues,)
        A fixed validated copy of the array of eigenvalues.

    Examples
    --------
    >>> from sklearn.utils.validation import _check_psd_eigenvalues
    >>> _check_psd_eigenvalues([1, 2])      # nominal case
    array([1, 2])
    >>> _check_psd_eigenvalues([5, 5j])     # significant imag part
    Traceback (most recent call last):
        ...
    ValueError: There are significant imaginary parts in eigenvalues (1
        of the maximum real part). Either the matrix is not PSD, or there was
        an issue while computing the eigendecomposition of the matrix.
    >>> _check_psd_eigenvalues([5, 5e-5j])  # insignificant imag part
    array([5., 0.])
    >>> _check_psd_eigenvalues([-5, -1])    # all negative
    Traceback (most recent call last):
        ...
    ValueError: All eigenvalues are negative (maximum is -1). Either the
        matrix is not PSD, or there was an issue while computing the
        eigendecomposition of the matrix.
    >>> _check_psd_eigenvalues([5, -1])     # significant negative
    Traceback (most recent call last):
        ...
    ValueError: There are significant negative eigenvalues (0.2 of the
        maximum positive). Either the matrix is not PSD, or there was an issue
        while computing the eigendecomposition of the matrix.
    >>> _check_psd_eigenvalues([5, -5e-5])  # insignificant negative
    array([5., 0.])
    >>> _check_psd_eigenvalues([5, 4e-12])  # bad conditioning (too small)
    array([5., 0.])

    """

    lambdas = np.array(lambdas)
    is_double_precision = lambdas.dtype == np.float64

    # note: the minimum value available is
    #  - single-precision: np.finfo('float32').eps = 1.2e-07
    #  - double-precision: np.finfo('float64').eps = 2.2e-16

    # the various thresholds used for validation
    # we may wish to change the value according to precision.
    significant_imag_ratio = 1e-5
    significant_neg_ratio = 1e-5 if is_double_precision else 5e-3
    significant_neg_value = 1e-10 if is_double_precision else 1e-6
    small_pos_ratio = 1e-12 if is_double_precision else 2e-7

    # Check that there are no significant imaginary parts
    if not np.isreal(lambdas).all():
        max_imag_abs = np.abs(np.imag(lambdas)).max()
        max_real_abs = np.abs(np.real(lambdas)).max()
        if max_imag_abs > significant_imag_ratio * max_real_abs:
            raise ValueError(
                "There are significant imaginary parts in eigenvalues (%g "
                "of the maximum real part). Either the matrix is not PSD, or "
                "there was an issue while computing the eigendecomposition "
                "of the matrix." % (max_imag_abs / max_real_abs)
            )

        # warn about imaginary parts being removed
        if enable_warnings:
            warnings.warn(
                "There are imaginary parts in eigenvalues (%g "
                "of the maximum real part). Either the matrix is not"
                " PSD, or there was an issue while computing the "
                "eigendecomposition of the matrix. Only the real "
                "parts will be kept." % (max_imag_abs / max_real_abs),
                PositiveSpectrumWarning,
            )

    # Remove all imaginary parts (even if zero)
    lambdas = np.real(lambdas)

    # Check that there are no significant negative eigenvalues
    max_eig = lambdas.max()
    if max_eig < 0:
        raise ValueError(
            "All eigenvalues are negative (maximum is %g). "
            "Either the matrix is not PSD, or there was an "
            "issue while computing the eigendecomposition of "
            "the matrix." % max_eig
        )

    else:
        min_eig = lambdas.min()
        if (
            min_eig < -significant_neg_ratio * max_eig
            and min_eig < -significant_neg_value
        ):
            raise ValueError(
                "There are significant negative eigenvalues (%g"
                " of the maximum positive). Either the matrix is "
                "not PSD, or there was an issue while computing "
                "the eigendecomposition of the matrix." % (-min_eig / max_eig)
            )
        elif min_eig < 0:
            # Remove all negative values and warn about it
            if enable_warnings:
                warnings.warn(
                    "There are negative eigenvalues (%g of the "
                    "maximum positive). Either the matrix is not "
                    "PSD, or there was an issue while computing the"
                    " eigendecomposition of the matrix. Negative "
                    "eigenvalues will be replaced with 0." % (-min_eig / max_eig),
                    PositiveSpectrumWarning,
                )
            lambdas[lambdas < 0] = 0

    # Check for conditioning (small positive non-zeros)
    too_small_lambdas = (0 < lambdas) & (lambdas < small_pos_ratio * max_eig)
    if too_small_lambdas.any():
        if enable_warnings:
            warnings.warn(
                "Badly conditioned PSD matrix spectrum: the largest "
                "eigenvalue is more than %g times the smallest. "
                "Small eigenvalues will be replaced with 0."
                "" % (1 / small_pos_ratio),
                PositiveSpectrumWarning,
            )
        lambdas[too_small_lambdas] = 0

    return lambdas


def _check_sample_weight(
    sample_weight, X, dtype=None, copy=False, only_non_negative=False
):
    """Validate sample weights.

    Note that passing sample_weight=None will output an array of ones.
    Therefore, in some cases, you may want to protect the call with:
    if sample_weight is not None:
        sample_weight = _check_sample_weight(...)

    Parameters
    ----------
    sample_weight : {ndarray, Number or None}, shape (n_samples,)
        Input sample weights.

    X : {ndarray, list, sparse matrix}
        Input data.

    only_non_negative : bool, default=False,
        Whether or not the weights are expected to be non-negative.

        .. versionadded:: 1.0

    dtype : dtype, default=None
        dtype of the validated `sample_weight`.
        If None, and the input `sample_weight` is an array, the dtype of the
        input is preserved; otherwise an array with the default numpy dtype
        is be allocated.  If `dtype` is not one of `float32`, `float64`,
        `None`, the output will be of dtype `float64`.

    copy : bool, default=False
        If True, a copy of sample_weight will be created.

    Returns
    -------
    sample_weight : ndarray of shape (n_samples,)
        Validated sample weight. It is guaranteed to be "C" contiguous.
    """
    n_samples = _num_samples(X)

    if dtype is not None and dtype not in [np.float32, np.float64]:
        dtype = np.float64

    if sample_weight is None:
        sample_weight = np.ones(n_samples, dtype=dtype)
    elif isinstance(sample_weight, numbers.Number):
        sample_weight = np.full(n_samples, sample_weight, dtype=dtype)
    else:
        if dtype is None:
            dtype = [np.float64, np.float32]
        sample_weight = check_array(
            sample_weight,
            accept_sparse=False,
            ensure_2d=False,
            dtype=dtype,
            order="C",
            copy=copy,
            input_name="sample_weight",
        )
        if sample_weight.ndim != 1:
            raise ValueError("Sample weights must be 1D array or scalar")

        if sample_weight.shape != (n_samples,):
            raise ValueError(
                "sample_weight.shape == {}, expected {}!".format(
                    sample_weight.shape, (n_samples,)
                )
            )

    if only_non_negative:
        check_non_negative(sample_weight, "`sample_weight`")

    return sample_weight


def _allclose_dense_sparse(x, y, rtol=1e-7, atol=1e-9):
    """Check allclose for sparse and dense data.

    Both x and y need to be either sparse or dense, they
    can't be mixed.

    Parameters
    ----------
    x : {array-like, sparse matrix}
        First array to compare.

    y : {array-like, sparse matrix}
        Second array to compare.

    rtol : float, default=1e-7
        Relative tolerance; see numpy.allclose.

    atol : float, default=1e-9
        absolute tolerance; see numpy.allclose. Note that the default here is
        more tolerant than the default for numpy.testing.assert_allclose, where
        atol=0.
    """
    if sp.issparse(x) and sp.issparse(y):
        x = x.tocsr()
        y = y.tocsr()
        x.sum_duplicates()
        y.sum_duplicates()
        return (
            np.array_equal(x.indices, y.indices)
            and np.array_equal(x.indptr, y.indptr)
            and np.allclose(x.data, y.data, rtol=rtol, atol=atol)
        )
    elif not sp.issparse(x) and not sp.issparse(y):
        return np.allclose(x, y, rtol=rtol, atol=atol)
    raise ValueError(
        "Can only compare two sparse matrices, not a sparse matrix and an array"
    )


def _check_fit_params(X, fit_params, indices=None):
    """Check and validate the parameters passed during `fit`.

    Parameters
    ----------
    X : array-like of shape (n_samples, n_features)
        Data array.

    fit_params : dict
        Dictionary containing the parameters passed at fit.

    indices : array-like of shape (n_samples,), default=None
        Indices to be selected if the parameter has the same size as `X`.

    Returns
    -------
    fit_params_validated : dict
        Validated parameters. We ensure that the values support indexing.
    """
    from . import _safe_indexing

    fit_params_validated = {}
    for param_key, param_value in fit_params.items():
        if not _is_arraylike(param_value) or _num_samples(param_value) != _num_samples(
            X
        ):
            # Non-indexable pass-through (for now for backward-compatibility).
            # https://github.com/scikit-learn/scikit-learn/issues/15805
            fit_params_validated[param_key] = param_value
        else:
            # Any other fit_params should support indexing
            # (e.g. for cross-validation).
            fit_params_validated[param_key] = _make_indexable(param_value)
            fit_params_validated[param_key] = _safe_indexing(
                fit_params_validated[param_key], indices
            )

    return fit_params_validated


def _get_feature_names(X):
    """Get feature names from X.

    Support for other array containers should place its implementation here.

    Parameters
    ----------
    X : {ndarray, dataframe} of shape (n_samples, n_features)
        Array container to extract feature names.

        - pandas dataframe : The columns will be considered to be feature
          names. If the dataframe contains non-string feature names, `None` is
          returned.
        - All other array containers will return `None`.

    Returns
    -------
    names: ndarray or None
        Feature names of `X`. Unrecognized array containers will return `None`.
    """
    feature_names = None

    # extract feature names for support array containers
    if hasattr(X, "columns"):
        feature_names = np.asarray(X.columns, dtype=object)

    if feature_names is None or len(feature_names) == 0:
        return

    types = sorted(t.__qualname__ for t in set(type(v) for v in feature_names))

    # mixed type of string and non-string is not supported
    if len(types) > 1 and "str" in types:
        raise TypeError(
            "Feature names only support names that are all strings. "
            f"Got feature names with dtypes: {types}."
        )

    # Only feature names of all strings are supported
    if len(types) == 1 and types[0] == "str":
        return feature_names


def _check_feature_names_in(estimator, input_features=None, *, generate_names=True):
    """Check `input_features` and generate names if needed.

    Commonly used in :term:`get_feature_names_out`.

    Parameters
    ----------
    input_features : array-like of str or None, default=None
        Input features.

        - If `input_features` is `None`, then `feature_names_in_` is
          used as feature names in. If `feature_names_in_` is not defined,
          then the following input feature names are generated:
          `["x0", "x1", ..., "x(n_features_in_ - 1)"]`.
        - If `input_features` is an array-like, then `input_features` must
          match `feature_names_in_` if `feature_names_in_` is defined.

    generate_names : bool, default=True
        Whether to generate names when `input_features` is `None` and
        `estimator.feature_names_in_` is not defined. This is useful for transformers
        that validates `input_features` but do not require them in
        :term:`get_feature_names_out` e.g. `PCA`.

    Returns
    -------
    feature_names_in : ndarray of str or `None`
        Feature names in.
    """

    feature_names_in_ = getattr(estimator, "feature_names_in_", None)
    n_features_in_ = getattr(estimator, "n_features_in_", None)

    if input_features is not None:
        input_features = np.asarray(input_features, dtype=object)
        if feature_names_in_ is not None and not np.array_equal(
            feature_names_in_, input_features
        ):
            raise ValueError("input_features is not equal to feature_names_in_")

        if n_features_in_ is not None and len(input_features) != n_features_in_:
            raise ValueError(
                "input_features should have length equal to number of "
                f"features ({n_features_in_}), got {len(input_features)}"
            )
        return input_features

    if feature_names_in_ is not None:
        return feature_names_in_

    if not generate_names:
        return

    # Generates feature names if `n_features_in_` is defined
    if n_features_in_ is None:
        raise ValueError("Unable to generate feature names without n_features_in_")

    return np.asarray([f"x{i}" for i in range(n_features_in_)], dtype=object)


def _generate_get_feature_names_out(estimator, n_features_out, input_features=None):
    """Generate feature names out for estimator using the estimator name as the prefix.

    The input_feature names are validated but not used. This function is useful
    for estimators that generate their own names based on `n_features_out`, i.e. PCA.

    Parameters
    ----------
    estimator : estimator instance
        Estimator producing output feature names.

    n_feature_out : int
        Number of feature names out.

    input_features : array-like of str or None, default=None
        Only used to validate feature names with `estimator.feature_names_in_`.

    Returns
    -------
    feature_names_in : ndarray of str or `None`
        Feature names in.
    """
    _check_feature_names_in(estimator, input_features, generate_names=False)
    estimator_name = estimator.__class__.__name__.lower()
    return np.asarray(
        [f"{estimator_name}{i}" for i in range(n_features_out)], dtype=object
    )<|MERGE_RESOLUTION|>--- conflicted
+++ resolved
@@ -1164,14 +1164,9 @@
     ValueError
         If `y` is not a 1D array or a 2D array with a single row or column.
     """
-<<<<<<< HEAD
-    y = np.asarray(y, dtype=dtype)
-    shape = np.shape(y)
-=======
     xp, _ = get_namespace(y)
-    y = xp.asarray(y)
+    y = xp.asarray(y, dtype=dtype)
     shape = y.shape
->>>>>>> 8610e14f
     if len(shape) == 1:
         return _asarray_with_order(xp.reshape(y, -1), order="C", xp=xp)
     if len(shape) == 2 and shape[1] == 1:
