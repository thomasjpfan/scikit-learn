--- conflicted
+++ resolved
@@ -500,7 +500,6 @@
         estimator_name = "Estimator"
     context = " by %s" % estimator_name if estimator is not None else ""
 
-<<<<<<< HEAD
     # handles pandas sparse by checking for sparse attribute
     if hasattr(array, 'sparse') and array.ndim > 1:
         array = array.sparse.to_coo()
@@ -509,13 +508,6 @@
     if hasattr(array, 'coords') and hasattr(array.data, 'to_scipy_sparse'):
         array = array.data.to_scipy_sparse()
 
-=======
-    # When all dataframe columns are sparse, convert to a sparse array
-    if hasattr(array, 'sparse') and array.ndim > 1:
-        # DataFrame.sparse only supports `to_coo`
-        array = array.sparse.to_coo()
-
->>>>>>> 9358a6ee
     if sp.issparse(array):
         _ensure_no_complex_data(array)
         array = _ensure_sparse_format(array, accept_sparse=accept_sparse,
