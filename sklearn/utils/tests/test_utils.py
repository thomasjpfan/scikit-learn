--- conflicted
+++ resolved
@@ -22,11 +22,8 @@
 from sklearn.utils import safe_indexing
 from sklearn.utils import shuffle
 from sklearn.utils import gen_even_slices
-<<<<<<< HEAD
 from sklearn.utils import message_with_time, log_elapsed
-=======
 from sklearn.utils import get_chunk_n_rows
->>>>>>> ef8d22af
 from sklearn.utils.extmath import pinvh
 from sklearn.utils.arpack import eigsh
 from sklearn.utils.mocking import MockDataFrame
@@ -287,7 +284,42 @@
 
 
 @pytest.mark.parametrize(
-<<<<<<< HEAD
+    ('row_bytes', 'max_n_rows', 'working_memory', 'expected', 'warning'),
+    [(1024, None, 1, 1024, None),
+     (1024, None, 0.99999999, 1023, None),
+     (1023, None, 1, 1025, None),
+     (1025, None, 1, 1023, None),
+     (1024, None, 2, 2048, None),
+     (1024, 7, 1, 7, None),
+     (1024 * 1024, None, 1, 1, None),
+     (1024 * 1024 + 1, None, 1, 1,
+      'Could not adhere to working_memory config. '
+      'Currently 1MiB, 2MiB required.'),
+     ])
+def test_get_chunk_n_rows(row_bytes, max_n_rows, working_memory,
+                          expected, warning):
+    if warning is not None:
+        def check_warning(*args, **kw):
+            return assert_warns_message(UserWarning, warning, *args, **kw)
+    else:
+        check_warning = assert_no_warnings
+
+    actual = check_warning(get_chunk_n_rows,
+                           row_bytes=row_bytes,
+                           max_n_rows=max_n_rows,
+                           working_memory=working_memory)
+
+    assert actual == expected
+    assert type(actual) is type(expected)
+    with config_context(working_memory=working_memory):
+        actual = check_warning(get_chunk_n_rows,
+                               row_bytes=row_bytes,
+                               max_n_rows=max_n_rows)
+        assert actual == expected
+        assert type(actual) is type(expected)
+
+
+@pytest.mark.parametrize(
     ['source', 'message', 'is_long'],
     [
         ('ABC', string.ascii_lowercase, False),
@@ -339,39 +371,4 @@
 def test_log_elapsed(message, expected, capsys):
     with log_elapsed('ABC', message):
         time.sleep(0.1)
-    assert capsys.readouterr()[0] == expected
-=======
-    ('row_bytes', 'max_n_rows', 'working_memory', 'expected', 'warning'),
-    [(1024, None, 1, 1024, None),
-     (1024, None, 0.99999999, 1023, None),
-     (1023, None, 1, 1025, None),
-     (1025, None, 1, 1023, None),
-     (1024, None, 2, 2048, None),
-     (1024, 7, 1, 7, None),
-     (1024 * 1024, None, 1, 1, None),
-     (1024 * 1024 + 1, None, 1, 1,
-      'Could not adhere to working_memory config. '
-      'Currently 1MiB, 2MiB required.'),
-     ])
-def test_get_chunk_n_rows(row_bytes, max_n_rows, working_memory,
-                          expected, warning):
-    if warning is not None:
-        def check_warning(*args, **kw):
-            return assert_warns_message(UserWarning, warning, *args, **kw)
-    else:
-        check_warning = assert_no_warnings
-
-    actual = check_warning(get_chunk_n_rows,
-                           row_bytes=row_bytes,
-                           max_n_rows=max_n_rows,
-                           working_memory=working_memory)
-
-    assert actual == expected
-    assert type(actual) is type(expected)
-    with config_context(working_memory=working_memory):
-        actual = check_warning(get_chunk_n_rows,
-                               row_bytes=row_bytes,
-                               max_n_rows=max_n_rows)
-        assert actual == expected
-        assert type(actual) is type(expected)
->>>>>>> ef8d22af
+    assert capsys.readouterr()[0] == expected