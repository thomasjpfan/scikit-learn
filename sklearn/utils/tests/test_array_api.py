import numpy
from numpy.testing import assert_allclose, assert_array_equal
import pytest

from sklearn.base import BaseEstimator
from sklearn.utils._array_api import get_namespace
from sklearn.utils._array_api import _NumPyAPIWrapper
from sklearn.utils._array_api import _ArrayAPIWrapper
from sklearn.utils._array_api import _asarray_with_order
from sklearn.utils._array_api import _convert_to_numpy
from sklearn.utils._array_api import _estimator_with_converted_arrays
from sklearn.utils._testing import skip_if_array_api_compat_not_configured

from sklearn._config import config_context

pytestmark = pytest.mark.filterwarnings(
    "ignore:The numpy.array_api submodule:UserWarning"
)


@pytest.mark.parametrize("X", [numpy.asarray([1, 2, 3]), [1, 2, 3]])
def test_get_namespace_ndarray_default(X):
    """Check that get_namespace returns NumPy wrapper"""
    xp_out, is_array_api_compliant = get_namespace(X)
    assert isinstance(xp_out, _NumPyAPIWrapper)
    assert not is_array_api_compliant


def test_get_namespace_ndarray_creation_device():
    """Check expected behavior with device and creation functions."""
    X = numpy.asarray([1, 2, 3])
    xp_out, _ = get_namespace(X)

    full_array = xp_out.full(10, fill_value=2.0, device="cpu")
    assert_allclose(full_array, [2.0] * 10)

    with pytest.raises(ValueError, match="Unsupported device"):
        xp_out.zeros(10, device="cuda")


@skip_if_array_api_compat_not_configured
def test_get_namespace_ndarray_with_dispatch():
    """Test get_namespace on NumPy ndarrays."""
    array_api_compat = pytest.importorskip("array_api_compat")

    X_np = numpy.asarray([[1, 2, 3]])

    with config_context(array_api_dispatch=True):
        xp_out, is_array_api_compliant = get_namespace(X_np)
        assert is_array_api_compliant
        assert xp_out is array_api_compat.numpy


@skip_if_array_api_compat_not_configured
def test_get_namespace_array_api():
    """Test get_namespace for ArrayAPI arrays."""
    xp = pytest.importorskip("numpy.array_api")

    X_np = numpy.asarray([[1, 2, 3]])
    X_xp = xp.asarray(X_np)
    with config_context(array_api_dispatch=True):
        xp_out, is_array_api_compliant = get_namespace(X_xp)
        assert is_array_api_compliant
        assert isinstance(xp_out, _ArrayAPIWrapper)

        with pytest.raises(TypeError):
            xp_out, is_array_api_compliant = get_namespace(X_xp, X_np)


class _AdjustableNameAPITestWrapper(_ArrayAPIWrapper):
    """API wrapper that has an adjustable name. Used for testing."""

    def __init__(self, array_namespace, name):
        super().__init__(array_namespace=array_namespace)
        self.__name__ = name


def test_array_api_wrapper_astype():
    """Test _ArrayAPIWrapper for ArrayAPIs that is not NumPy."""
    numpy_array_api = pytest.importorskip("numpy.array_api")
    xp_ = _AdjustableNameAPITestWrapper(numpy_array_api, "wrapped_numpy.array_api")
    xp = _ArrayAPIWrapper(xp_)

    X = xp.asarray(([[1, 2, 3], [3, 4, 5]]), dtype=xp.float64)
    X_converted = xp.astype(X, xp.float32)
    assert X_converted.dtype == xp.float32

    X_converted = xp.asarray(X, dtype=xp.float32)
    assert X_converted.dtype == xp.float32


def test_array_api_wrapper_take_for_numpy_api():
    """Test that fast path is called for numpy.array_api."""
    numpy_array_api = pytest.importorskip("numpy.array_api")
    # USe the same name as numpy.array_api
    xp_ = _AdjustableNameAPITestWrapper(numpy_array_api, "numpy.array_api")
    xp = _ArrayAPIWrapper(xp_)

    X = xp.asarray(([[1, 2, 3], [3, 4, 5]]), dtype=xp.float64)
    X_take = xp.take(X, xp.asarray([1]), axis=0)
    assert hasattr(X_take, "__array_namespace__")
    assert_array_equal(X_take, numpy.take(X, [1], axis=0))


def test_array_api_wrapper_take():
    """Test _ArrayAPIWrapper API for take."""
    numpy_array_api = pytest.importorskip("numpy.array_api")
    xp_ = _AdjustableNameAPITestWrapper(numpy_array_api, "wrapped_numpy.array_api")
    xp = _ArrayAPIWrapper(xp_)

    # Check take compared to NumPy's with axis=0
    X_1d = xp.asarray([1, 2, 3], dtype=xp.float64)
    X_take = xp.take(X_1d, xp.asarray([1]), axis=0)
    assert hasattr(X_take, "__array_namespace__")
    assert_array_equal(X_take, numpy.take(X_1d, [1], axis=0))

    X = xp.asarray(([[1, 2, 3], [3, 4, 5]]), dtype=xp.float64)
    X_take = xp.take(X, xp.asarray([0]), axis=0)
    assert hasattr(X_take, "__array_namespace__")
    assert_array_equal(X_take, numpy.take(X, [0], axis=0))

    # Check take compared to NumPy's with axis=1
    X_take = xp.take(X, xp.asarray([0, 2]), axis=1)
    assert hasattr(X_take, "__array_namespace__")
    assert_array_equal(X_take, numpy.take(X, [0, 2], axis=1))

    with pytest.raises(ValueError, match=r"Only axis in \(0, 1\) is supported"):
        xp.take(X, xp.asarray([0]), axis=2)

    with pytest.raises(ValueError, match=r"Only X.ndim in \(1, 2\) is supported"):
        xp.take(xp.asarray([[[0]]]), xp.asarray([0]), axis=0)


@pytest.mark.parametrize("array_api", ["numpy", "numpy.array_api"])
def test_asarray_with_order(array_api):
    """Test _asarray_with_order passes along order for NumPy arrays."""
    xp = pytest.importorskip(array_api)

    X = xp.asarray([1.2, 3.4, 5.1])
    X_new = _asarray_with_order(X, order="F", xp=xp)

    X_new_np = numpy.asarray(X_new)
    assert X_new_np.flags["F_CONTIGUOUS"]


def test_asarray_with_order_ignored():
    """Test _asarray_with_order ignores order for Generic ArrayAPI."""
    xp = pytest.importorskip("numpy.array_api")
    xp_ = _AdjustableNameAPITestWrapper(xp, "wrapped.array_api")

    X = numpy.asarray([[1.2, 3.4, 5.1], [3.4, 5.5, 1.2]], order="C")
    X = xp_.asarray(X)

    X_new = _asarray_with_order(X, order="F", xp=xp_)

    X_new_np = numpy.asarray(X_new)
    assert X_new_np.flags["C_CONTIGUOUS"]
    assert not X_new_np.flags["F_CONTIGUOUS"]


@skip_if_array_api_compat_not_configured
@pytest.mark.parametrize("library", ["cupy", "torch", "cupy.array_api"])
def test_convert_to_numpy_gpu(library):
    """Check convert_to_numpy for GPU backed libraries."""
    xp = pytest.importorskip(library)

    if library == "torch":
        if not xp.has_cuda:
            pytest.skip("test requires cuda")
        X_gpu = xp.asarray([1.0, 2.0, 3.0], device="cuda")
    else:
        X_gpu = xp.asarray([1.0, 2.0, 3.0])

    X_cpu = _convert_to_numpy(X_gpu, xp=xp)
    expected_output = numpy.asarray([1.0, 2.0, 3.0])
    assert_allclose(X_cpu, expected_output)


def test_convert_to_numpy_cpu():
    """Check convert_to_numpy for PyTorch CPU arrays."""
    torch = pytest.importorskip("torch")
    X_torch = torch.asarray([1.0, 2.0, 3.0], device="cpu")

    X_cpu = _convert_to_numpy(X_torch, xp=torch)
    expected_output = numpy.asarray([1.0, 2.0, 3.0])
    assert_allclose(X_cpu, expected_output)


class SimpleEstimator(BaseEstimator):
    def fit(self, X, y=None):
        self.X_ = X
        self.n_features_ = X.shape[0]
        return self


@skip_if_array_api_compat_not_configured
@pytest.mark.parametrize(
    "array_namespace, converter",
    [
        ("torch", lambda array: array.cpu().numpy()),
        ("numpy.array_api", lambda array: numpy.asarray(array)),
        ("cupy.array_api", lambda array: array._array.get()),
    ],
)
def test_convert_estimator_to_ndarray(array_namespace, converter):
    """Convert estimator attributes to ndarray."""
    xp = pytest.importorskip(array_namespace)

    X = xp.asarray([[1.3, 4.5]])
    est = SimpleEstimator().fit(X)

    new_est = _estimator_with_converted_arrays(est, converter)
    assert isinstance(new_est.X_, numpy.ndarray)


@skip_if_array_api_compat_not_configured
def test_convert_estimator_to_array_api():
    """Convert estimator attributes to ArrayAPI arrays."""
    xp = pytest.importorskip("numpy.array_api")

    X_np = numpy.asarray([[1.3, 4.5]])
    est = SimpleEstimator().fit(X_np)

    new_est = _estimator_with_converted_arrays(est, lambda array: xp.asarray(array))
    assert hasattr(new_est.X_, "__array_namespace__")


<<<<<<< HEAD
=======
def test_reshape_behavior():
    """Check reshape behavior with copy and is strict with non-tuple shape."""
    xp = _NumPyAPIWrapper()
    X = xp.asarray([[1, 2, 3], [3, 4, 5]])

    X_no_copy = xp.reshape(X, (-1,), copy=False)
    assert X_no_copy.base is X

    X_copy = xp.reshape(X, (6, 1), copy=True)
    assert X_copy.base is not X.base

    with pytest.raises(TypeError, match="shape must be a tuple"):
        xp.reshape(X, -1)


>>>>>>> 310c7078
@pytest.mark.parametrize("wrapper", [_ArrayAPIWrapper, _NumPyAPIWrapper])
def test_get_namespace_array_api_isdtype(wrapper):
    """Test isdtype implementation from _ArrayAPIWrapper and _NumPyAPIWrapper."""

    if wrapper == _ArrayAPIWrapper:
        xp_ = pytest.importorskip("numpy.array_api")
        xp = _ArrayAPIWrapper(xp_)
    else:
        xp = _NumPyAPIWrapper()

    assert xp.isdtype(xp.float32, xp.float32)
    assert xp.isdtype(xp.float32, "real floating")
    assert xp.isdtype(xp.float64, "real floating")
    assert not xp.isdtype(xp.int32, "real floating")

    assert xp.isdtype(xp.bool, "bool")
    assert not xp.isdtype(xp.float32, "bool")

    assert xp.isdtype(xp.int16, "signed integer")
    assert not xp.isdtype(xp.uint32, "signed integer")

    assert xp.isdtype(xp.uint16, "unsigned integer")
    assert not xp.isdtype(xp.int64, "unsigned integer")

    assert xp.isdtype(xp.int64, "numeric")
    assert xp.isdtype(xp.float32, "numeric")
    assert xp.isdtype(xp.uint32, "numeric")

    assert not xp.isdtype(xp.float32, "complex floating")

    if wrapper == _NumPyAPIWrapper:
        assert not xp.isdtype(xp.int8, "complex floating")
        assert xp.isdtype(xp.complex64, "complex floating")
        assert xp.isdtype(xp.complex128, "complex floating")

    with pytest.raises(ValueError, match="Unrecognized data type"):
        assert xp.isdtype(xp.int16, "unknown")


def test_reshape_behavior():
    """Check reshape behavior with copy and is strict with non-tuple shape."""
    xp = _NumPyAPIWrapper()
    X = xp.asarray([[1, 2, 3], [3, 4, 5]])

    X_no_copy = xp.reshape(X, (-1,), copy=False)
    assert X_no_copy.base is X

    X_copy = xp.reshape(X, (6, 1), copy=True)
    assert X_copy.base is not X.base

    with pytest.raises(TypeError, match="shape must be a tuple"):
        xp.reshape(X, -1)<|MERGE_RESOLUTION|>--- conflicted
+++ resolved
@@ -225,8 +225,6 @@
     assert hasattr(new_est.X_, "__array_namespace__")
 
 
-<<<<<<< HEAD
-=======
 def test_reshape_behavior():
     """Check reshape behavior with copy and is strict with non-tuple shape."""
     xp = _NumPyAPIWrapper()
@@ -242,7 +240,6 @@
         xp.reshape(X, -1)
 
 
->>>>>>> 310c7078
 @pytest.mark.parametrize("wrapper", [_ArrayAPIWrapper, _NumPyAPIWrapper])
 def test_get_namespace_array_api_isdtype(wrapper):
     """Test isdtype implementation from _ArrayAPIWrapper and _NumPyAPIWrapper."""
@@ -279,19 +276,4 @@
         assert xp.isdtype(xp.complex128, "complex floating")
 
     with pytest.raises(ValueError, match="Unrecognized data type"):
-        assert xp.isdtype(xp.int16, "unknown")
-
-
-def test_reshape_behavior():
-    """Check reshape behavior with copy and is strict with non-tuple shape."""
-    xp = _NumPyAPIWrapper()
-    X = xp.asarray([[1, 2, 3], [3, 4, 5]])
-
-    X_no_copy = xp.reshape(X, (-1,), copy=False)
-    assert X_no_copy.base is X
-
-    X_copy = xp.reshape(X, (6, 1), copy=True)
-    assert X_copy.base is not X.base
-
-    with pytest.raises(TypeError, match="shape must be a tuple"):
-        xp.reshape(X, -1)+        assert xp.isdtype(xp.int16, "unknown")