--- conflicted
+++ resolved
@@ -166,7 +166,6 @@
     def concat(self, arrays, *, axis=None):
         return numpy.concatenate(arrays, axis=axis)
 
-<<<<<<< HEAD
     def reshape(self, x, shape, *, copy=None):
         """Gives a new shape to an array without changing its data.
 
@@ -181,10 +180,9 @@
         if copy is True:
             x = x.copy()
         return numpy.reshape(x, shape)
-=======
+
     def isdtype(self, dtype, kind):
         return isdtype(dtype, kind, xp=self)
->>>>>>> 2175ce5d
 
 
 def get_namespace(*arrays):
