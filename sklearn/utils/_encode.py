from typing import NamedTuple

import numpy as np
from . import is_scalar_nan


def _unique(values, *, return_inverse=False):
    """Helper function to find unique values with support for python objects.

    Uses pure python method for object dtype, and numpy method for
    all other dtypes.

    Parameters
    ----------
    values : ndarray
        Values to check for unknowns.

    return_inverse : bool, default=False
        If True, also return the indices of the unique values.

    Returns
    -------
    unique : ndarray
        The sorted unique values.

    unique_inverse : ndarray
        The indices to reconstruct the original array from the unique array.
        Only provided if `return_inverse` is True.
    """
    if values.dtype == object:
        return _unique_python(values, return_inverse=return_inverse)
    # numerical
    out = np.unique(values, return_inverse=return_inverse)

    if return_inverse:
        uniques, inverse = out
    else:
        uniques = out

    # np.unique will have duplicate missing values at the end of `uniques`
    # here we clip the nans and remove it from uniques
    if uniques.size and is_scalar_nan(uniques[-1]):
        nan_idx = np.searchsorted(uniques, np.nan)
        uniques = uniques[:nan_idx + 1]
        if return_inverse:
            inverse[inverse > nan_idx] = nan_idx

    if return_inverse:
        return uniques, inverse
    return uniques


class MissingValues(NamedTuple):
    """Data class for missing data information"""
    nan: bool
    none: bool

    def to_list(self):
        """Convert tuple to a list where None is always first."""
        output = []
        if self.none:
            output.append(None)
        if self.nan:
            output.append(np.nan)
        return output


def _extract_missing(values):
    """Extract missing values from `values`.

    Parameters
    ----------
    values: set
        Set of values to extract missing from.

    Returns
    -------
    output: set
        Set with missing values extracted.

    missing_values: MissingValues
        Object with missing value information.
    """
    missing_values_set = {value for value in values
                          if value is None or is_scalar_nan(value)}

    if not missing_values_set:
        return values, MissingValues(nan=False, none=False)

    if None in missing_values_set:
        if len(missing_values_set) == 1:
            output_missing_values = MissingValues(nan=False, none=True)
        else:
            # If there is more than one missing value, then it has to be
            # float('nan') or np.nan
            output_missing_values = MissingValues(nan=True, none=True)
    else:
        output_missing_values = MissingValues(nan=True, none=False)

    # create set without the missing values
    output = values - missing_values_set
    return output, output_missing_values


class _nandict(dict):
    """Dictionary with support for nans."""
    def __init__(self, mapping):
        super().__init__(mapping)
        for key, value in mapping.items():
            if is_scalar_nan(key):
                self.nan_value = value
                break

    def __missing__(self, key):
        if hasattr(self, 'nan_value') and is_scalar_nan(key):
            return self.nan_value
        raise KeyError(key)


def _map_to_integer(values, uniques):
    """Map values based on its position in uniques."""
    table = _nandict({val: i for i, val in enumerate(uniques)})
    return np.array([table[v] for v in values])


def _unique_python(values, *, return_inverse):
    # Only used in `_uniques`, see docstring there for details
    try:
        uniques_set = set(values)
        uniques_set, missing_values = _extract_missing(uniques_set)

        uniques = sorted(uniques_set)
        uniques.extend(missing_values.to_list())
        uniques = np.array(uniques, dtype=values.dtype)
    except TypeError:
        types = sorted(t.__qualname__
                       for t in set(type(v) for v in values))
        raise TypeError("Encoders require their input to be uniformly "
                        f"strings or numbers. Got {types}")

    if return_inverse:
        return uniques, _map_to_integer(values, uniques)

    return uniques


def _encode(values, *, uniques, check_unknown=True):
    """Helper function to encode values into [0, n_uniques - 1].

    Uses pure python method for object dtype, and numpy method for
    all other dtypes.
    The numpy method has the limitation that the `uniques` need to
    be sorted. Importantly, this is not checked but assumed to already be
    the case. The calling method needs to ensure this for all non-object
    values.

    Parameters
    ----------
    values : ndarray
        Values to encode.
    uniques : ndarray
        The unique values in `values`. If the dtype is not object, then
        `uniques` needs to be sorted.
    check_unknown : bool, default=True
        If True, check for values in `values` that are not in `unique`
        and raise an error. This is ignored for object dtype, and treated as
        True in this case. This parameter is useful for
        _BaseEncoder._transform() to avoid calling _check_unknown()
        twice.

    Returns
    -------
    encoded : ndarray
        Encoded values
    """
<<<<<<< HEAD
    if values.dtype.kind in 'OU':
        table = {val: i for i, val in enumerate(uniques)}
=======
    if values.dtype == object:
>>>>>>> 27f11e7f
        try:
            return _map_to_integer(values, uniques)
        except KeyError as e:
            raise ValueError(f"y contains previously unseen labels: {str(e)}")
    else:
        if check_unknown:
            diff = _check_unknown(values, uniques)
            if diff:
                raise ValueError(f"y contains previously unseen labels: "
                                 f"{str(diff)}")
        return np.searchsorted(uniques, values)


def _check_unknown(values, known_values, return_mask=False):
    """
    Helper function to check for unknowns in values to be encoded.

    Uses pure python method for object dtype, and numpy method for
    all other dtypes.

    Parameters
    ----------
    values : array
        Values to check for unknowns.
    known_values : array
        Known values. Must be unique.
    return_mask : bool, default=False
        If True, return a mask of the same shape as `values` indicating
        the valid values.

    Returns
    -------
    diff : list
        The unique values present in `values` and not in `know_values`.
    valid_mask : boolean array
        Additionally returned if ``return_mask=True``.

    """
    valid_mask = None

    if values.dtype.kind in 'UO':
        values_set = set(values)
        values_set, missing_in_values = _extract_missing(values_set)

        uniques_set = set(known_values)
        uniques_set, missing_in_uniques = _extract_missing(uniques_set)
        diff = values_set - uniques_set

        nan_in_diff = missing_in_values.nan and not missing_in_uniques.nan
        none_in_diff = missing_in_values.none and not missing_in_uniques.none

        def is_valid(value):
            return (value in uniques_set or
                    missing_in_uniques.none and value is None or
                    missing_in_uniques.nan and is_scalar_nan(value))

        if return_mask:
            if diff or nan_in_diff or none_in_diff:
                valid_mask = np.array([is_valid(value) for value in values])
            else:
                valid_mask = np.ones(len(values), dtype=bool)

        diff = list(diff)
        if none_in_diff:
            diff.append(None)
        if nan_in_diff:
            diff.append(np.nan)
    else:
        unique_values = np.unique(values)
        diff = np.setdiff1d(unique_values, known_values,
                            assume_unique=True)
        if return_mask:
            if diff.size:
                valid_mask = np.in1d(values, known_values)
            else:
                valid_mask = np.ones(len(values), dtype=bool)

        # check for nans in the known_values
        if np.isnan(known_values).any():
            diff_is_nan = np.isnan(diff)
            if diff_is_nan.any():
                # removes nan from valid_mask
                if diff.size and return_mask:
                    is_nan = np.isnan(values)
                    valid_mask[is_nan] = 1

                # remove nan from diff
                diff = diff[~diff_is_nan]
        diff = list(diff)

    if return_mask:
        return diff, valid_mask
    return diff<|MERGE_RESOLUTION|>--- conflicted
+++ resolved
@@ -173,12 +173,7 @@
     encoded : ndarray
         Encoded values
     """
-<<<<<<< HEAD
     if values.dtype.kind in 'OU':
-        table = {val: i for i, val in enumerate(uniques)}
-=======
-    if values.dtype == object:
->>>>>>> 27f11e7f
         try:
             return _map_to_integer(values, uniques)
         except KeyError as e:
