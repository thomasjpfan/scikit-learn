--- conflicted
+++ resolved
@@ -6,12 +6,8 @@
 from ._bayesian_mixture import BayesianGaussianMixture
 from ._gaussian_mixture import GaussianMixture
 
-<<<<<<< HEAD
-__all__ = ["GaussianMixture", "BayesianGaussianMixture"]
+__all__ = ["BayesianGaussianMixture", "GaussianMixture"]
 
 
 def __dir__():
-    return __all__
-=======
-__all__ = ["BayesianGaussianMixture", "GaussianMixture"]
->>>>>>> efc355e9
+    return __all__