--- conflicted
+++ resolved
@@ -449,11 +449,7 @@
         # Delete the invalid columns if strategy is not constant
         if self.strategy == "constant":
             valid_statistics = statistics
-<<<<<<< HEAD
-            valid_mask = slice(None)
-=======
             valid_statistics_indexes = None
->>>>>>> 3254e98a
         else:
             # same as np.isnan but also works for object dtypes
             invalid_mask = _get_mask(statistics, np.nan)
@@ -499,16 +495,12 @@
 
             X[coordinates] = values
 
-<<<<<<< HEAD
+        X_indicator = super()._transform_indicator(missing_mask)
+
+        out = super()._concatenate_indicator(X, X_indicator)
         get_feature_names_out = partial(self._get_feature_names_out,
                                         valid_mask=valid_mask)
-        out = super()._concatenate_indicator(X, X_indicator)
         return self._make_array_out(out, X_orig, get_feature_names_out)
-=======
-        X_indicator = super()._transform_indicator(missing_mask)
-
-        return super()._concatenate_indicator(X, X_indicator)
->>>>>>> 3254e98a
 
     def inverse_transform(self, X):
         """Convert the data back to the original representation.
@@ -811,11 +803,8 @@
 
         """
         check_is_fitted(self)
-<<<<<<< HEAD
+
         X_orig = X
-        X = self._validate_input(X, in_fit=False)
-=======
-
         # Need not validate X again as it would have already been validated
         # in the Imputer calling MissingIndicator
         if not self._precomputed:
@@ -824,7 +813,6 @@
             if not (hasattr(X, 'dtype') and X.dtype.kind == 'b'):
                 raise ValueError("precomputed is True but the input data is "
                                  "not a mask")
->>>>>>> 3254e98a
 
         if X.shape[1] != self._n_features:
             raise ValueError("X has a different number of features "
