"""Algorithms for cross decomposition."""

# Authors: The scikit-learn developers
# SPDX-License-Identifier: BSD-3-Clause

from ._pls import CCA, PLSSVD, PLSCanonical, PLSRegression

<<<<<<< HEAD
__all__ = ["PLSCanonical", "PLSRegression", "PLSSVD", "CCA"]


def __dir__():
    return __all__
=======
__all__ = ["CCA", "PLSSVD", "PLSCanonical", "PLSRegression"]
>>>>>>> efc355e9
<|MERGE_RESOLUTION|>--- conflicted
+++ resolved
@@ -5,12 +5,8 @@
 
 from ._pls import CCA, PLSSVD, PLSCanonical, PLSRegression
 
-<<<<<<< HEAD
-__all__ = ["PLSCanonical", "PLSRegression", "PLSSVD", "CCA"]
+__all__ = ["CCA", "PLSSVD", "PLSCanonical", "PLSRegression"]
 
 
 def __dir__():
-    return __all__
-=======
-__all__ = ["CCA", "PLSSVD", "PLSCanonical", "PLSRegression"]
->>>>>>> efc355e9
+    return __all__