--- conflicted
+++ resolved
@@ -537,15 +537,11 @@
         `Y = X @ coef_`.
 
     n_iter_ : list of shape (n_components,)
-<<<<<<< HEAD
         Number of iterations of the power method, for each
         component.
-=======
-        Number of iterations of the power method for each component.
 
     n_features_in_ : int
         Number of features seen during :term:`fit`.
->>>>>>> 769da3d5
 
     Examples
     --------
