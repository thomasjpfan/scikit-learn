"""K-means clustering."""

# Authors: Gael Varoquaux <gael.varoquaux@normalesup.org>
#          Thomas Rueckstiess <ruecksti@in.tum.de>
#          James Bergstra <james.bergstra@umontreal.ca>
#          Jan Schlueter <scikit-learn@jan-schlueter.de>
#          Nelle Varoquaux
#          Peter Prettenhofer <peter.prettenhofer@gmail.com>
#          Olivier Grisel <olivier.grisel@ensta.org>
#          Mathieu Blondel <mathieu@mblondel.org>
#          Robert Layton <robertlayton@gmail.com>
# License: BSD 3 clause

import warnings

import numpy as np
import scipy.sparse as sp
from threadpoolctl import threadpool_limits

from ..base import BaseEstimator, ClusterMixin, TransformerMixin
from ..metrics.pairwise import euclidean_distances
from ..utils.extmath import row_norms, stable_cumsum
from ..utils.sparsefuncs_fast import assign_rows_csr
from ..utils.sparsefuncs import mean_variance_axis
from ..utils.validation import _deprecate_positional_args
from ..utils import check_array
from ..utils import gen_batches
from ..utils import check_random_state
from ..utils import deprecated
from ..utils.validation import check_is_fitted, _check_sample_weight
from ..utils._openmp_helpers import _openmp_effective_n_threads
from ..utils._feature_names import _make_feature_names
from ..exceptions import ConvergenceWarning
from ._k_means_fast import _inertia_dense
from ._k_means_fast import _inertia_sparse
from ._k_means_fast import _mini_batch_update_csr
from ._k_means_lloyd import lloyd_iter_chunked_dense
from ._k_means_lloyd import lloyd_iter_chunked_sparse
from ._k_means_elkan import init_bounds_dense
from ._k_means_elkan import init_bounds_sparse
from ._k_means_elkan import elkan_iter_chunked_dense
from ._k_means_elkan import elkan_iter_chunked_sparse


###############################################################################
# Initialization heuristic


def _k_init(X, n_clusters, x_squared_norms, random_state, n_local_trials=None):
    """Init n_clusters seeds according to k-means++

    Parameters
    ----------
    X : {ndarray, sparse matrix} of shape (n_samples, n_features)
        The data to pick seeds for. To avoid memory copy, the input data
        should be double precision (dtype=np.float64).

    n_clusters : int
        The number of seeds to choose.

    x_squared_norms : ndarray of shape (n_samples,)
        Squared Euclidean norm of each data point.

    random_state : RandomState instance
        The generator used to initialize the centers.
        See :term:`Glossary <random_state>`.

    n_local_trials : int, default=None
        The number of seeding trials for each center (except the first),
        of which the one reducing inertia the most is greedily chosen.
        Set to None to make the number of trials depend logarithmically
        on the number of seeds (2+log(k)); this is the default.

    Notes
    -----
    Selects initial cluster centers for k-mean clustering in a smart way
    to speed up convergence. see: Arthur, D. and Vassilvitskii, S.
    "k-means++: the advantages of careful seeding". ACM-SIAM symposium
    on Discrete algorithms. 2007

    Version ported from http://www.stanford.edu/~darthur/kMeansppTest.zip,
    which is the implementation used in the aforementioned paper.
    """
    n_samples, n_features = X.shape

    centers = np.empty((n_clusters, n_features), dtype=X.dtype)

    assert x_squared_norms is not None, 'x_squared_norms None in _k_init'

    # Set the number of local seeding trials if none is given
    if n_local_trials is None:
        # This is what Arthur/Vassilvitskii tried, but did not report
        # specific results for other than mentioning in the conclusion
        # that it helped.
        n_local_trials = 2 + int(np.log(n_clusters))

    # Pick first center randomly
    center_id = random_state.randint(n_samples)
    if sp.issparse(X):
        centers[0] = X[center_id].toarray()
    else:
        centers[0] = X[center_id]

    # Initialize list of closest distances and calculate current potential
    closest_dist_sq = euclidean_distances(
        centers[0, np.newaxis], X, Y_norm_squared=x_squared_norms,
        squared=True)
    current_pot = closest_dist_sq.sum()

    # Pick the remaining n_clusters-1 points
    for c in range(1, n_clusters):
        # Choose center candidates by sampling with probability proportional
        # to the squared distance to the closest existing center
        rand_vals = random_state.random_sample(n_local_trials) * current_pot
        candidate_ids = np.searchsorted(stable_cumsum(closest_dist_sq),
                                        rand_vals)
        # XXX: numerical imprecision can result in a candidate_id out of range
        np.clip(candidate_ids, None, closest_dist_sq.size - 1,
                out=candidate_ids)

        # Compute distances to center candidates
        distance_to_candidates = euclidean_distances(
            X[candidate_ids], X, Y_norm_squared=x_squared_norms, squared=True)

        # update closest distances squared and potential for each candidate
        np.minimum(closest_dist_sq, distance_to_candidates,
                   out=distance_to_candidates)
        candidates_pot = distance_to_candidates.sum(axis=1)

        # Decide which candidate is the best
        best_candidate = np.argmin(candidates_pot)
        current_pot = candidates_pot[best_candidate]
        closest_dist_sq = distance_to_candidates[best_candidate]
        best_candidate = candidate_ids[best_candidate]

        # Permanently add best center candidate found in local tries
        if sp.issparse(X):
            centers[c] = X[best_candidate].toarray()
        else:
            centers[c] = X[best_candidate]

    return centers


###############################################################################
# K-means batch estimation by EM (expectation maximization)

def _tolerance(X, tol):
    """Return a tolerance which is independent of the dataset."""
    if tol == 0:
        return 0
    if sp.issparse(X):
        variances = mean_variance_axis(X, axis=0)[1]
    else:
        variances = np.var(X, axis=0)
    return np.mean(variances) * tol


@_deprecate_positional_args
def k_means(X, n_clusters, *, sample_weight=None, init='k-means++',
            precompute_distances='deprecated', n_init=10, max_iter=300,
            verbose=False, tol=1e-4, random_state=None, copy_x=True,
            n_jobs='deprecated', algorithm="auto", return_n_iter=False):
    """K-means clustering algorithm.

    Read more in the :ref:`User Guide <k_means>`.

    Parameters
    ----------
    X : {array-like, sparse matrix} of shape (n_samples, n_features)
        The observations to cluster. It must be noted that the data
        will be converted to C ordering, which will cause a memory copy
        if the given data is not C-contiguous.

    n_clusters : int
        The number of clusters to form as well as the number of
        centroids to generate.

    sample_weight : array-like of shape (n_samples,), default=None
        The weights for each observation in X. If None, all observations
        are assigned equal weight.

    init : {'k-means++', 'random'}, callable or array-like of shape \
            (n_clusters, n_features), default='k-means++'
        Method for initialization:

        'k-means++' : selects initial cluster centers for k-mean
        clustering in a smart way to speed up convergence. See section
        Notes in k_init for more details.

        'random': choose `n_clusters` observations (rows) at random from data
        for the initial centroids.

        If an array is passed, it should be of shape (n_clusters, n_features)
        and gives the initial centers.

        If a callable is passed, it should take arguments X, n_clusters and a
        random state and return an initialization.

    precompute_distances : {'auto', True, False}
        Precompute distances (faster but takes more memory).

        'auto' : do not precompute distances if n_samples * n_clusters > 12
        million. This corresponds to about 100MB overhead per job using
        double precision.

        True : always precompute distances

        False : never precompute distances

        .. deprecated:: 0.23
            'precompute_distances' was deprecated in version 0.23 and will be
            removed in 0.25. It has no effect.

    n_init : int, default=10
        Number of time the k-means algorithm will be run with different
        centroid seeds. The final results will be the best output of
        n_init consecutive runs in terms of inertia.

    max_iter : int, default=300
        Maximum number of iterations of the k-means algorithm to run.

    verbose : bool, default=False
        Verbosity mode.

    tol : float, default=1e-4
        Relative tolerance with regards to Frobenius norm of the difference
        in the cluster centers of two consecutive iterations to declare
        convergence.

    random_state : int, RandomState instance or None, default=None
        Determines random number generation for centroid initialization. Use
        an int to make the randomness deterministic.
        See :term:`Glossary <random_state>`.

    copy_x : bool, default=True
        When pre-computing distances it is more numerically accurate to center
        the data first. If copy_x is True (default), then the original data is
        not modified. If False, the original data is modified, and put back
        before the function returns, but small numerical differences may be
        introduced by subtracting and then adding the data mean. Note that if
        the original data is not C-contiguous, a copy will be made even if
        copy_x is False. If the original data is sparse, but not in CSR format,
        a copy will be made even if copy_x is False.

    n_jobs : int, default=None
        The number of OpenMP threads to use for the computation. Parallelism is
        sample-wise on the main cython loop which assigns each sample to its
        closest center.

        ``None`` or ``-1`` means using all processors.

        .. deprecated:: 0.23
            ``n_jobs`` was deprecated in version 0.23 and will be removed in
            0.25.

    algorithm : {"auto", "full", "elkan"}, default="auto"
        K-means algorithm to use. The classical EM-style algorithm is "full".
        The "elkan" variation is more efficient on data with well-defined
        clusters, by using the triangle inequality. However it's more memory
        intensive due to the allocation of an extra array of shape
        (n_samples, n_clusters).

        For now "auto" (kept for backward compatibiliy) chooses "elkan" but it
        might change in the future for a better heuristic.

    return_n_iter : bool, default=False
        Whether or not to return the number of iterations.

    Returns
    -------
    centroid : ndarray of shape (n_clusters, n_features)
        Centroids found at the last iteration of k-means.

    label : ndarray of shape (n_samples,)
        label[i] is the code or index of the centroid the
        i'th observation is closest to.

    inertia : float
        The final value of the inertia criterion (sum of squared distances to
        the closest centroid for all observations in the training set).

    best_n_iter : int
        Number of iterations corresponding to the best results.
        Returned only if `return_n_iter` is set to True.
    """
    est = KMeans(
        n_clusters=n_clusters, init=init, n_init=n_init, max_iter=max_iter,
        verbose=verbose, precompute_distances=precompute_distances, tol=tol,
        random_state=random_state, copy_x=copy_x, n_jobs=n_jobs,
        algorithm=algorithm
    ).fit(X, sample_weight=sample_weight)
    if return_n_iter:
        return est.cluster_centers_, est.labels_, est.inertia_, est.n_iter_
    else:
        return est.cluster_centers_, est.labels_, est.inertia_


def _kmeans_single_elkan(X, sample_weight, centers_init, max_iter=300,
                         verbose=False, x_squared_norms=None, tol=1e-4,
                         n_threads=1):
    """A single run of k-means elkan, assumes preparation completed prior.

    Parameters
    ----------
    X : {ndarray, sparse matrix} of shape (n_samples, n_features)
        The observations to cluster. If sparse matrix, must be in CSR format.

    sample_weight : array-like of shape (n_samples,)
        The weights for each observation in X.

    centers_init : ndarray of shape (n_clusters, n_features)
        The initial centers.

    max_iter : int, default=300
        Maximum number of iterations of the k-means algorithm to run.

    verbose : bool, default=False
        Verbosity mode.

    x_squared_norms : array-like, default=None
        Precomputed x_squared_norms.

    tol : float, default=1e-4
        Relative tolerance with regards to Frobenius norm of the difference
        in the cluster centers of two consecutive iterations to declare
        convergence.
        It's not advised to set `tol=0` since convergence might never be
        declared due to rounding errors. Use a very small number instead.

    n_threads : int, default=1
        The number of OpenMP threads to use for the computation. Parallelism is
        sample-wise on the main cython loop which assigns each sample to its
        closest center.

    Returns
    -------
    centroid : ndarray of shape (n_clusters, n_features)
        Centroids found at the last iteration of k-means.

    label : ndarray of shape (n_samples,)
        label[i] is the code or index of the centroid the
        i'th observation is closest to.

    inertia : float
        The final value of the inertia criterion (sum of squared distances to
        the closest centroid for all observations in the training set).

    n_iter : int
        Number of iterations run.
    """
    n_samples = X.shape[0]
    n_clusters = centers_init.shape[0]

    # Buffers to avoid new allocations at each iteration.
    centers = centers_init
    centers_new = np.zeros_like(centers)
    weight_in_clusters = np.zeros(n_clusters, dtype=X.dtype)
    labels = np.full(n_samples, -1, dtype=np.int32)
    labels_old = labels.copy()
    center_half_distances = euclidean_distances(centers) / 2
    distance_next_center = np.partition(np.asarray(center_half_distances),
                                        kth=1, axis=0)[1]
    upper_bounds = np.zeros(n_samples, dtype=X.dtype)
    lower_bounds = np.zeros((n_samples, n_clusters), dtype=X.dtype)
    center_shift = np.zeros(n_clusters, dtype=X.dtype)

    if sp.issparse(X):
        init_bounds = init_bounds_sparse
        elkan_iter = elkan_iter_chunked_sparse
        _inertia = _inertia_sparse
    else:
        init_bounds = init_bounds_dense
        elkan_iter = elkan_iter_chunked_dense
        _inertia = _inertia_dense

    init_bounds(X, centers, center_half_distances,
                labels, upper_bounds, lower_bounds)

    strict_convergence = False

    for i in range(max_iter):
        elkan_iter(X, sample_weight, centers, centers_new,
                   weight_in_clusters, center_half_distances,
                   distance_next_center, upper_bounds, lower_bounds,
                   labels, center_shift, n_threads)

        # compute new pairwise distances between centers and closest other
        # center of each center for next iterations
        center_half_distances = euclidean_distances(centers_new) / 2
        distance_next_center = np.partition(
            np.asarray(center_half_distances), kth=1, axis=0)[1]

        if verbose:
            inertia = _inertia(X, sample_weight, centers, labels)
            print(f"Iteration {i}, inertia {inertia}")

        centers, centers_new = centers_new, centers

        if np.array_equal(labels, labels_old):
            # First check the labels for strict convergence.
            if verbose:
                print(f"Converged at iteration {i}: strict convergence.")
            strict_convergence = True
            break
        else:
            # No strict convergence, check for tol based convergence.
            center_shift_tot = (center_shift**2).sum()
            if center_shift_tot <= tol:
                if verbose:
                    print(f"Converged at iteration {i}: center shift "
                          f"{center_shift_tot} within tolerance {tol}.")
                break

        labels_old[:] = labels

    if not strict_convergence:
        # rerun E-step so that predicted labels match cluster centers
        elkan_iter(X, sample_weight, centers, centers, weight_in_clusters,
                   center_half_distances, distance_next_center,
                   upper_bounds, lower_bounds, labels, center_shift,
                   n_threads, update_centers=False)

    inertia = _inertia(X, sample_weight, centers, labels)

    return labels, inertia, centers, i + 1


def _kmeans_single_lloyd(X, sample_weight, centers_init, max_iter=300,
                         verbose=False, x_squared_norms=None, tol=1e-4,
                         n_threads=1):
    """A single run of k-means lloyd, assumes preparation completed prior.

    Parameters
    ----------
    X : {ndarray, sparse matrix} of shape (n_samples, n_features)
        The observations to cluster. If sparse matrix, must be in CSR format.

    sample_weight : ndarray of shape (n_samples,)
        The weights for each observation in X.

    centers_init : ndarray of shape (n_clusters, n_features)
        The initial centers.

    max_iter : int, default=300
        Maximum number of iterations of the k-means algorithm to run.

    verbose : bool, default=False
        Verbosity mode

    x_squared_norms : ndarray of shape (n_samples,), default=None
        Precomputed x_squared_norms.

    tol : float, default=1e-4
        Relative tolerance with regards to Frobenius norm of the difference
        in the cluster centers of two consecutive iterations to declare
        convergence.
        It's not advised to set `tol=0` since convergence might never be
        declared due to rounding errors. Use a very small number instead.

    n_threads : int, default=1
        The number of OpenMP threads to use for the computation. Parallelism is
        sample-wise on the main cython loop which assigns each sample to its
        closest center.

    Returns
    -------
    centroid : ndarray of shape (n_clusters, n_features)
        Centroids found at the last iteration of k-means.

    label : ndarray of shape (n_samples,)
        label[i] is the code or index of the centroid the
        i'th observation is closest to.

    inertia : float
        The final value of the inertia criterion (sum of squared distances to
        the closest centroid for all observations in the training set).

    n_iter : int
        Number of iterations run.
    """
    n_clusters = centers_init.shape[0]

    # Buffers to avoid new allocations at each iteration.
    centers = centers_init
    centers_new = np.zeros_like(centers)
    labels = np.full(X.shape[0], -1, dtype=np.int32)
    labels_old = labels.copy()
    weight_in_clusters = np.zeros(n_clusters, dtype=X.dtype)
    center_shift = np.zeros(n_clusters, dtype=X.dtype)

    if sp.issparse(X):
        lloyd_iter = lloyd_iter_chunked_sparse
        _inertia = _inertia_sparse
    else:
        lloyd_iter = lloyd_iter_chunked_dense
        _inertia = _inertia_dense

    strict_convergence = False

    # Threadpoolctl context to limit the number of threads in second level of
    # nested parallelism (i.e. BLAS) to avoid oversubsciption.
    with threadpool_limits(limits=1, user_api="blas"):
        for i in range(max_iter):
            lloyd_iter(X, sample_weight, x_squared_norms, centers, centers_new,
                       weight_in_clusters, labels, center_shift, n_threads)

            if verbose:
                inertia = _inertia(X, sample_weight, centers, labels)
                print(f"Iteration {i}, inertia {inertia}.")

            centers, centers_new = centers_new, centers

            if np.array_equal(labels, labels_old):
                # First check the labels for strict convergence.
                if verbose:
                    print(f"Converged at iteration {i}: strict convergence.")
                strict_convergence = True
                break
            else:
                # No strict convergence, check for tol based convergence.
                center_shift_tot = (center_shift**2).sum()
                if center_shift_tot <= tol:
                    if verbose:
                        print(f"Converged at iteration {i}: center shift "
                              f"{center_shift_tot} within tolerance {tol}.")
                    break

            labels_old[:] = labels

        if not strict_convergence:
            # rerun E-step so that predicted labels match cluster centers
            lloyd_iter(X, sample_weight, x_squared_norms, centers, centers,
                       weight_in_clusters, labels, center_shift, n_threads,
                       update_centers=False)

    inertia = _inertia(X, sample_weight, centers, labels)

    return labels, inertia, centers, i + 1


def _labels_inertia(X, sample_weight, x_squared_norms, centers,
                    n_threads=None):
    """E step of the K-means EM algorithm.

    Compute the labels and the inertia of the given samples and centers.

    Parameters
    ----------
    X : {ndarray, sparse matrix} of shape (n_samples, n_features)
        The input samples to assign to the labels. If sparse matrix, must
        be in CSR format.

    sample_weight : ndarray of shape (n_samples,)
        The weights for each observation in X.

    x_squared_norms : ndarray of shape (n_samples,)
        Precomputed squared euclidean norm of each data point, to speed up
        computations.

    centers : ndarray of shape (n_clusters, n_features)
        The cluster centers.

    n_threads : int, default=None
        The number of OpenMP threads to use for the computation. Parallelism is
        sample-wise on the main cython loop which assigns each sample to its
        closest center.

    Returns
    -------
    labels : ndarray of shape (n_samples,)
        The resulting assignment.

    inertia : float
        Sum of squared distances of samples to their closest cluster center.
    """
    n_samples = X.shape[0]
    n_clusters = centers.shape[0]

    n_threads = _openmp_effective_n_threads(n_threads)

    labels = np.full(n_samples, -1, dtype=np.int32)
    weight_in_clusters = np.zeros(n_clusters, dtype=centers.dtype)
    center_shift = np.zeros_like(weight_in_clusters)

    if sp.issparse(X):
        _labels = lloyd_iter_chunked_sparse
        _inertia = _inertia_sparse
    else:
        _labels = lloyd_iter_chunked_dense
        _inertia = _inertia_dense

    _labels(X, sample_weight, x_squared_norms, centers, centers,
            weight_in_clusters, labels, center_shift, n_threads,
            update_centers=False)

    inertia = _inertia(X, sample_weight, centers, labels)

    return labels, inertia


class KMeans(TransformerMixin, ClusterMixin, BaseEstimator):
    """K-Means clustering.

    Read more in the :ref:`User Guide <k_means>`.

    Parameters
    ----------

    n_clusters : int, default=8
        The number of clusters to form as well as the number of
        centroids to generate.

    init : {'k-means++', 'random'}, callable or array-like of shape \
            (n_clusters, n_features), default='k-means++'
        Method for initialization:

        'k-means++' : selects initial cluster centers for k-mean
        clustering in a smart way to speed up convergence. See section
        Notes in k_init for more details.

        'random': choose `n_clusters` observations (rows) at random from data
        for the initial centroids.

        If an array is passed, it should be of shape (n_clusters, n_features)
        and gives the initial centers.

        If a callable is passed, it should take arguments X, n_clusters and a
        random state and return an initialization.

    n_init : int, default=10
        Number of time the k-means algorithm will be run with different
        centroid seeds. The final results will be the best output of
        n_init consecutive runs in terms of inertia.

    max_iter : int, default=300
        Maximum number of iterations of the k-means algorithm for a
        single run.

    tol : float, default=1e-4
        Relative tolerance with regards to Frobenius norm of the difference
        in the cluster centers of two consecutive iterations to declare
        convergence.

    precompute_distances : {'auto', True, False}, default='auto'
        Precompute distances (faster but takes more memory).

        'auto' : do not precompute distances if n_samples * n_clusters > 12
        million. This corresponds to about 100MB overhead per job using
        double precision.

        True : always precompute distances.

        False : never precompute distances.

        .. deprecated:: 0.23
            'precompute_distances' was deprecated in version 0.22 and will be
            removed in 0.25. It has no effect.

    verbose : int, default=0
        Verbosity mode.

    random_state : int, RandomState instance or None, default=None
        Determines random number generation for centroid initialization. Use
        an int to make the randomness deterministic.
        See :term:`Glossary <random_state>`.

    copy_x : bool, default=True
        When pre-computing distances it is more numerically accurate to center
        the data first. If copy_x is True (default), then the original data is
        not modified. If False, the original data is modified, and put back
        before the function returns, but small numerical differences may be
        introduced by subtracting and then adding the data mean. Note that if
        the original data is not C-contiguous, a copy will be made even if
        copy_x is False. If the original data is sparse, but not in CSR format,
        a copy will be made even if copy_x is False.

    n_jobs : int, default=None
        The number of OpenMP threads to use for the computation. Parallelism is
        sample-wise on the main cython loop which assigns each sample to its
        closest center.

        ``None`` or ``-1`` means using all processors.

        .. deprecated:: 0.23
            ``n_jobs`` was deprecated in version 0.23 and will be removed in
            0.25.

    algorithm : {"auto", "full", "elkan"}, default="auto"
        K-means algorithm to use. The classical EM-style algorithm is "full".
        The "elkan" variation is more efficient on data with well-defined
        clusters, by using the triangle inequality. However it's more memory
        intensive due to the allocation of an extra array of shape
        (n_samples, n_clusters).

        For now "auto" (kept for backward compatibiliy) chooses "elkan" but it
        might change in the future for a better heuristic.

        .. versionchanged:: 0.18
            Added Elkan algorithm

    Attributes
    ----------
    cluster_centers_ : ndarray of shape (n_clusters, n_features)
        Coordinates of cluster centers. If the algorithm stops before fully
        converging (see ``tol`` and ``max_iter``), these will not be
        consistent with ``labels_``.

    labels_ : ndarray of shape (n_samples,)
        Labels of each point

    inertia_ : float
        Sum of squared distances of samples to their closest cluster center.

    n_iter_ : int
        Number of iterations run.

    See Also
    --------
    MiniBatchKMeans : Alternative online implementation that does incremental
        updates of the centers positions using mini-batches.
        For large scale learning (say n_samples > 10k) MiniBatchKMeans is
        probably much faster than the default batch implementation.

    Notes
    -----
    The k-means problem is solved using either Lloyd's or Elkan's algorithm.

    The average complexity is given by O(k n T), were n is the number of
    samples and T is the number of iteration.

    The worst case complexity is given by O(n^(k+2/p)) with
    n = n_samples, p = n_features. (D. Arthur and S. Vassilvitskii,
    'How slow is the k-means method?' SoCG2006)

    In practice, the k-means algorithm is very fast (one of the fastest
    clustering algorithms available), but it falls in local minima. That's why
    it can be useful to restart it several times.

    If the algorithm stops before fully converging (because of ``tol`` or
    ``max_iter``), ``labels_`` and ``cluster_centers_`` will not be consistent,
    i.e. the ``cluster_centers_`` will not be the means of the points in each
    cluster. Also, the estimator will reassign ``labels_`` after the last
    iteration to make ``labels_`` consistent with ``predict`` on the training
    set.

    Examples
    --------

    >>> from sklearn.cluster import KMeans
    >>> import numpy as np
    >>> X = np.array([[1, 2], [1, 4], [1, 0],
    ...               [10, 2], [10, 4], [10, 0]])
    >>> kmeans = KMeans(n_clusters=2, random_state=0).fit(X)
    >>> kmeans.labels_
    array([1, 1, 1, 0, 0, 0], dtype=int32)
    >>> kmeans.predict([[0, 0], [12, 3]])
    array([1, 0], dtype=int32)
    >>> kmeans.cluster_centers_
    array([[10.,  2.],
           [ 1.,  2.]])
    """
    @_deprecate_positional_args
    def __init__(self, n_clusters=8, *, init='k-means++', n_init=10,
                 max_iter=300, tol=1e-4, precompute_distances='deprecated',
                 verbose=0, random_state=None, copy_x=True,
                 n_jobs='deprecated', algorithm='auto'):

        self.n_clusters = n_clusters
        self.init = init
        self.max_iter = max_iter
        self.tol = tol
        self.precompute_distances = precompute_distances
        self.n_init = n_init
        self.verbose = verbose
        self.random_state = random_state
        self.copy_x = copy_x
        self.n_jobs = n_jobs
        self.algorithm = algorithm

    def _check_params(self, X):
        # precompute_distances
        if self.precompute_distances != 'deprecated':
            warnings.warn("'precompute_distances' was deprecated in version "
                          "0.23 and will be removed in 0.25. It has no "
                          "effect", FutureWarning)

        # n_jobs
        if self.n_jobs != 'deprecated':
            warnings.warn("'n_jobs' was deprecated in version 0.23 and will be"
                          " removed in 0.25.", FutureWarning)
            self._n_threads = self.n_jobs
        else:
            self._n_threads = None
        self._n_threads = _openmp_effective_n_threads(self._n_threads)

        # n_init
        if self.n_init <= 0:
            raise ValueError(
                f"n_init should be > 0, got {self.n_init} instead.")
        self._n_init = self.n_init

        # max_iter
        if self.max_iter <= 0:
            raise ValueError(
                f"max_iter should be > 0, got {self.max_iter} instead.")

        # n_clusters
        if X.shape[0] < self.n_clusters:
            raise ValueError(f"n_samples={X.shape[0]} should be >= "
                             f"n_clusters={self.n_clusters}.")

        # tol
        self._tol = _tolerance(X, self.tol)

        # algorithm
        if self.algorithm not in ("auto", "full", "elkan"):
            raise ValueError(f"Algorithm must be 'auto', 'full' or 'elkan', "
                             f"got {self.algorithm} instead.")

        self._algorithm = self.algorithm
        if self._algorithm == "auto":
            self._algorithm = "full" if self.n_clusters == 1 else "elkan"
        if self._algorithm == "elkan" and self.n_clusters == 1:
            warnings.warn("algorithm='elkan' doesn't make sense for a single "
                          "cluster. Using 'full' instead.", RuntimeWarning)
            self._algorithm = "full"

        # init
        if not (hasattr(self.init, '__array__') or callable(self.init)
                or (isinstance(self.init, str)
                    and self.init in ["k-means++", "random"])):
            raise ValueError(
                f"init should be either 'k-means++', 'random', a ndarray or a "
                f"callable, got '{self.init}' instead.")

        if hasattr(self.init, '__array__') and self._n_init != 1:
            warnings.warn(
                f"Explicit initial center position passed: performing only"
                f" one init in {self.__class__.__name__} instead of "
                f"n_init={self._n_init}.", RuntimeWarning, stacklevel=2)
            self._n_init = 1

    def _validate_center_shape(self, X, centers):
        """Check if centers is compatible with X and n_clusters."""
        if centers.shape[0] != self.n_clusters:
            raise ValueError(
                f"The shape of the initial centers {centers.shape} does not "
                f"match the number of clusters {self.n_clusters}.")
        if centers.shape[1] != X.shape[1]:
            raise ValueError(
                f"The shape of the initial centers {centers.shape} does not "
                f"match the number of features of the data {X.shape[1]}.")

    def _check_test_data(self, X):
        X = check_array(X, accept_sparse='csr', dtype=[np.float64, np.float32],
                        order='C', accept_large_sparse=False)
        n_samples, n_features = X.shape
        expected_n_features = self.cluster_centers_.shape[1]
        if not n_features == expected_n_features:
            raise ValueError(
                f"Incorrect number of features. Got {n_features} features, "
                f"expected {expected_n_features}.")

        return X

    def _init_centroids(self, X, x_squared_norms, init, random_state,
                        init_size=None):
        """Compute the initial centroids.

        Parameters
        ----------
        X : {ndarray, sparse matrix} of shape (n_samples, n_features)
            The input samples.

        x_squared_norms : ndarray of shape (n_samples,)
            Squared euclidean norm of each data point. Pass it if you have it
            at hands already to avoid it being recomputed here.

        init : {'k-means++', 'random'}, callable or ndarray of shape \
                (n_clusters, n_features)
            Method for initialization.

        random_state : RandomState instance
            Determines random number generation for centroid initialization.
            See :term:`Glossary <random_state>`.

        init_size : int, default=None
            Number of samples to randomly sample for speeding up the
            initialization (sometimes at the expense of accuracy).

        Returns
        -------
        centers : ndarray of shape (n_clusters, n_features)
        """
        n_samples = X.shape[0]
        n_clusters = self.n_clusters

        if init_size is not None and init_size < n_samples:
            init_indices = random_state.randint(0, n_samples, init_size)
            X = X[init_indices]
            x_squared_norms = x_squared_norms[init_indices]
            n_samples = X.shape[0]

        if isinstance(init, str) and init == 'k-means++':
            centers = _k_init(X, n_clusters, random_state=random_state,
                              x_squared_norms=x_squared_norms)
        elif isinstance(init, str) and init == 'random':
            seeds = random_state.permutation(n_samples)[:n_clusters]
            centers = X[seeds]
        elif hasattr(init, '__array__'):
            centers = init
        elif callable(init):
            centers = init(X, n_clusters, random_state=random_state)
            centers = check_array(
                centers, dtype=X.dtype, copy=False, order='C')
            self._validate_center_shape(X, centers)

        if sp.issparse(centers):
            centers = centers.toarray()

        return centers

    def fit(self, X, y=None, sample_weight=None):
        """Compute k-means clustering.

        Parameters
        ----------
        X : {array-like, sparse matrix} of shape (n_samples, n_features)
            Training instances to cluster. It must be noted that the data
            will be converted to C ordering, which will cause a memory
            copy if the given data is not C-contiguous.
            If a sparse matrix is passed, a copy will be made if it's not in
            CSR format.

        y : Ignored
            Not used, present here for API consistency by convention.

        sample_weight : array-like of shape (n_samples,), default=None
            The weights for each observation in X. If None, all observations
            are assigned equal weight.

            .. versionadded:: 0.20

        Returns
        -------
        self
            Fitted estimator.
        """
        X = self._validate_data(X, accept_sparse='csr',
                                dtype=[np.float64, np.float32],
                                order='C', copy=self.copy_x,
                                accept_large_sparse=False)

        self._check_params(X)
        random_state = check_random_state(self.random_state)
        sample_weight = _check_sample_weight(sample_weight, X, dtype=X.dtype)

        # Validate init array
        init = self.init
        if hasattr(init, '__array__'):
            init = check_array(init, dtype=X.dtype, copy=True, order='C')
            self._validate_center_shape(X, init)

        # subtract of mean of x for more accurate distance computations
        if not sp.issparse(X):
            X_mean = X.mean(axis=0)
            # The copy was already done above
            X -= X_mean

            if hasattr(init, '__array__'):
                init -= X_mean

        # precompute squared norms of data points
        x_squared_norms = row_norms(X, squared=True)

        if self._algorithm == "full":
            kmeans_single = _kmeans_single_lloyd
        else:
            kmeans_single = _kmeans_single_elkan

        best_inertia = None

        for i in range(self._n_init):
            # Initialize centers
            centers_init = self._init_centroids(
                X, x_squared_norms=x_squared_norms, init=init,
                random_state=random_state)
            if self.verbose:
                print("Initialization complete")

            # run a k-means once
            labels, inertia, centers, n_iter_ = kmeans_single(
                X, sample_weight, centers_init, max_iter=self.max_iter,
                verbose=self.verbose, tol=self._tol,
                x_squared_norms=x_squared_norms, n_threads=self._n_threads)

            # determine if these results are the best so far
            if best_inertia is None or inertia < best_inertia:
                best_labels = labels
                best_centers = centers
                best_inertia = inertia
                best_n_iter = n_iter_

        if not sp.issparse(X):
            if not self.copy_x:
                X += X_mean
            best_centers += X_mean

        distinct_clusters = len(set(best_labels))
        if distinct_clusters < self.n_clusters:
            warnings.warn(
                "Number of distinct clusters ({}) found smaller than "
                "n_clusters ({}). Possibly due to duplicate points "
                "in X.".format(distinct_clusters, self.n_clusters),
                ConvergenceWarning, stacklevel=2)

        self.cluster_centers_ = best_centers
        self.labels_ = best_labels
        self.inertia_ = best_inertia
        self.n_iter_ = best_n_iter
        return self

    def fit_predict(self, X, y=None, sample_weight=None):
        """Compute cluster centers and predict cluster index for each sample.

        Convenience method; equivalent to calling fit(X) followed by
        predict(X).

        Parameters
        ----------
        X : {array-like, sparse matrix} of shape (n_samples, n_features)
            New data to transform.

        y : Ignored
            Not used, present here for API consistency by convention.

        sample_weight : array-like of shape (n_samples,), default=None
            The weights for each observation in X. If None, all observations
            are assigned equal weight.

        Returns
        -------
        labels : ndarray of shape (n_samples,)
            Index of the cluster each sample belongs to.
        """
        return self.fit(X, sample_weight=sample_weight).labels_

    def fit_transform(self, X, y=None, sample_weight=None):
        """Compute clustering and transform X to cluster-distance space.

        Equivalent to fit(X).transform(X), but more efficiently implemented.

        Parameters
        ----------
        X : {array-like, sparse matrix} of shape (n_samples, n_features)
            New data to transform.

        y : Ignored
            Not used, present here for API consistency by convention.

        sample_weight : array-like of shape (n_samples,), default=None
            The weights for each observation in X. If None, all observations
            are assigned equal weight.

        Returns
        -------
        X_new : ndarray of shape (n_samples, n_clusters)
            X transformed in the new space.
        """
        # Currently, this just skips a copy of the data if it is not in
        # np.array or CSR format already.
        # XXX This skips _check_test_data, which may change the dtype;
        # we should refactor the input validation.
        return self.fit(X, sample_weight=sample_weight)._transform(X)

    def transform(self, X):
        """Transform X to a cluster-distance space.

        In the new space, each dimension is the distance to the cluster
        centers. Note that even if X is sparse, the array returned by
        `transform` will typically be dense.

        Parameters
        ----------
        X : {array-like, sparse matrix} of shape (n_samples, n_features)
            New data to transform.

        Returns
        -------
        X_new : ndarray of shape (n_samples, n_clusters)
            X transformed in the new space.
        """
        check_is_fitted(self)

        X = self._check_test_data(X)
        return self._transform(X)

    def _transform(self, X):
        """Guts of transform method; no input validation."""
        return euclidean_distances(X, self.cluster_centers_)

    def predict(self, X, sample_weight=None):
        """Predict the closest cluster each sample in X belongs to.

        In the vector quantization literature, `cluster_centers_` is called
        the code book and each value returned by `predict` is the index of
        the closest code in the code book.

        Parameters
        ----------
        X : {array-like, sparse matrix} of shape (n_samples, n_features)
            New data to predict.

        sample_weight : array-like of shape (n_samples,), default=None
            The weights for each observation in X. If None, all observations
            are assigned equal weight.

        Returns
        -------
        labels : ndarray of shape (n_samples,)
            Index of the cluster each sample belongs to.
        """
        check_is_fitted(self)

        X = self._check_test_data(X)
        x_squared_norms = row_norms(X, squared=True)
        sample_weight = _check_sample_weight(sample_weight, X, dtype=X.dtype)

        return _labels_inertia(X, sample_weight, x_squared_norms,
                               self.cluster_centers_, self._n_threads)[0]

    def score(self, X, y=None, sample_weight=None):
        """Opposite of the value of X on the K-means objective.

        Parameters
        ----------
        X : {array-like, sparse matrix} of shape (n_samples, n_features)
            New data.

        y : Ignored
            Not used, present here for API consistency by convention.

        sample_weight : array-like of shape (n_samples,), default=None
            The weights for each observation in X. If None, all observations
            are assigned equal weight.

        Returns
        -------
        score : float
            Opposite of the value of X on the K-means objective.
        """
        check_is_fitted(self)

        X = self._check_test_data(X)
        x_squared_norms = row_norms(X, squared=True)
        sample_weight = _check_sample_weight(sample_weight, X, dtype=X.dtype)

        return -_labels_inertia(X, sample_weight, x_squared_norms,
                                self.cluster_centers_)[1]

<<<<<<< HEAD
    def get_feature_names(self, input_features=None):
        """Get output feature names.

        Parameters
        ----------
        input_features : list of string or None
            String names of the input features.

        Returns
        -------
        output_feature_names : list of string
            Feature names for transformer output.
        """
        return _make_feature_names(
            n_features=self.n_clusters,
            prefix=type(self).__name__.lower())
=======
    def _more_tags(self):
        return {
            '_xfail_checks': {
                'check_sample_weights_invariance':
                'zero sample_weight is not equivalent to removing samples',
            },
        }
>>>>>>> 28d84693


def _mini_batch_step(X, sample_weight, x_squared_norms, centers, weight_sums,
                     old_center_buffer, compute_squared_diff,
                     distances, random_reassign=False,
                     random_state=None, reassignment_ratio=.01,
                     verbose=False):
    """Incremental update of the centers for the Minibatch K-Means algorithm.

    Parameters
    ----------

    X : ndarray of shape (n_samples, n_features)
        The original data array.

    sample_weight : array-like of shape (n_samples,)
        The weights for each observation in X.

    x_squared_norms : ndarray of shape (n_samples,)
        Squared euclidean norm of each data point.

    centers : ndarray of shape (k, n_features)
        The cluster centers. This array is MODIFIED IN PLACE

    old_center_buffer : int
        Copy of old centers for monitoring convergence.

    compute_squared_diff : bool
        If set to False, the squared diff computation is skipped.

    distances : ndarray of shape (n_samples,), dtype=float, default=None
        If not None, should be a pre-allocated array that will be used to store
        the distances of each sample to its closest center.
        May not be None when random_reassign is True.

    random_reassign : bool, default=False
        If True, centers with very low counts are randomly reassigned
        to observations.

    random_state : int, RandomState instance or None, default=None
        Determines random number generation for centroid initialization and to
        pick new clusters amongst observations with uniform probability. Use
        an int to make the randomness deterministic.
        See :term:`Glossary <random_state>`.

    reassignment_ratio : float, default=.01
        Control the fraction of the maximum number of counts for a
        center to be reassigned. A higher value means that low count
        centers are more likely to be reassigned, which means that the
        model will take longer to converge, but should converge in a
        better clustering.

    verbose : bool, default=False
        Controls the verbosity.

    Returns
    -------
    inertia : float
        Sum of squared distances of samples to their closest cluster center.

    squared_diff : ndarray of shape (n_clusters,)
        Squared distances between previous and updated cluster centers.

    """
    # Perform label assignment to nearest centers
    nearest_center, inertia = _labels_inertia(X, sample_weight,
                                              x_squared_norms, centers)

    if random_reassign and reassignment_ratio > 0:
        random_state = check_random_state(random_state)
        # Reassign clusters that have very low weight
        to_reassign = weight_sums < reassignment_ratio * weight_sums.max()
        # pick at most .5 * batch_size samples as new centers
        if to_reassign.sum() > .5 * X.shape[0]:
            indices_dont_reassign = \
                    np.argsort(weight_sums)[int(.5 * X.shape[0]):]
            to_reassign[indices_dont_reassign] = False
        n_reassigns = to_reassign.sum()
        if n_reassigns:
            # Pick new clusters amongst observations with uniform probability
            new_centers = random_state.choice(X.shape[0], replace=False,
                                              size=n_reassigns)
            if verbose:
                print("[MiniBatchKMeans] Reassigning %i cluster centers."
                      % n_reassigns)

            if sp.issparse(X) and not sp.issparse(centers):
                assign_rows_csr(
                        X, new_centers.astype(np.intp, copy=False),
                        np.where(to_reassign)[0].astype(np.intp, copy=False),
                        centers)
            else:
                centers[to_reassign] = X[new_centers]
        # reset counts of reassigned centers, but don't reset them too small
        # to avoid instant reassignment. This is a pretty dirty hack as it
        # also modifies the learning rates.
        weight_sums[to_reassign] = np.min(weight_sums[~to_reassign])

    # implementation for the sparse CSR representation completely written in
    # cython
    if sp.issparse(X):
        return inertia, _mini_batch_update_csr(
            X, sample_weight, x_squared_norms, centers, weight_sums,
            nearest_center, old_center_buffer, compute_squared_diff)

    # dense variant in mostly numpy (not as memory efficient though)
    k = centers.shape[0]
    squared_diff = 0.0
    for center_idx in range(k):
        # find points from minibatch that are assigned to this center
        center_mask = nearest_center == center_idx
        wsum = sample_weight[center_mask].sum()

        if wsum > 0:
            if compute_squared_diff:
                old_center_buffer[:] = centers[center_idx]

            # inplace remove previous count scaling
            centers[center_idx] *= weight_sums[center_idx]

            # inplace sum with new points members of this cluster
            centers[center_idx] += \
                np.sum(X[center_mask] *
                       sample_weight[center_mask, np.newaxis], axis=0)

            # update the count statistics for this center
            weight_sums[center_idx] += wsum

            # inplace rescale to compute mean of all points (old and new)
            # Note: numpy >= 1.10 does not support '/=' for the following
            # expression for a mixture of int and float (see numpy issue #6464)
            centers[center_idx] = centers[center_idx] / weight_sums[center_idx]

            # update the squared diff if necessary
            if compute_squared_diff:
                diff = centers[center_idx].ravel() - old_center_buffer.ravel()
                squared_diff += np.dot(diff, diff)

    return inertia, squared_diff


def _mini_batch_convergence(model, iteration_idx, n_iter, tol,
                            n_samples, centers_squared_diff, batch_inertia,
                            context, verbose=0):
    """Helper function to encapsulate the early stopping logic."""
    # Normalize inertia to be able to compare values when
    # batch_size changes
    batch_inertia /= model.batch_size
    centers_squared_diff /= model.batch_size

    # Compute an Exponentially Weighted Average of the squared
    # diff to monitor the convergence while discarding
    # minibatch-local stochastic variability:
    # https://en.wikipedia.org/wiki/Moving_average
    ewa_diff = context.get('ewa_diff')
    ewa_inertia = context.get('ewa_inertia')
    if ewa_diff is None:
        ewa_diff = centers_squared_diff
        ewa_inertia = batch_inertia
    else:
        alpha = float(model.batch_size) * 2.0 / (n_samples + 1)
        alpha = 1.0 if alpha > 1.0 else alpha
        ewa_diff = ewa_diff * (1 - alpha) + centers_squared_diff * alpha
        ewa_inertia = ewa_inertia * (1 - alpha) + batch_inertia * alpha

    # Log progress to be able to monitor convergence
    if verbose:
        progress_msg = (
            'Minibatch iteration %d/%d:'
            ' mean batch inertia: %f, ewa inertia: %f ' % (
                iteration_idx + 1, n_iter, batch_inertia,
                ewa_inertia))
        print(progress_msg)

    # Early stopping based on absolute tolerance on squared change of
    # centers position (using EWA smoothing)
    if tol > 0.0 and ewa_diff <= tol:
        if verbose:
            print('Converged (small centers change) at iteration %d/%d'
                  % (iteration_idx + 1, n_iter))
        return True

    # Early stopping heuristic due to lack of improvement on smoothed inertia
    ewa_inertia_min = context.get('ewa_inertia_min')
    no_improvement = context.get('no_improvement', 0)
    if ewa_inertia_min is None or ewa_inertia < ewa_inertia_min:
        no_improvement = 0
        ewa_inertia_min = ewa_inertia
    else:
        no_improvement += 1

    if (model.max_no_improvement is not None
            and no_improvement >= model.max_no_improvement):
        if verbose:
            print('Converged (lack of improvement in inertia)'
                  ' at iteration %d/%d'
                  % (iteration_idx + 1, n_iter))
        return True

    # update the convergence context to maintain state across successive calls:
    context['ewa_diff'] = ewa_diff
    context['ewa_inertia'] = ewa_inertia
    context['ewa_inertia_min'] = ewa_inertia_min
    context['no_improvement'] = no_improvement
    return False


class MiniBatchKMeans(KMeans):
    """
    Mini-Batch K-Means clustering.

    Read more in the :ref:`User Guide <mini_batch_kmeans>`.

    Parameters
    ----------

    n_clusters : int, default=8
        The number of clusters to form as well as the number of
        centroids to generate.

    init : {'k-means++', 'random'}, callable or array-like of shape \
            (n_clusters, n_features), default='k-means++'
        Method for initialization:

        'k-means++' : selects initial cluster centers for k-mean
        clustering in a smart way to speed up convergence. See section
        Notes in k_init for more details.

        'random': choose `n_clusters` observations (rows) at random from data
        for the initial centroids.

        If an array is passed, it should be of shape (n_clusters, n_features)
        and gives the initial centers.

        If a callable is passed, it should take arguments X, n_clusters and a
        random state and return an initialization.

    max_iter : int, default=100
        Maximum number of iterations over the complete dataset before
        stopping independently of any early stopping criterion heuristics.

    batch_size : int, default=100
        Size of the mini batches.

    verbose : int, default=0
        Verbosity mode.

    compute_labels : bool, default=True
        Compute label assignment and inertia for the complete dataset
        once the minibatch optimization has converged in fit.

    random_state : int, RandomState instance or None, default=None
        Determines random number generation for centroid initialization and
        random reassignment. Use an int to make the randomness deterministic.
        See :term:`Glossary <random_state>`.

    tol : float, default=0.0
        Control early stopping based on the relative center changes as
        measured by a smoothed, variance-normalized of the mean center
        squared position changes. This early stopping heuristics is
        closer to the one used for the batch variant of the algorithms
        but induces a slight computational and memory overhead over the
        inertia heuristic.

        To disable convergence detection based on normalized center
        change, set tol to 0.0 (default).

    max_no_improvement : int, default=10
        Control early stopping based on the consecutive number of mini
        batches that does not yield an improvement on the smoothed inertia.

        To disable convergence detection based on inertia, set
        max_no_improvement to None.

    init_size : int, default=None
        Number of samples to randomly sample for speeding up the
        initialization (sometimes at the expense of accuracy): the
        only algorithm is initialized by running a batch KMeans on a
        random subset of the data. This needs to be larger than n_clusters.

        If `None`, `init_size= 3 * batch_size`.

    n_init : int, default=3
        Number of random initializations that are tried.
        In contrast to KMeans, the algorithm is only run once, using the
        best of the ``n_init`` initializations as measured by inertia.

    reassignment_ratio : float, default=0.01
        Control the fraction of the maximum number of counts for a
        center to be reassigned. A higher value means that low count
        centers are more easily reassigned, which means that the
        model will take longer to converge, but should converge in a
        better clustering.

    Attributes
    ----------

    cluster_centers_ : ndarray of shape (n_clusters, n_features)
        Coordinates of cluster centers.

    labels_ : int
        Labels of each point (if compute_labels is set to True).

    inertia_ : float
        The value of the inertia criterion associated with the chosen
        partition (if compute_labels is set to True). The inertia is
        defined as the sum of square distances of samples to their nearest
        neighbor.

    n_iter_ : int
        Number of batches processed.

    counts_ : ndarray of shape (n_clusters,)
        Weigth sum of each cluster.

        .. deprecated:: 0.24
           This attribute is deprecated in 0.24 and will be removed in 0.26.

    init_size_ : int
        The effective number of samples used for the initialization.

        .. deprecated:: 0.24
           This attribute is deprecated in 0.24 and will be removed in 0.26.

    See Also
    --------
    KMeans : The classic implementation of the clustering method based on the
        Lloyd's algorithm. It consumes the whole set of input data at each
        iteration.

    Notes
    -----
    See https://www.eecs.tufts.edu/~dsculley/papers/fastkmeans.pdf

    Examples
    --------
    >>> from sklearn.cluster import MiniBatchKMeans
    >>> import numpy as np
    >>> X = np.array([[1, 2], [1, 4], [1, 0],
    ...               [4, 2], [4, 0], [4, 4],
    ...               [4, 5], [0, 1], [2, 2],
    ...               [3, 2], [5, 5], [1, -1]])
    >>> # manually fit on batches
    >>> kmeans = MiniBatchKMeans(n_clusters=2,
    ...                          random_state=0,
    ...                          batch_size=6)
    >>> kmeans = kmeans.partial_fit(X[0:6,:])
    >>> kmeans = kmeans.partial_fit(X[6:12,:])
    >>> kmeans.cluster_centers_
    array([[2. , 1. ],
           [3.5, 4.5]])
    >>> kmeans.predict([[0, 0], [4, 4]])
    array([0, 1], dtype=int32)
    >>> # fit on the whole data
    >>> kmeans = MiniBatchKMeans(n_clusters=2,
    ...                          random_state=0,
    ...                          batch_size=6,
    ...                          max_iter=10).fit(X)
    >>> kmeans.cluster_centers_
    array([[3.95918367, 2.40816327],
           [1.12195122, 1.3902439 ]])
    >>> kmeans.predict([[0, 0], [4, 4]])
    array([1, 0], dtype=int32)
    """
    @_deprecate_positional_args
    def __init__(self, n_clusters=8, *, init='k-means++', max_iter=100,
                 batch_size=100, verbose=0, compute_labels=True,
                 random_state=None, tol=0.0, max_no_improvement=10,
                 init_size=None, n_init=3, reassignment_ratio=0.01):

        super().__init__(
            n_clusters=n_clusters, init=init, max_iter=max_iter,
            verbose=verbose, random_state=random_state, tol=tol, n_init=n_init)

        self.max_no_improvement = max_no_improvement
        self.batch_size = batch_size
        self.compute_labels = compute_labels
        self.init_size = init_size
        self.reassignment_ratio = reassignment_ratio

    @deprecated("The attribute 'counts_' is deprecated in 0.24"  # type: ignore
                " and will be removed in 0.26.")
    @property
    def counts_(self):
        return self._counts

    @deprecated("The attribute 'init_size_' is deprecated in "  # type: ignore
                "0.24 and will be removed in 0.26.")
    @property
    def init_size_(self):
        return self._init_size

    @deprecated("The attribute 'random_state_' is deprecated "  # type: ignore
                "in 0.24 and will be removed in 0.26.")
    @property
    def random_state_(self):
        return getattr(self, "_random_state", None)

    def _check_params(self, X):
        super()._check_params(X)

        # max_no_improvement
        if self.max_no_improvement is not None and self.max_no_improvement < 0:
            raise ValueError(
                f"max_no_improvement should be >= 0, got "
                f"{self.max_no_improvement} instead.")

        # batch_size
        if self.batch_size <= 0:
            raise ValueError(
                f"batch_size should be > 0, got {self.batch_size} instead.")

        # init_size
        if self.init_size is not None and self.init_size <= 0:
            raise ValueError(
                f"init_size should be > 0, got {self.init_size} instead.")
        self._init_size = self.init_size
        if self._init_size is None:
            self._init_size = 3 * self.batch_size
            if self._init_size < self.n_clusters:
                self._init_size = 3 * self.n_clusters
        elif self._init_size < self.n_clusters:
            warnings.warn(
                f"init_size={self._init_size} should be larger than "
                f"n_clusters={self.n_clusters}. Setting it to "
                f"min(3*n_clusters, n_samples)",
                RuntimeWarning, stacklevel=2)
            self._init_size = 3 * self.n_clusters
        self._init_size = min(self._init_size, X.shape[0])

        # reassignment_ratio
        if self.reassignment_ratio < 0:
            raise ValueError(
                f"reassignment_ratio should be >= 0, got "
                f"{self.reassignment_ratio} instead.")

    def fit(self, X, y=None, sample_weight=None):
        """Compute the centroids on X by chunking it into mini-batches.

        Parameters
        ----------
        X : {array-like, sparse matrix} of shape (n_samples, n_features)
            Training instances to cluster. It must be noted that the data
            will be converted to C ordering, which will cause a memory copy
            if the given data is not C-contiguous.

        y : Ignored
            Not used, present here for API consistency by convention.

        sample_weight : array-like of shape (n_samples,), default=None
            The weights for each observation in X. If None, all observations
            are assigned equal weight (default: None).

            .. versionadded:: 0.20

        Returns
        -------
        self
        """
        X = self._validate_data(X, accept_sparse='csr',
                                dtype=[np.float64, np.float32],
                                order='C', accept_large_sparse=False)

        self._check_params(X)
        random_state = check_random_state(self.random_state)
        sample_weight = _check_sample_weight(sample_weight, X, dtype=X.dtype)

        # Validate init array
        init = self.init
        if hasattr(init, '__array__'):
            init = check_array(init, dtype=X.dtype, copy=True, order='C')
            self._validate_center_shape(X, init)

        n_samples, n_features = X.shape
        x_squared_norms = row_norms(X, squared=True)

        if self.tol > 0.0:
            tol = _tolerance(X, self.tol)

            # using tol-based early stopping needs the allocation of a
            # dedicated before which can be expensive for high dim data:
            # hence we allocate it outside of the main loop
            old_center_buffer = np.zeros(n_features, dtype=X.dtype)
        else:
            tol = 0.0
            # no need for the center buffer if tol-based early stopping is
            # disabled
            old_center_buffer = np.zeros(0, dtype=X.dtype)

        distances = np.zeros(self.batch_size, dtype=X.dtype)
        n_batches = int(np.ceil(float(n_samples) / self.batch_size))
        n_iter = int(self.max_iter * n_batches)

        validation_indices = random_state.randint(0, n_samples,
                                                  self._init_size)
        X_valid = X[validation_indices]
        sample_weight_valid = sample_weight[validation_indices]
        x_squared_norms_valid = x_squared_norms[validation_indices]

        # perform several inits with random sub-sets
        best_inertia = None
        for init_idx in range(self._n_init):
            if self.verbose:
                print("Init %d/%d with method: %s"
                      % (init_idx + 1, self._n_init, init))
            weight_sums = np.zeros(self.n_clusters, dtype=sample_weight.dtype)

            # TODO: once the `k_means` function works with sparse input we
            # should refactor the following init to use it instead.

            # Initialize the centers using only a fraction of the data as we
            # expect n_samples to be very large when using MiniBatchKMeans
            cluster_centers = self._init_centroids(
                X, x_squared_norms=x_squared_norms,
                init=init,
                random_state=random_state,
                init_size=self._init_size)

            # Compute the label assignment on the init dataset
            _mini_batch_step(
                X_valid, sample_weight_valid,
                x_squared_norms[validation_indices], cluster_centers,
                weight_sums, old_center_buffer, False, distances=None,
                verbose=self.verbose)

            # Keep only the best cluster centers across independent inits on
            # the common validation set
            _, inertia = _labels_inertia(X_valid, sample_weight_valid,
                                         x_squared_norms_valid,
                                         cluster_centers)
            if self.verbose:
                print("Inertia for init %d/%d: %f"
                      % (init_idx + 1, self._n_init, inertia))
            if best_inertia is None or inertia < best_inertia:
                self.cluster_centers_ = cluster_centers
                self._counts = weight_sums
                best_inertia = inertia

        # Empty context to be used inplace by the convergence check routine
        convergence_context = {}

        # Perform the iterative optimization until the final convergence
        # criterion
        for iteration_idx in range(n_iter):
            # Sample a minibatch from the full dataset
            minibatch_indices = random_state.randint(
                0, n_samples, self.batch_size)

            # Perform the actual update step on the minibatch data
            batch_inertia, centers_squared_diff = _mini_batch_step(
                X[minibatch_indices], sample_weight[minibatch_indices],
                x_squared_norms[minibatch_indices],
                self.cluster_centers_, self._counts,
                old_center_buffer, tol > 0.0, distances=distances,
                # Here we randomly choose whether to perform
                # random reassignment: the choice is done as a function
                # of the iteration index, and the minimum number of
                # counts, in order to force this reassignment to happen
                # every once in a while
                random_reassign=((iteration_idx + 1)
                                 % (10 + int(self._counts.min())) == 0),
                random_state=random_state,
                reassignment_ratio=self.reassignment_ratio,
                verbose=self.verbose)

            # Monitor convergence and do early stopping if necessary
            if _mini_batch_convergence(
                    self, iteration_idx, n_iter, tol, n_samples,
                    centers_squared_diff, batch_inertia, convergence_context,
                    verbose=self.verbose):
                break

        self.n_iter_ = iteration_idx + 1

        if self.compute_labels:
            self.labels_, self.inertia_ = \
                    self._labels_inertia_minibatch(X, sample_weight)

        return self

    def _labels_inertia_minibatch(self, X, sample_weight):
        """Compute labels and inertia using mini batches.

        This is slightly slower than doing everything at once but prevents
        memory errors / segfaults.

        Parameters
        ----------
        X : array-like of shape (n_samples, n_features)
            Input data.

        sample_weight : array-like of shape (n_samples,)
            The weights for each observation in X.

        Returns
        -------
        labels : ndarray of shape (n_samples,)
            Cluster labels for each point.

        inertia : float
            Sum of squared distances of points to nearest cluster.
        """
        if self.verbose:
            print('Computing label assignment and total inertia')
        sample_weight = _check_sample_weight(sample_weight, X, dtype=X.dtype)
        x_squared_norms = row_norms(X, squared=True)
        slices = gen_batches(X.shape[0], self.batch_size)
        results = [_labels_inertia(X[s], sample_weight[s], x_squared_norms[s],
                                   self.cluster_centers_) for s in slices]
        labels, inertia = zip(*results)
        return np.hstack(labels), np.sum(inertia)

    def partial_fit(self, X, y=None, sample_weight=None):
        """Update k means estimate on a single mini-batch X.

        Parameters
        ----------
        X : array-like of shape (n_samples, n_features)
            Coordinates of the data points to cluster. It must be noted that
            X will be copied if it is not C-contiguous.

        y : Ignored
            Not used, present here for API consistency by convention.

        sample_weight : array-like of shape (n_samples,), default=None
            The weights for each observation in X. If None, all observations
            are assigned equal weight (default: None).

        Returns
        -------
        self
        """
        is_first_call_to_partial_fit = not hasattr(self, 'cluster_centers_')

        X = self._validate_data(X, accept_sparse='csr',
                                dtype=[np.float64, np.float32],
                                order='C', accept_large_sparse=False,
                                reset=is_first_call_to_partial_fit)

        self._random_state = getattr(self, "_random_state",
                                     check_random_state(self.random_state))
        sample_weight = _check_sample_weight(sample_weight, X, dtype=X.dtype)

        x_squared_norms = row_norms(X, squared=True)

        if is_first_call_to_partial_fit:
            # this is the first call to partial_fit on this object
            self._check_params(X)

            # Validate init array
            init = self.init
            if hasattr(init, '__array__'):
                init = check_array(init, dtype=X.dtype, copy=True, order='C')
                self._validate_center_shape(X, init)

            # initialize the cluster centers
            self.cluster_centers_ = self._init_centroids(
                X, x_squared_norms=x_squared_norms,
                init=init,
                random_state=self._random_state,
                init_size=self._init_size)

            self._counts = np.zeros(self.n_clusters,
                                    dtype=sample_weight.dtype)
            random_reassign = False
            distances = None
        else:
            # The lower the minimum count is, the more we do random
            # reassignment, however, we don't want to do random
            # reassignment too often, to allow for building up counts
            random_reassign = self._random_state.randint(
                10 * (1 + self._counts.min())) == 0
            distances = np.zeros(X.shape[0], dtype=X.dtype)

        _mini_batch_step(X, sample_weight, x_squared_norms,
                         self.cluster_centers_, self._counts,
                         np.zeros(0, dtype=X.dtype), 0,
                         random_reassign=random_reassign, distances=distances,
                         random_state=self._random_state,
                         reassignment_ratio=self.reassignment_ratio,
                         verbose=self.verbose)

        if self.compute_labels:
            self.labels_, self.inertia_ = _labels_inertia(
                X, sample_weight, x_squared_norms, self.cluster_centers_)

        return self

    def predict(self, X, sample_weight=None):
        """Predict the closest cluster each sample in X belongs to.

        In the vector quantization literature, `cluster_centers_` is called
        the code book and each value returned by `predict` is the index of
        the closest code in the code book.

        Parameters
        ----------
        X : {array-like, sparse matrix} of shape (n_samples, n_features)
            New data to predict.

        sample_weight : array-like of shape (n_samples,), default=None
            The weights for each observation in X. If None, all observations
            are assigned equal weight (default: None).

        Returns
        -------
        labels : ndarray of shape (n_samples,)
            Index of the cluster each sample belongs to.
        """
        check_is_fitted(self)

        X = self._check_test_data(X)
        return self._labels_inertia_minibatch(X, sample_weight)[0]

<<<<<<< HEAD
    def get_feature_names(self, input_features=None):
        """Get output feature names.

        Parameters
        ----------
        input_features : list of string or None
            String names of the input features.

        Returns
        -------
        output_feature_names : list of string
            Feature names for transformer output.
        """
        return _make_feature_names(
            n_features=self.n_clusters,
            prefix=type(self).__name__.lower())
=======
    def _more_tags(self):
        return {
            '_xfail_checks': {
                'check_sample_weights_invariance':
                'zero sample_weight is not equivalent to removing samples',
            }
        }
>>>>>>> 28d84693
<|MERGE_RESOLUTION|>--- conflicted
+++ resolved
@@ -1159,7 +1159,6 @@
         return -_labels_inertia(X, sample_weight, x_squared_norms,
                                 self.cluster_centers_)[1]
 
-<<<<<<< HEAD
     def get_feature_names(self, input_features=None):
         """Get output feature names.
 
@@ -1176,7 +1175,7 @@
         return _make_feature_names(
             n_features=self.n_clusters,
             prefix=type(self).__name__.lower())
-=======
+
     def _more_tags(self):
         return {
             '_xfail_checks': {
@@ -1184,7 +1183,6 @@
                 'zero sample_weight is not equivalent to removing samples',
             },
         }
->>>>>>> 28d84693
 
 
 def _mini_batch_step(X, sample_weight, x_squared_norms, centers, weight_sums,
@@ -1899,7 +1897,6 @@
         X = self._check_test_data(X)
         return self._labels_inertia_minibatch(X, sample_weight)[0]
 
-<<<<<<< HEAD
     def get_feature_names(self, input_features=None):
         """Get output feature names.
 
@@ -1916,12 +1913,11 @@
         return _make_feature_names(
             n_features=self.n_clusters,
             prefix=type(self).__name__.lower())
-=======
+
     def _more_tags(self):
         return {
             '_xfail_checks': {
                 'check_sample_weights_invariance':
                 'zero sample_weight is not equivalent to removing samples',
             }
-        }
->>>>>>> 28d84693
+        }