--- conflicted
+++ resolved
@@ -7,12 +7,8 @@
 from ._gpc import GaussianProcessClassifier
 from ._gpr import GaussianProcessRegressor
 
-<<<<<<< HEAD
-__all__ = ["GaussianProcessRegressor", "GaussianProcessClassifier", "kernels"]
+__all__ = ["GaussianProcessClassifier", "GaussianProcessRegressor", "kernels"]
 
 
 def __dir__():
-    return __all__
-=======
-__all__ = ["GaussianProcessClassifier", "GaussianProcessRegressor", "kernels"]
->>>>>>> efc355e9
+    return __all__