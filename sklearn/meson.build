fs = import('fs')

cython_args = []

# Platform detection
is_windows = host_machine.system() == 'windows'
is_mingw = is_windows and cc.get_id() == 'gcc'

# Adapted from Scipy. mingw is untested and not officially supported. If you
# ever bump into issues when trying to compile for mingw, please open an issue
# in the scikit-learn issue tracker
if is_mingw
  # For mingw-w64, link statically against the UCRT.
  gcc_link_args = ['-lucrt', '-static']
  add_project_link_arguments(gcc_link_args, language: ['c', 'cpp'])
  # Force gcc to float64 long doubles for compatibility with MSVC
  # builds, for C only.
  add_project_arguments('-mlong-double-64', language: 'c')
endif

# Only check build dependencies version when not cross-compiling, as running
# Python interpreter can be tricky in cross-compilation settings. For more
# details, see https://docs.scipy.org/doc/scipy/building/cross_compilation.html
if not meson.is_cross_build()
  if not py.version().version_compare('>=3.10')
    error('scikit-learn requires Python>=3.10, got ' + py.version() + ' instead')
  endif

  cython_min_version = run_command(py, ['_min_dependencies.py', 'cython'], check: true).stdout().strip()
  if not cython.version().version_compare('>=' + cython_min_version)
    error('scikit-learn requires Cython>=' + cython_min_version + ', got ' + cython.version() + ' instead')
  endif

  numpy_version = run_command(py,
    ['-c', 'import numpy; print(numpy.__version__)'], check: true).stdout().strip()
  numpy_min_version = run_command(py, ['_min_dependencies.py', 'numpy'], check: true).stdout().strip()
  if not numpy_version.version_compare('>=' + numpy_min_version)
    error('scikit-learn requires numpy>=' + numpy_min_version + ', got ' + numpy_version + ' instead')
  endif

  scipy_version = run_command(py,
    ['-c', 'import scipy; print(scipy.__version__)'], check: true).stdout().strip()
  scipy_min_version = run_command(py, ['_min_dependencies.py', 'scipy'], check: true).stdout().strip()
  if not scipy_version.version_compare('>=' + scipy_min_version)
    error('scikit-learn requires scipy>=' + scipy_min_version + ', got ' + scipy_version + ' instead')
  endif

  # meson-python is required only when going through pip. Using meson directly
  # should not check meson-python version.
  meson_python_version_command_result = run_command(py,
    ['-c', 'import importlib.metadata; print(importlib.metadata.version("meson-python"))'], check: false)
  meson_python_installed = meson_python_version_command_result.returncode() == 0
  if meson_python_installed
    meson_python_version = meson_python_version_command_result.stdout().strip()
    meson_python_min_version = run_command(py, ['_min_dependencies.py', 'meson-python'], check: true).stdout().strip()
    if not meson_python_version.version_compare('>=' + meson_python_min_version)
      error('scikit-learn requires meson-python>=' + meson_python_min_version + ', got ' + meson_python_version + ' instead')
    endif
  endif

endif

# Adapted from scipy, each project seems to have its own tweaks for this. One
# day using dependency('numpy') will be a thing, see
# https://github.com/mesonbuild/meson/issues/9598.
# NumPy include directory - needed in all submodules
# Relative paths are needed when for example a virtualenv is
# placed inside the source tree; Meson rejects absolute paths to places inside
# the source tree. The try-except is needed because when things are split
# across drives on Windows, there is no relative path and an exception gets
# raised. There may be other such cases, so add a catch-all and switch to
# an absolute path.
# For cross-compilation it is often not possible to run the Python interpreter
# in order to retrieve numpy's include directory. It can be specified in the
# cross file instead:
#   [properties]
#   numpy-include-dir = /abspath/to/host-pythons/site-packages/numpy/core/include
#
# This uses the path as is, and avoids running the interpreter.
incdir_numpy = meson.get_external_property('numpy-include-dir', 'not-given')
if incdir_numpy == 'not-given'
  incdir_numpy = run_command(py,
    [
      '-c',
      '''
import os
import numpy as np
try:
  incdir = os.path.relpath(np.get_include())
except Exception:
  incdir = np.get_include()
print(incdir)
'''
    ],
    check: true
  ).stdout().strip()
endif

inc_np = include_directories(incdir_numpy)
# Don't use the deprecated NumPy C API. Define this to a fixed version instead of
# NPY_API_VERSION in order not to break compilation for released SciPy versions
# when NumPy introduces a new deprecation.
numpy_no_deprecated_api = ['-DNPY_NO_DEPRECATED_API=NPY_1_9_API_VERSION']
np_dep = declare_dependency(include_directories: inc_np, compile_args: numpy_no_deprecated_api)

openmp_dep = dependency('OpenMP', language: 'c', required: false)

if not openmp_dep.found()
  warn_about_missing_openmp = true
  # On Apple Clang avoid a misleading warning if compiler variables are set.
  # See https://github.com/scikit-learn/scikit-learn/issues/28710 for more
  # details. This may be removed if the OpenMP detection on Apple Clang improves,
  # see https://github.com/mesonbuild/meson/issues/7435#issuecomment-2047585466.
  if host_machine.system() == 'darwin' and cc.get_id() == 'clang'
    compiler_env_vars_with_openmp = run_command(py,
      [
        '-c',
        '''
import os

compiler_env_vars_to_check = ["CPPFLAGS", "CFLAGS", "CXXFLAGS"]

compiler_env_vars_with_openmp = [
    var for var in compiler_env_vars_to_check if "-fopenmp" in os.getenv(var, "")]
print(compiler_env_vars_with_openmp)
'''], check: true).stdout().strip()
      warn_about_missing_openmp = compiler_env_vars_with_openmp == '[]'
  endif
  if warn_about_missing_openmp
    warning(
'''
                ***********
                * WARNING *
                ***********

It seems that scikit-learn cannot be built with OpenMP.

- Make sure you have followed the installation instructions:

    https://scikit-learn.org/dev/developers/advanced_installation.html

- If your compiler supports OpenMP but you still see this
  message, please submit a bug report at:

    https://github.com/scikit-learn/scikit-learn/issues

- The build will continue with OpenMP-based parallelism
  disabled. Note however that some estimators will run in
  sequential mode instead of leveraging thread-based
  parallelism.

                    ***
''')
  else
    warning(
'''It looks like compiler environment variables were set to enable OpenMP support.
Check the output of "import sklearn; sklearn.show_versions()" after the build
to make sure that scikit-learn was actually built with OpenMP support.
''')
  endif
endif

# For now, we keep supporting SKLEARN_ENABLE_DEBUG_CYTHON_DIRECTIVES variable
# (see how it is done in sklearn/_build_utils/__init__.py when building with
# setuptools). Accessing environment variables in meson.build is discouraged,
# so once we drop setuptools this functionality should be behind a meson option
# or buildtype
boundscheck = run_command(py,
    [
      '-c',
      '''
import os

if os.environ.get("SKLEARN_ENABLE_DEBUG_CYTHON_DIRECTIVES", "0") != "0":
    print(True)
else:
    print(False)
      '''
    ],
    check: true
    ).stdout().strip()

scikit_learn_cython_args = [
  '-X language_level=3', '-X boundscheck=' + boundscheck, '-X wraparound=False',
  '-X initializedcheck=False', '-X nonecheck=False', '-X cdivision=True',
  '-X profile=False',
  # Needed for cython imports across subpackages, e.g. cluster pyx that
  # cimports metrics pxd
  '--include-dir', meson.global_build_root(),
]
cython_args += scikit_learn_cython_args

<<<<<<< HEAD
if cython.version().version_compare('>=3.1.0')
  cy = find_program(cython.cmd_array()[0])
  cython_shared_src = custom_target(
    install: false,
    output: '_cyutility.c',
    command: [
      cy, '-3', '--fast-fail',
      '--generate-shared=' + meson.current_build_dir()/'_cyutility.c'
    ],
  )

  py.extension_module('_cyutility',
    cython_shared_src,
    subdir: 'sklearn',
    cython_args: cython_args,
    install: true,
  )

  cython_args += ['--shared=sklearn._cyutility']
endif
=======
cython_program = find_program(cython.cmd_array()[0])

cython_gen = generator(cython_program,
  arguments : cython_args + ['@INPUT@', '--output-file', '@OUTPUT@'],
  output : '@BASENAME@.c',
)

cython_gen_cpp = generator(cython_program,
  arguments : cython_args + ['--cplus', '@INPUT@', '--output-file', '@OUTPUT@'],
  output : '@BASENAME@.cpp',
)

>>>>>>> 274a8003

# Write file in Meson build dir to be able to figure out from Python code
# whether scikit-learn was built with Meson. Adapted from pandas
# _version_meson.py.
custom_target('write_built_with_meson_file',
    output: '_built_with_meson.py',
    command: [
        py, '-c', 'with open("sklearn/_built_with_meson.py", "w") as f: f.write("")'
    ],
    install: true,
    install_dir: py.get_install_dir() / 'sklearn'
)

extensions = ['_isotonic']

py.extension_module(
  '_isotonic',
  cython_gen.process('_isotonic.pyx'),
  cython_args: cython_args,
  install: true,
  subdir: 'sklearn',
)

# Need for Cython cimports across subpackages to work, i.e. avoid errors like
# relative cimport from non-package directory is not allowed
sklearn_root_cython_tree = [
  fs.copyfile('__init__.py')
]

sklearn_dir = py.get_install_dir() / 'sklearn'

# Subpackages are mostly in alphabetical order except to handle Cython
# dependencies across subpackages
subdir('__check_build')
subdir('_loss')
# utils needs to be early since plenty of other modules cimports utils .pxd
subdir('utils')
# metrics needs to be to be before cluster since cluster cimports metrics .pxd
subdir('metrics')
subdir('cluster')
subdir('datasets')
subdir('decomposition')
subdir('ensemble')
subdir('feature_extraction')
subdir('linear_model')
subdir('manifold')
subdir('neighbors')
subdir('preprocessing')
subdir('svm')
subdir('tree')<|MERGE_RESOLUTION|>--- conflicted
+++ resolved
@@ -190,7 +190,6 @@
 ]
 cython_args += scikit_learn_cython_args
 
-<<<<<<< HEAD
 if cython.version().version_compare('>=3.1.0')
   cy = find_program(cython.cmd_array()[0])
   cython_shared_src = custom_target(
@@ -211,7 +210,7 @@
 
   cython_args += ['--shared=sklearn._cyutility']
 endif
-=======
+
 cython_program = find_program(cython.cmd_array()[0])
 
 cython_gen = generator(cython_program,
@@ -223,8 +222,6 @@
   arguments : cython_args + ['--cplus', '@INPUT@', '--output-file', '@OUTPUT@'],
   output : '@BASENAME@.cpp',
 )
-
->>>>>>> 274a8003
 
 # Write file in Meson build dir to be able to figure out from Python code
 # whether scikit-learn was built with Meson. Adapted from pandas
