fs = import('fs')

cython_args = []

# Platform detection
is_windows = host_machine.system() == 'windows'
is_mingw = is_windows and cc.get_id() == 'gcc'

# Adapted from Scipy. mingw is untested and not officially supported. If you
# ever bump into issues when trying to compile for mingw, please open an issue
# in the scikit-learn issue tracker
if is_mingw
  # For mingw-w64, link statically against the UCRT.
  gcc_link_args = ['-lucrt', '-static']
  add_project_link_arguments(gcc_link_args, language: ['c', 'cpp'])
  # Force gcc to float64 long doubles for compatibility with MSVC
  # builds, for C only.
  add_project_arguments('-mlong-double-64', language: 'c')
endif

# Only check build dependencies version when not cross-compiling, as running
# Python interpreter can be tricky in cross-compilation settings. For more
# details, see https://docs.scipy.org/doc/scipy/building/cross_compilation.html
if not meson.is_cross_build()
  if not py.version().version_compare('>=3.10')
    error('scikit-learn requires Python>=3.10, got ' + py.version() + ' instead')
  endif

  cython_min_version = run_command(py, ['_min_dependencies.py', 'cython'], check: true).stdout().strip()
  if not cython.version().version_compare('>=' + cython_min_version)
    error('scikit-learn requires Cython>=' + cython_min_version + ', got ' + cython.version() + ' instead')
  endif

  numpy_version = run_command(py,
    ['-c', 'import numpy; print(numpy.__version__)'], check: true).stdout().strip()
  numpy_min_version = run_command(py, ['_min_dependencies.py', 'numpy'], check: true).stdout().strip()
  if not numpy_version.version_compare('>=' + numpy_min_version)
    error('scikit-learn requires numpy>=' + numpy_min_version + ', got ' + numpy_version + ' instead')
  endif

  scipy_version = run_command(py,
    ['-c', 'import scipy; print(scipy.__version__)'], check: true).stdout().strip()
  scipy_min_version = run_command(py, ['_min_dependencies.py', 'scipy'], check: true).stdout().strip()
  if not scipy_version.version_compare('>=' + scipy_min_version)
    error('scikit-learn requires scipy>=' + scipy_min_version + ', got ' + scipy_version + ' instead')
  endif

  # meson-python is required only when going through pip. Using meson directly
  # should not check meson-python version.
  meson_python_version_command_result = run_command(py,
    ['-c', 'import importlib.metadata; print(importlib.metadata.version("meson-python"))'], check: false)
  meson_python_installed = meson_python_version_command_result.returncode() == 0
  if meson_python_installed
    meson_python_version = meson_python_version_command_result.stdout().strip()
    meson_python_min_version = run_command(py, ['_min_dependencies.py', 'meson-python'], check: true).stdout().strip()
    if not meson_python_version.version_compare('>=' + meson_python_min_version)
      error('scikit-learn requires meson-python>=' + meson_python_min_version + ', got ' + meson_python_version + ' instead')
    endif
  endif

endif

# Adapted from scipy, each project seems to have its own tweaks for this. One
# day using dependency('numpy') will be a thing, see
# https://github.com/mesonbuild/meson/issues/9598.
# NumPy include directory - needed in all submodules
# Relative paths are needed when for example a virtualenv is
# placed inside the source tree; Meson rejects absolute paths to places inside
# the source tree. The try-except is needed because when things are split
# across drives on Windows, there is no relative path and an exception gets
# raised. There may be other such cases, so add a catch-all and switch to
# an absolute path.
# For cross-compilation it is often not possible to run the Python interpreter
# in order to retrieve numpy's include directory. It can be specified in the
# cross file instead:
#   [properties]
#   numpy-include-dir = /abspath/to/host-pythons/site-packages/numpy/core/include
#
# This uses the path as is, and avoids running the interpreter.
incdir_numpy = meson.get_external_property('numpy-include-dir', 'not-given')
if incdir_numpy == 'not-given'
  incdir_numpy = run_command(py,
    [
      '-c',
      '''
import os
import numpy as np
try:
  incdir = os.path.relpath(np.get_include())
except Exception:
  incdir = np.get_include()
print(incdir)
'''
    ],
    check: true
  ).stdout().strip()
endif

inc_np = include_directories(incdir_numpy)
# Don't use the deprecated NumPy C API. Define this to a fixed version instead of
# NPY_API_VERSION in order not to break compilation for released SciPy versions
# when NumPy introduces a new deprecation.
numpy_no_deprecated_api = ['-DNPY_NO_DEPRECATED_API=NPY_1_9_API_VERSION']
np_dep = declare_dependency(include_directories: inc_np, compile_args: numpy_no_deprecated_api)

openmp_dep = dependency('OpenMP', language: 'c', required: false)

if not openmp_dep.found()
  warn_about_missing_openmp = true
  # On Apple Clang avoid a misleading warning if compiler variables are set.
  # See https://github.com/scikit-learn/scikit-learn/issues/28710 for more
  # details. This may be removed if the OpenMP detection on Apple Clang improves,
  # see https://github.com/mesonbuild/meson/issues/7435#issuecomment-2047585466.
  if host_machine.system() == 'darwin' and cc.get_id() == 'clang'
    compiler_env_vars_with_openmp = run_command(py,
      [
        '-c',
        '''
import os

compiler_env_vars_to_check = ["CPPFLAGS", "CFLAGS", "CXXFLAGS"]

compiler_env_vars_with_openmp = [
    var for var in compiler_env_vars_to_check if "-fopenmp" in os.getenv(var, "")]
print(compiler_env_vars_with_openmp)
'''], check: true).stdout().strip()
      warn_about_missing_openmp = compiler_env_vars_with_openmp == '[]'
  endif
  if warn_about_missing_openmp
    warning(
'''
                ***********
                * WARNING *
                ***********

It seems that scikit-learn cannot be built with OpenMP.

- Make sure you have followed the installation instructions:

    https://scikit-learn.org/dev/developers/advanced_installation.html

- If your compiler supports OpenMP but you still see this
  message, please submit a bug report at:

    https://github.com/scikit-learn/scikit-learn/issues

- The build will continue with OpenMP-based parallelism
  disabled. Note however that some estimators will run in
  sequential mode instead of leveraging thread-based
  parallelism.

                    ***
''')
  else
    warning(
'''It looks like compiler environment variables were set to enable OpenMP support.
Check the output of "import sklearn; sklearn.show_versions()" after the build
to make sure that scikit-learn was actually built with OpenMP support.
''')
  endif
endif

# For now, we keep supporting SKLEARN_ENABLE_DEBUG_CYTHON_DIRECTIVES variable
# (see how it is done in sklearn/_build_utils/__init__.py when building with
# setuptools). Accessing environment variables in meson.build is discouraged,
# so once we drop setuptools this functionality should be behind a meson option
# or buildtype
boundscheck = run_command(py,
    [
      '-c',
      '''
import os

if os.environ.get("SKLEARN_ENABLE_DEBUG_CYTHON_DIRECTIVES", "0") != "0":
    print(True)
else:
    print(False)
      '''
    ],
    check: true
    ).stdout().strip()

scikit_learn_cython_args = [
  '-X language_level=3', '-X boundscheck=' + boundscheck, '-X wraparound=False',
  '-X initializedcheck=False', '-X nonecheck=False', '-X cdivision=True',
  '-X profile=False',
  # Needed for cython imports across subpackages, e.g. cluster pyx that
  # cimports metrics pxd
  '--include-dir', meson.global_build_root(),
]
cython_args += scikit_learn_cython_args

if cython.version().version_compare('>=3.1.0')
  cython_args += ['-Xfreethreading_compatible=True']

  cy = find_program(cython.cmd_array()[0])
  cython_shared_src = custom_target(
    install: false,
    output: '_cyutility.c',
    command: [
      cy, '-3', '--fast-fail', '-Xfreethreading_compatible=True',
      '--generate-shared=' + meson.current_build_dir()/'_cyutility.c'
    ],
  )

  cython_shared_module = py.extension_module('_cyutility',
    cython_shared_src,
    subdir: 'sklearn',
    cython_args: cython_args,
    install: true,
<<<<<<< HEAD
    install_tag: 'python-runtime',
=======
>>>>>>> e9949b42
  )

  cython_args += ['--shared=sklearn._cyutility']
else
  cython_shared_module = []
endif

# Write file in Meson build dir to be able to figure out from Python code
# whether scikit-learn was built with Meson. Adapted from pandas
# _version_meson.py.
custom_target('write_built_with_meson_file',
    output: '_built_with_meson.py',
    command: [
        py, '-c', 'with open("sklearn/_built_with_meson.py", "w") as f: f.write("")'
    ],
    install: true,
    install_dir: py.get_install_dir() / 'sklearn'
)

extensions = ['_isotonic']

py.extension_module(
  '_isotonic',
  '_isotonic.pyx',
  cython_args: cython_args,
  install: true,
  subdir: 'sklearn',
)

# Need for Cython cimports across subpackages to work, i.e. avoid errors like
# relative cimport from non-package directory is not allowed
sklearn_root_cython_tree = [
  fs.copyfile('__init__.py')
]

sklearn_dir = py.get_install_dir() / 'sklearn'

# Subpackages are mostly in alphabetical order except to handle Cython
# dependencies across subpackages
subdir('__check_build')
subdir('_loss')
# utils needs to be early since plenty of other modules cimports utils .pxd
subdir('utils')
# metrics needs to be to be before cluster since cluster cimports metrics .pxd
subdir('metrics')
subdir('cluster')
subdir('datasets')
subdir('decomposition')
subdir('ensemble')
subdir('feature_extraction')
subdir('linear_model')
subdir('manifold')
subdir('neighbors')
subdir('preprocessing')
subdir('svm')
subdir('tree')<|MERGE_RESOLUTION|>--- conflicted
+++ resolved
@@ -208,10 +208,6 @@
     subdir: 'sklearn',
     cython_args: cython_args,
     install: true,
-<<<<<<< HEAD
-    install_tag: 'python-runtime',
-=======
->>>>>>> e9949b42
   )
 
   cython_args += ['--shared=sklearn._cyutility']
