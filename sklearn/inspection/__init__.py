--- conflicted
+++ resolved
@@ -13,14 +13,8 @@
     "PartialDependenceDisplay",
     "partial_dependence",
     "permutation_importance",
-<<<<<<< HEAD
-    "PartialDependenceDisplay",
-    "DecisionBoundaryDisplay",
 ]
 
 
 def __dir__():
-    return __all__
-=======
-]
->>>>>>> efc355e9
+    return __all__