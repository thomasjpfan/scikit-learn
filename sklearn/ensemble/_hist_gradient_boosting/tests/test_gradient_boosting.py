--- conflicted
+++ resolved
@@ -13,21 +13,7 @@
     HalfSquaredError,
     PinballLoss,
 )
-<<<<<<< HEAD
-from sklearn.datasets import make_classification, make_regression
-from sklearn.datasets import make_low_rank_matrix
-from sklearn.preprocessing import KBinsDiscretizer, MinMaxScaler, OneHotEncoder
-from sklearn.preprocessing import OrdinalEncoder
-from sklearn.model_selection import train_test_split, cross_val_score
-from sklearn.base import clone, BaseEstimator, TransformerMixin
-from sklearn.base import is_regressor
-from sklearn.pipeline import make_pipeline
-from sklearn.metrics import mean_gamma_deviance, mean_poisson_deviance
-from sklearn.dummy import DummyRegressor
-from sklearn.exceptions import NotFittedError
-=======
 from sklearn.base import BaseEstimator, TransformerMixin, clone, is_regressor
->>>>>>> fb357560
 from sklearn.compose import make_column_transformer
 from sklearn.datasets import make_classification, make_low_rank_matrix, make_regression
 from sklearn.dummy import DummyRegressor
@@ -42,7 +28,12 @@
 from sklearn.metrics import get_scorer, mean_gamma_deviance, mean_poisson_deviance
 from sklearn.model_selection import cross_val_score, train_test_split
 from sklearn.pipeline import make_pipeline
-from sklearn.preprocessing import KBinsDiscretizer, MinMaxScaler, OneHotEncoder
+from sklearn.preprocessing import (
+    KBinsDiscretizer,
+    MinMaxScaler,
+    OneHotEncoder,
+    OrdinalEncoder,
+)
 from sklearn.utils import shuffle
 from sklearn.utils._openmp_helpers import _openmp_effective_n_threads
 from sklearn.utils._testing import _convert_container
@@ -1243,8 +1234,6 @@
 @pytest.mark.parametrize(
     "Est", (HistGradientBoostingClassifier, HistGradientBoostingRegressor)
 )
-<<<<<<< HEAD
-=======
 @pytest.mark.parametrize(
     "use_pandas, feature_name", [(False, "at index 0"), (True, "'f0'")]
 )
@@ -1275,7 +1264,6 @@
 @pytest.mark.parametrize(
     "Est", (HistGradientBoostingClassifier, HistGradientBoostingRegressor)
 )
->>>>>>> fb357560
 def test_uint8_predict(Est):
     # Non regression test for
     # https://github.com/scikit-learn/scikit-learn/issues/18408
@@ -1458,7 +1446,6 @@
     assert_allclose(hist.predict(X_test_neg), hist.predict(X_test_nan))
 
 
-<<<<<<< HEAD
 @pytest.mark.parametrize(
     "Hist", [HistGradientBoostingClassifier, HistGradientBoostingRegressor]
 )
@@ -1588,7 +1575,9 @@
     X = np.array([[0, 1, 2, 3, 4, 0, 1, 2, 3, 4, 5]]).T
     y = [0] * 10 + [1] * 11
     with pytest.raises(ValueError, match=msg):
-=======
+        hist.fit(X, y)
+
+
 @pytest.mark.parametrize("dataframe_lib", ["pandas", "polars"])
 @pytest.mark.parametrize(
     "HistGradientBoosting",
@@ -1727,5 +1716,4 @@
 
     msg = "The categorical_features parameter will change to 'from_dtype' in v1.6"
     with pytest.warns(FutureWarning, match=msg):
->>>>>>> fb357560
         hist.fit(X, y)