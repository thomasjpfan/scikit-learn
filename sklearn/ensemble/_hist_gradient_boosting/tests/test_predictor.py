import numpy as np
from numpy.testing import assert_allclose
from sklearn.datasets import make_regression
from sklearn.model_selection import train_test_split
from sklearn.metrics import r2_score
import pytest

from sklearn.ensemble._hist_gradient_boosting.binning import _BinMapper
from sklearn.ensemble._hist_gradient_boosting.grower import TreeGrower
from sklearn.ensemble._hist_gradient_boosting.predictor import TreePredictor
from sklearn.ensemble._hist_gradient_boosting.common import (
    G_H_DTYPE, PREDICTOR_RECORD_DTYPE, ALMOST_INF, X_BINNED_DTYPE,
    X_BITSET_INNER_DTYPE, X_DTYPE)
from sklearn.ensemble._hist_gradient_boosting._predictor_bitset import \
    PredictorBitSet


@pytest.mark.parametrize('n_bins', [200, 256])
def test_regression_dataset(n_bins):
    X, y = make_regression(n_samples=500, n_features=10, n_informative=5,
                           random_state=42)
    X_train, X_test, y_train, y_test = train_test_split(
        X, y, random_state=42)

    mapper = _BinMapper(n_bins=n_bins, random_state=42)
    X_train_binned = mapper.fit_transform(X_train)

    # Init gradients and hessians to that of least squares loss
    gradients = -y_train.astype(G_H_DTYPE)
    hessians = np.ones(1, dtype=G_H_DTYPE)

    min_samples_leaf = 10
    max_leaf_nodes = 30
    grower = TreeGrower(X_train_binned, gradients, hessians,
                        min_samples_leaf=min_samples_leaf,
                        max_leaf_nodes=max_leaf_nodes, n_bins=n_bins,
                        n_bins_non_missing=mapper.n_bins_non_missing_)
    grower.grow()

<<<<<<< HEAD
    predictor = grower.make_predictor(
        bin_thresholds=mapper.bin_thresholds_)
=======
    predictor = grower.make_predictor(num_thresholds=mapper.bin_thresholds_)
>>>>>>> 80c06fb3

    assert r2_score(y_train, predictor.predict(X_train)) > 0.82
    assert r2_score(y_test, predictor.predict(X_test)) > 0.67


@pytest.mark.parametrize('num_threshold, expected_predictions', [
    (-np.inf, [0, 1, 1, 1]),
    (10, [0, 0, 1, 1]),
    (20, [0, 0, 0, 1]),
    (ALMOST_INF, [0, 0, 0, 1]),
    (np.inf, [0, 0, 0, 0]),
])
def test_infinite_values_and_thresholds(num_threshold, expected_predictions):
    # Make sure infinite values and infinite thresholds are handled properly.
    # In particular, if a value is +inf and the threshold is ALMOST_INF the
    # sample should go to the right child. If the threshold is inf (split on
    # nan), the +inf sample will go to the left child.

    X = np.array([-np.inf, 10, 20,  np.inf]).reshape(-1, 1)
    nodes = np.zeros(3, dtype=PREDICTOR_RECORD_DTYPE)

    # We just construct a simple tree with 1 root and 2 children
    # parent node
    nodes[0]['left'] = 1
    nodes[0]['right'] = 2
    nodes[0]['feature_idx'] = 0
    nodes[0]['num_threshold'] = num_threshold

    # left child
    nodes[1]['is_leaf'] = True
    nodes[1]['value'] = 0

    # right child
    nodes[2]['is_leaf'] = True
    nodes[2]['value'] = 1

    predictor = TreePredictor(
        nodes, PredictorBitSet([], np.array([False], dtype=np.uint8)))
    predictions = predictor.predict(X)

    assert np.all(predictions == expected_predictions)


def _construct_bitset(bins_go_left):
    output = np.zeros(8, dtype=X_BITSET_INNER_DTYPE)

    for threshold in bins_go_left:
        i1 = threshold // 32
        i2 = threshold % 32
        output[i1] |= X_BITSET_INNER_DTYPE(1) << X_BITSET_INNER_DTYPE(i2)

    return output


@pytest.mark.parametrize(
    'bins_go_left, expected_predictions', [
        ([0, 3, 4, 6], [1, 0, 0, 1, 1, 0]),
        ([0, 1, 2, 6], [1, 1, 1, 0, 0, 0]),
        ([3, 5, 6], [0, 0, 0, 1, 0, 1])
    ])
def test_categorical_predictor(bins_go_left, expected_predictions):
    # Test predictor outputs are correct with categorical features

    X_binned = np.array([[0, 1, 2, 3, 4, 5]], dtype=X_BINNED_DTYPE).T
    category_bins = np.array([2, 5, 6, 8, 10, 15], dtype=X_DTYPE)
    nodes = np.zeros(3, dtype=PREDICTOR_RECORD_DTYPE)

    # We just construct a simple tree with 1 root and 2 children
    # parent node
    nodes[0]['left'] = 1
    nodes[0]['right'] = 2
    nodes[0]['feature_idx'] = 0
    nodes[0]['is_categorical'] = True
    nodes[0]['missing_go_to_left'] = True

    # left child
    nodes[1]['is_leaf'] = True
    nodes[1]['value'] = 1

    # right child
    nodes[2]['is_leaf'] = True
    nodes[2]['value'] = 0

    cat_bitset = _construct_bitset(bins_go_left)
    predictor_bitset = PredictorBitSet([category_bins],
                                       np.array([True], dtype=np.uint8))
    predictor_bitset.insert_categories_bitset(0, category_bins, cat_bitset)
    predictor = TreePredictor(nodes, predictor_bitset)

    # Check binned data gives correct predictions
    prediction_binned = predictor.predict_binned(X_binned,
                                                 missing_values_bin_idx=6)
    assert_allclose(prediction_binned, expected_predictions)

    # Check with un-binned data
    predictions = predictor.predict(category_bins.reshape(-1, 1))
    assert_allclose(predictions, expected_predictions)

    # Check missing goes left because missing_values_bin_idx=6
    X_binned_missing = np.array([[6]], dtype=X_BINNED_DTYPE).T
    predictions = predictor.predict_binned(X_binned_missing,
                                           missing_values_bin_idx=6)
    assert_allclose(predictions, [1])

    # missing and unknown go left
    predictions = predictor.predict(np.array([[np.nan, 17.0]],
                                             dtype=X_DTYPE).T)
    assert_allclose(predictions, [1, 1])<|MERGE_RESOLUTION|>--- conflicted
+++ resolved
@@ -37,12 +37,8 @@
                         n_bins_non_missing=mapper.n_bins_non_missing_)
     grower.grow()
 
-<<<<<<< HEAD
     predictor = grower.make_predictor(
-        bin_thresholds=mapper.bin_thresholds_)
-=======
-    predictor = grower.make_predictor(num_thresholds=mapper.bin_thresholds_)
->>>>>>> 80c06fb3
+        num_thresholds=mapper.bin_thresholds_)
 
     assert r2_score(y_train, predictor.predict(X_train)) > 0.82
     assert r2_score(y_test, predictor.predict(X_test)) > 0.67
