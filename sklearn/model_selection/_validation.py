"""
The :mod:`sklearn.model_selection._validation` module includes classes and
functions to validate the model.
"""

# Author: Alexandre Gramfort <alexandre.gramfort@inria.fr>
#         Gael Varoquaux <gael.varoquaux@normalesup.org>
#         Olivier Grisel <olivier.grisel@ensta.org>
#         Raghav RV <rvraghav93@gmail.com>
# License: BSD 3 clause


import warnings
import numbers
import time
from traceback import format_exception_only
from contextlib import suppress

import numpy as np
import scipy.sparse as sp
from joblib import Parallel, delayed

from ..base import is_classifier, clone
from ..utils import (indexable, check_random_state, _safe_indexing,
                     _message_with_time)
from ..utils.validation import _is_arraylike, _num_samples
from ..utils.metaestimators import _safe_split
<<<<<<< HEAD
from ..metrics.scorer import (check_scoring, _check_multimetric_scoring,
                              _MultimetricScorer)
from ..exceptions import FitFailedWarning, NotFittedError
=======
from ..metrics import check_scoring
from ..metrics._scorer import _check_multimetric_scoring, _MultimetricScorer
from ..exceptions import FitFailedWarning
>>>>>>> cc88ec97
from ._split import check_cv
from ..preprocessing import LabelEncoder


__all__ = ['cross_validate', 'cross_val_score', 'cross_val_predict',
           'permutation_test_score', 'learning_curve', 'validation_curve']


def cross_validate(estimator, X, y=None, groups=None, scoring=None, cv=None,
                   n_jobs=None, verbose=0, fit_params=None,
                   pre_dispatch='2*n_jobs', return_train_score=False,
                   return_estimator=False, error_score=np.nan):
    """Evaluate metric(s) by cross-validation and also record fit/score times.

    Read more in the :ref:`User Guide <multimetric_cross_validation>`.

    Parameters
    ----------
    estimator : estimator object implementing 'fit'
        The object to use to fit the data.

    X : array-like
        The data to fit. Can be for example a list, or an array.

    y : array-like, optional, default: None
        The target variable to try to predict in the case of
        supervised learning.

    groups : array-like, with shape (n_samples,), optional
        Group labels for the samples used while splitting the dataset into
        train/test set. Only used in conjunction with a "Group" :term:`cv`
        instance (e.g., :class:`GroupKFold`).

    scoring : string, callable, list/tuple, dict or None, default: None
        A single string (see :ref:`scoring_parameter`) or a callable
        (see :ref:`scoring`) to evaluate the predictions on the test set.

        For evaluating multiple metrics, either give a list of (unique) strings
        or a dict with names as keys and callables as values.

        NOTE that when using custom scorers, each scorer should return a single
        value. Metric functions returning a list/array of values can be wrapped
        into multiple scorers that return one value each.

        See :ref:`multimetric_grid_search` for an example.

        If None, the estimator's score method is used.

    cv : int, cross-validation generator or an iterable, optional
        Determines the cross-validation splitting strategy.
        Possible inputs for cv are:

        - None, to use the default 5-fold cross validation,
        - integer, to specify the number of folds in a `(Stratified)KFold`,
        - :term:`CV splitter`,
        - An iterable yielding (train, test) splits as arrays of indices.

        For integer/None inputs, if the estimator is a classifier and ``y`` is
        either binary or multiclass, :class:`StratifiedKFold` is used. In all
        other cases, :class:`KFold` is used.

        Refer :ref:`User Guide <cross_validation>` for the various
        cross-validation strategies that can be used here.

        .. versionchanged:: 0.22
            ``cv`` default value if None changed from 3-fold to 5-fold.

    n_jobs : int or None, optional (default=None)
        The number of CPUs to use to do the computation.
        ``None`` means 1 unless in a :obj:`joblib.parallel_backend` context.
        ``-1`` means using all processors. See :term:`Glossary <n_jobs>`
        for more details.

    verbose : integer, optional
        The verbosity level.

    fit_params : dict, optional
        Parameters to pass to the fit method of the estimator.

    pre_dispatch : int, or string, optional
        Controls the number of jobs that get dispatched during parallel
        execution. Reducing this number can be useful to avoid an
        explosion of memory consumption when more jobs get dispatched
        than CPUs can process. This parameter can be:

            - None, in which case all the jobs are immediately
              created and spawned. Use this for lightweight and
              fast-running jobs, to avoid delays due to on-demand
              spawning of the jobs

            - An int, giving the exact number of total jobs that are
              spawned

            - A string, giving an expression as a function of n_jobs,
              as in '2*n_jobs'

    return_train_score : boolean, default=False
        Whether to include train scores.
        Computing training scores is used to get insights on how different
        parameter settings impact the overfitting/underfitting trade-off.
        However computing the scores on the training set can be computationally
        expensive and is not strictly required to select the parameters that
        yield the best generalization performance.

    return_estimator : boolean, default False
        Whether to return the estimators fitted on each split.

    error_score : 'raise' or numeric
        Value to assign to the score if an error occurs in estimator fitting.
        If set to 'raise', the error is raised.
        If a numeric value is given, FitFailedWarning is raised. This parameter
        does not affect the refit step, which will always raise the error.

    Returns
    -------
    scores : dict of float arrays of shape (n_splits,)
        Array of scores of the estimator for each run of the cross validation.

        A dict of arrays containing the score/time arrays for each scorer is
        returned. The possible keys for this ``dict`` are:

            ``test_score``
                The score array for test scores on each cv split.
                Suffix ``_score`` in ``test_score`` changes to a specific
                metric like ``test_r2`` or ``test_auc`` if there are
                multiple scoring metrics in the scoring parameter.
            ``train_score``
                The score array for train scores on each cv split.
                Suffix ``_score`` in ``train_score`` changes to a specific
                metric like ``train_r2`` or ``train_auc`` if there are
                multiple scoring metrics in the scoring parameter.
                This is available only if ``return_train_score`` parameter
                is ``True``.
            ``fit_time``
                The time for fitting the estimator on the train
                set for each cv split.
            ``score_time``
                The time for scoring the estimator on the test set for each
                cv split. (Note time for scoring on the train set is not
                included even if ``return_train_score`` is set to ``True``
            ``estimator``
                The estimator objects for each cv split.
                This is available only if ``return_estimator`` parameter
                is set to ``True``.

    Examples
    --------
    >>> from sklearn import datasets, linear_model
    >>> from sklearn.model_selection import cross_validate
    >>> from sklearn.metrics import make_scorer
    >>> from sklearn.metrics import confusion_matrix
    >>> from sklearn.svm import LinearSVC
    >>> diabetes = datasets.load_diabetes()
    >>> X = diabetes.data[:150]
    >>> y = diabetes.target[:150]
    >>> lasso = linear_model.Lasso()

    Single metric evaluation using ``cross_validate``

    >>> cv_results = cross_validate(lasso, X, y, cv=3)
    >>> sorted(cv_results.keys())
    ['fit_time', 'score_time', 'test_score']
    >>> cv_results['test_score']
    array([0.33150734, 0.08022311, 0.03531764])

    Multiple metric evaluation using ``cross_validate``
    (please refer the ``scoring`` parameter doc for more information)

    >>> scores = cross_validate(lasso, X, y, cv=3,
    ...                         scoring=('r2', 'neg_mean_squared_error'),
    ...                         return_train_score=True)
    >>> print(scores['test_neg_mean_squared_error'])
    [-3635.5... -3573.3... -6114.7...]
    >>> print(scores['train_r2'])
    [0.28010158 0.39088426 0.22784852]

    See Also
    ---------
    :func:`sklearn.model_selection.cross_val_score`:
        Run cross-validation for single metric evaluation.

    :func:`sklearn.model_selection.cross_val_predict`:
        Get predictions from each split of cross-validation for diagnostic
        purposes.

    :func:`sklearn.metrics.make_scorer`:
        Make a scorer from a performance metric or loss function.

    """
    X, y, groups = indexable(X, y, groups)

    cv = check_cv(cv, y, classifier=is_classifier(estimator))

    if callable(scoring):
        scorers = scoring
    elif scoring is None or isinstance(scoring, str):
        scorers = check_scoring(estimator, scoring)
    else:
        scorers = _check_multimetric_scoring(estimator, scoring)

    # We clone the estimator to make sure that all the folds are
    # independent, and that it is pickle-able.
    parallel = Parallel(n_jobs=n_jobs, verbose=verbose,
                        pre_dispatch=pre_dispatch)
    results = parallel(
        delayed(_fit_and_score)(
            clone(estimator), X, y, scorers, train, test, verbose, None,
            fit_params, return_train_score=return_train_score,
            return_times=True, return_estimator=return_estimator,
            error_score=error_score, return_fit_failed=True)
        for train, test in cv.split(X, y, groups))

    results = _aggregate_list_of_dicts(results, constructor=list)

    info_dict = _check_fit_and_score_results(results, error_score)
    score_names = info_dict["score_names"]
    test_scores = info_dict["test_scores"]

    if return_estimator:
        fitted_estimators = results["estimator"]

    ret = {}
    ret['fit_time'] = np.array(results["fit_time"])
    ret['score_time'] = np.array(results["score_time"])

    if return_estimator:
        ret['estimator'] = fitted_estimators

    for name in score_names:
        ret['test_%s' % name] = np.array(test_scores[name])
        if return_train_score:
            train_scores = info_dict["train_scores"]
            key = 'train_%s' % name
            ret[key] = np.array(train_scores[name])

    return ret


def _check_fit_and_score_results(results, error_score):
    """Checks _fit_and_score results. Handles scoring as a callable and
    normalizes scores into a list of dictionaries.
    """
    fit_failed = results["fit_failed"]
    test_score_dicts = results["test_scores"]

    if all(fit_failed):
        raise NotFittedError("All estimators failed to fit")

    successful_score = test_score_dicts[fit_failed.index(False)]
    if any(fit_failed) and isinstance(successful_score, dict):
        for i, failed in enumerate(fit_failed):
            if not failed:
                continue
            test_score_dicts[i] = {name: error_score
                                   for name in successful_score}

    output = {}
    # converts single metrics into a list of dictionaries
    if not isinstance(successful_score, dict):
        test_score_dicts = [{"score": elm} for elm in test_score_dicts]
        output["score_names"] = ["score"]
    else:
        output["score_names"] = list(successful_score.keys())

    output["test_scores"] = _aggregate_list_of_dicts(test_score_dicts)

    if "train_scores" in results:
        train_score_dicts = results["train_scores"]
        if not isinstance(successful_score, dict):
            train_score_dicts = [{"score": elm} for elm in train_score_dicts]
        output["train_scores"] = _aggregate_list_of_dicts(train_score_dicts)

    return output


def cross_val_score(estimator, X, y=None, groups=None, scoring=None, cv=None,
                    n_jobs=None, verbose=0, fit_params=None,
                    pre_dispatch='2*n_jobs', error_score=np.nan):
    """Evaluate a score by cross-validation

    Read more in the :ref:`User Guide <cross_validation>`.

    Parameters
    ----------
    estimator : estimator object implementing 'fit'
        The object to use to fit the data.

    X : array-like
        The data to fit. Can be for example a list, or an array.

    y : array-like, optional, default: None
        The target variable to try to predict in the case of
        supervised learning.

    groups : array-like, with shape (n_samples,), optional
        Group labels for the samples used while splitting the dataset into
        train/test set. Only used in conjunction with a "Group" :term:`cv`
        instance (e.g., :class:`GroupKFold`).

    scoring : string, callable or None, optional, default: None
        A string (see model evaluation documentation) or
        a scorer callable object / function with signature
        ``scorer(estimator, X, y)`` which should return only
        a single value.

        Similar to :func:`cross_validate`
        but only a single metric is permitted.

        If None, the estimator's default scorer (if available) is used.

    cv : int, cross-validation generator or an iterable, optional
        Determines the cross-validation splitting strategy.
        Possible inputs for cv are:

        - None, to use the default 5-fold cross validation,
        - integer, to specify the number of folds in a `(Stratified)KFold`,
        - :term:`CV splitter`,
        - An iterable yielding (train, test) splits as arrays of indices.

        For integer/None inputs, if the estimator is a classifier and ``y`` is
        either binary or multiclass, :class:`StratifiedKFold` is used. In all
        other cases, :class:`KFold` is used.

        Refer :ref:`User Guide <cross_validation>` for the various
        cross-validation strategies that can be used here.

        .. versionchanged:: 0.22
            ``cv`` default value if None changed from 3-fold to 5-fold.

    n_jobs : int or None, optional (default=None)
        The number of CPUs to use to do the computation.
        ``None`` means 1 unless in a :obj:`joblib.parallel_backend` context.
        ``-1`` means using all processors. See :term:`Glossary <n_jobs>`
        for more details.

    verbose : integer, optional
        The verbosity level.

    fit_params : dict, optional
        Parameters to pass to the fit method of the estimator.

    pre_dispatch : int, or string, optional
        Controls the number of jobs that get dispatched during parallel
        execution. Reducing this number can be useful to avoid an
        explosion of memory consumption when more jobs get dispatched
        than CPUs can process. This parameter can be:

            - None, in which case all the jobs are immediately
              created and spawned. Use this for lightweight and
              fast-running jobs, to avoid delays due to on-demand
              spawning of the jobs

            - An int, giving the exact number of total jobs that are
              spawned

            - A string, giving an expression as a function of n_jobs,
              as in '2*n_jobs'

    error_score : 'raise' or numeric
        Value to assign to the score if an error occurs in estimator fitting.
        If set to 'raise', the error is raised.
        If a numeric value is given, FitFailedWarning is raised. This parameter
        does not affect the refit step, which will always raise the error.

    Returns
    -------
    scores : array of float, shape=(len(list(cv)),)
        Array of scores of the estimator for each run of the cross validation.

    Examples
    --------
    >>> from sklearn import datasets, linear_model
    >>> from sklearn.model_selection import cross_val_score
    >>> diabetes = datasets.load_diabetes()
    >>> X = diabetes.data[:150]
    >>> y = diabetes.target[:150]
    >>> lasso = linear_model.Lasso()
    >>> print(cross_val_score(lasso, X, y, cv=3))
    [0.33150734 0.08022311 0.03531764]

    See Also
    ---------
    :func:`sklearn.model_selection.cross_validate`:
        To run cross-validation on multiple metrics and also to return
        train scores, fit times and score times.

    :func:`sklearn.model_selection.cross_val_predict`:
        Get predictions from each split of cross-validation for diagnostic
        purposes.

    :func:`sklearn.metrics.make_scorer`:
        Make a scorer from a performance metric or loss function.

    """
    # To ensure multimetric format is not supported
    scorer = check_scoring(estimator, scoring=scoring)

    cv_results = cross_validate(estimator=estimator, X=X, y=y, groups=groups,
                                scoring={'score': scorer}, cv=cv,
                                n_jobs=n_jobs, verbose=verbose,
                                fit_params=fit_params,
                                pre_dispatch=pre_dispatch,
                                error_score=error_score)
    return cv_results['test_score']


def _fit_and_score(estimator, X, y, scorer, train, test, verbose,
                   parameters, fit_params, return_train_score=False,
                   return_parameters=False, return_n_test_samples=False,
                   return_times=False, return_estimator=False,
                   error_score=np.nan, return_fit_failed=False):
    """Fit estimator and compute scores for a given dataset split.

    Parameters
    ----------
    estimator : estimator object implementing 'fit'
        The object to use to fit the data.

    X : array-like of shape at least 2D
        The data to fit.

    y : array-like, optional, default: None
        The target variable to try to predict in the case of
        supervised learning.

    scorer : A single callable or dict mapping scorer name to the callable
        If it is a single callable, the return value for ``train_scores`` and
        ``test_scores`` is a single float.

        For a dict, it should be one mapping the scorer name to the scorer
        callable object / function.

        The callable object / fn should have signature
        ``scorer(estimator, X, y)``.

    train : array-like, shape (n_train_samples,)
        Indices of training samples.

    test : array-like, shape (n_test_samples,)
        Indices of test samples.

    verbose : integer
        The verbosity level.

    error_score : 'raise' or numeric
        Value to assign to the score if an error occurs in estimator fitting.
        If set to 'raise', the error is raised.
        If a numeric value is given, FitFailedWarning is raised. This parameter
        does not affect the refit step, which will always raise the error.

    parameters : dict or None
        Parameters to be set on the estimator.

    fit_params : dict or None
        Parameters that will be passed to ``estimator.fit``.

    return_train_score : boolean, optional, default: False
        Compute and return score on training set.

    return_parameters : boolean, optional, default: False
        Return parameters that has been used for the estimator.

    return_n_test_samples : boolean, optional, default: False
        Whether to return the ``n_test_samples``

    return_times : boolean, optional, default: False
        Whether to return the fit/score times.

    return_estimator : boolean, optional, default: False
        Whether to return the fitted estimator.

    return_fit_failed : bool, default=False
        Whether to return if estimatored failed to fit, when error_score is
        numeric.

    Returns
    -------
    result: dict with the following attributes
        train_scores : dict of scorer name -> float, optional
            Score on training set (for all the scorers),
            returned only if `return_train_score` is `True`.

        test_scores : dict of scorer name -> float, optional
            Score on testing set (for all the scorers).

        n_test_samples : int
            Number of test samples.

        fit_time : float
            Time spent for fitting in seconds.

        score_time : float
            Time spent for scoring in seconds.

        parameters : dict or None, optional
            The parameters that have been evaluated.

        estimator : estimator object
            The fitted estimator

        fit_failed : bool
            The estimator failed to fit.
    """
    if verbose > 1:
        if parameters is None:
            msg = ''
        else:
            msg = '%s' % (', '.join('%s=%s' % (k, v)
                          for k, v in parameters.items()))
        print("[CV] %s %s" % (msg, (64 - len(msg)) * '.'))

    # Adjust length of sample weights
    fit_params = fit_params if fit_params is not None else {}
    fit_params = {k: _index_param_value(X, v, train)
                  for k, v in fit_params.items()}

    if parameters is not None:
        # clone after setting parameters in case any parameters
        # are estimators (like pipeline steps)
        # because pipeline doesn't clone steps in fit
        cloned_parameters = {}
        for k, v in parameters.items():
            cloned_parameters[k] = clone(v, safe=False)

        estimator = estimator.set_params(**cloned_parameters)

    start_time = time.time()

    X_train, y_train = _safe_split(estimator, X, y, train)
    X_test, y_test = _safe_split(estimator, X, y, test, train)

    result = {}
    try:
        if y_train is None:
            estimator.fit(X_train, **fit_params)
        else:
            estimator.fit(X_train, y_train, **fit_params)

    except Exception as e:
        # Note fit time as time until error
        fit_time = time.time() - start_time
        score_time = 0.0
        if error_score == 'raise':
            raise
        elif isinstance(error_score, numbers.Number):
            if isinstance(scorer, dict):
                test_scores = {name: error_score for name in scorer}
                if return_train_score:
                    train_scores = test_scores.copy()
            else:
                test_scores = error_score
                if return_train_score:
                    train_scores = error_score
            warnings.warn("Estimator fit failed. The score on this train-test"
                          " partition for these parameters will be set to %f. "
                          "Details: \n%s" %
                          (error_score, format_exception_only(type(e), e)[0]),
                          FitFailedWarning)
        else:
            raise ValueError("error_score must be the string 'raise' or a"
                             " numeric value. (Hint: if using 'raise', please"
                             " make sure that it has been spelled correctly.)")
        if return_fit_failed:
            result["fit_failed"] = True
    else:
        if return_fit_failed:
            result["fit_failed"] = False

        fit_time = time.time() - start_time
        test_scores = _score(estimator, X_test, y_test, scorer)
        score_time = time.time() - start_time - fit_time
        if return_train_score:
            train_scores = _score(estimator, X_train, y_train, scorer)

    if verbose > 2:
        if isinstance(test_scores, dict):
            for scorer_name in sorted(test_scores):
                msg += ", %s=" % scorer_name
                if return_train_score:
                    msg += "(train=%.3f," % train_scores[scorer_name]
                    msg += " test=%.3f)" % test_scores[scorer_name]
                else:
                    msg += "%.3f" % test_scores[scorer_name]
        else:
            msg += ", score="
            msg += ("%.3f" % test_scores if not return_train_score else
                    "(train=%.3f, test=%.3f)" % (train_scores, test_scores))

    if verbose > 1:
        total_time = score_time + fit_time
        print(_message_with_time('CV', msg, total_time))

    result["test_scores"] = test_scores
    if return_train_score:
        result["train_scores"] = train_scores
    if return_n_test_samples:
        result["n_test_samples"] = _num_samples(X_test)
    if return_times:
        result["fit_time"] = fit_time
        result["score_time"] = score_time
    if return_parameters:
        result["parameters"] = parameters
    if return_estimator:
        result["estimator"] = estimator
    return result


def _score(estimator, X_test, y_test, scorer):
    """Compute the score(s) of an estimator on a given test set.

    Will return a dict of floats if `scorer` is a dict, otherwise a single
    float is returned.
    """
    if isinstance(scorer, dict):
        # will cache method calls if needed. scorer() returns a dict
        scorer = _MultimetricScorer(**scorer)
    if y_test is None:
        scores = scorer(estimator, X_test)
    else:
        scores = scorer(estimator, X_test, y_test)

    error_msg = ("scoring must return a number, got %s (%s) "
                 "instead. (scorer=%s)")
    if isinstance(scores, dict):
        for name, score in scores.items():
            if hasattr(score, 'item'):
                with suppress(ValueError):
                    # e.g. unwrap memmapped scalars
                    score = score.item()
            if not isinstance(score, numbers.Number):
                raise ValueError(error_msg % (score, type(score), name))
            scores[name] = score
    else:  # scalar
        if hasattr(scores, 'item'):
            with suppress(ValueError):
                # e.g. unwrap memmapped scalars
                scores = scores.item()
        if not isinstance(scores, numbers.Number):
            raise ValueError(error_msg % (scores, type(scores), scorer))
    return scores


def cross_val_predict(estimator, X, y=None, groups=None, cv=None,
                      n_jobs=None, verbose=0, fit_params=None,
                      pre_dispatch='2*n_jobs', method='predict'):
    """Generate cross-validated estimates for each input data point

    The data is split according to the cv parameter. Each sample belongs
    to exactly one test set, and its prediction is computed with an
    estimator fitted on the corresponding training set.

    Passing these predictions into an evaluation metric may not be a valid
    way to measure generalization performance. Results can differ from
    :func:`cross_validate` and :func:`cross_val_score` unless all tests sets
    have equal size and the metric decomposes over samples.

    Read more in the :ref:`User Guide <cross_validation>`.

    Parameters
    ----------
    estimator : estimator object implementing 'fit' and 'predict'
        The object to use to fit the data.

    X : array-like
        The data to fit. Can be, for example a list, or an array at least 2d.

    y : array-like, optional, default: None
        The target variable to try to predict in the case of
        supervised learning.

    groups : array-like, with shape (n_samples,), optional
        Group labels for the samples used while splitting the dataset into
        train/test set. Only used in conjunction with a "Group" :term:`cv`
        instance (e.g., :class:`GroupKFold`).

    cv : int, cross-validation generator or an iterable, optional
        Determines the cross-validation splitting strategy.
        Possible inputs for cv are:

        - None, to use the default 5-fold cross validation,
        - integer, to specify the number of folds in a `(Stratified)KFold`,
        - :term:`CV splitter`,
        - An iterable yielding (train, test) splits as arrays of indices.

        For integer/None inputs, if the estimator is a classifier and ``y`` is
        either binary or multiclass, :class:`StratifiedKFold` is used. In all
        other cases, :class:`KFold` is used.

        Refer :ref:`User Guide <cross_validation>` for the various
        cross-validation strategies that can be used here.

        .. versionchanged:: 0.22
            ``cv`` default value if None changed from 3-fold to 5-fold.

    n_jobs : int or None, optional (default=None)
        The number of CPUs to use to do the computation.
        ``None`` means 1 unless in a :obj:`joblib.parallel_backend` context.
        ``-1`` means using all processors. See :term:`Glossary <n_jobs>`
        for more details.

    verbose : integer, optional
        The verbosity level.

    fit_params : dict, optional
        Parameters to pass to the fit method of the estimator.

    pre_dispatch : int, or string, optional
        Controls the number of jobs that get dispatched during parallel
        execution. Reducing this number can be useful to avoid an
        explosion of memory consumption when more jobs get dispatched
        than CPUs can process. This parameter can be:

            - None, in which case all the jobs are immediately
              created and spawned. Use this for lightweight and
              fast-running jobs, to avoid delays due to on-demand
              spawning of the jobs

            - An int, giving the exact number of total jobs that are
              spawned

            - A string, giving an expression as a function of n_jobs,
              as in '2*n_jobs'

    method : string, optional, default: 'predict'
        Invokes the passed method name of the passed estimator. For
        method='predict_proba', the columns correspond to the classes
        in sorted order.

    Returns
    -------
    predictions : ndarray
        This is the result of calling ``method``

    See also
    --------
    cross_val_score : calculate score for each CV split

    cross_validate : calculate one or more scores and timings for each CV split

    Notes
    -----
    In the case that one or more classes are absent in a training portion, a
    default score needs to be assigned to all instances for that class if
    ``method`` produces columns per class, as in {'decision_function',
    'predict_proba', 'predict_log_proba'}.  For ``predict_proba`` this value is
    0.  In order to ensure finite output, we approximate negative infinity by
    the minimum finite float value for the dtype in other cases.

    Examples
    --------
    >>> from sklearn import datasets, linear_model
    >>> from sklearn.model_selection import cross_val_predict
    >>> diabetes = datasets.load_diabetes()
    >>> X = diabetes.data[:150]
    >>> y = diabetes.target[:150]
    >>> lasso = linear_model.Lasso()
    >>> y_pred = cross_val_predict(lasso, X, y, cv=3)
    """
    X, y, groups = indexable(X, y, groups)

    cv = check_cv(cv, y, classifier=is_classifier(estimator))

    # If classification methods produce multiple columns of output,
    # we need to manually encode classes to ensure consistent column ordering.
    encode = method in ['decision_function', 'predict_proba',
                        'predict_log_proba']
    if encode:
        y = np.asarray(y)
        if y.ndim == 1:
            le = LabelEncoder()
            y = le.fit_transform(y)
        elif y.ndim == 2:
            y_enc = np.zeros_like(y, dtype=np.int)
            for i_label in range(y.shape[1]):
                y_enc[:, i_label] = LabelEncoder().fit_transform(y[:, i_label])
            y = y_enc

    # We clone the estimator to make sure that all the folds are
    # independent, and that it is pickle-able.
    parallel = Parallel(n_jobs=n_jobs, verbose=verbose,
                        pre_dispatch=pre_dispatch)
    prediction_blocks = parallel(delayed(_fit_and_predict)(
        clone(estimator), X, y, train, test, verbose, fit_params, method)
        for train, test in cv.split(X, y, groups))

    # Concatenate the predictions
    predictions = [pred_block_i for pred_block_i, _ in prediction_blocks]
    test_indices = np.concatenate([indices_i
                                   for _, indices_i in prediction_blocks])

    if not _check_is_permutation(test_indices, _num_samples(X)):
        raise ValueError('cross_val_predict only works for partitions')

    inv_test_indices = np.empty(len(test_indices), dtype=int)
    inv_test_indices[test_indices] = np.arange(len(test_indices))

    if sp.issparse(predictions[0]):
        predictions = sp.vstack(predictions, format=predictions[0].format)
    elif encode and isinstance(predictions[0], list):
        # `predictions` is a list of method outputs from each fold.
        # If each of those is also a list, then treat this as a
        # multioutput-multiclass task. We need to separately concatenate
        # the method outputs for each label into an `n_labels` long list.
        n_labels = y.shape[1]
        concat_pred = []
        for i_label in range(n_labels):
            label_preds = np.concatenate([p[i_label] for p in predictions])
            concat_pred.append(label_preds)
        predictions = concat_pred
    else:
        predictions = np.concatenate(predictions)

    if isinstance(predictions, list):
        return [p[inv_test_indices] for p in predictions]
    else:
        return predictions[inv_test_indices]


def _fit_and_predict(estimator, X, y, train, test, verbose, fit_params,
                     method):
    """Fit estimator and predict values for a given dataset split.

    Read more in the :ref:`User Guide <cross_validation>`.

    Parameters
    ----------
    estimator : estimator object implementing 'fit' and 'predict'
        The object to use to fit the data.

    X : array-like of shape at least 2D
        The data to fit.

    y : array-like, optional, default: None
        The target variable to try to predict in the case of
        supervised learning.

    train : array-like, shape (n_train_samples,)
        Indices of training samples.

    test : array-like, shape (n_test_samples,)
        Indices of test samples.

    verbose : integer
        The verbosity level.

    fit_params : dict or None
        Parameters that will be passed to ``estimator.fit``.

    method : string
        Invokes the passed method name of the passed estimator.

    Returns
    -------
    predictions : sequence
        Result of calling 'estimator.method'

    test : array-like
        This is the value of the test parameter
    """
    # Adjust length of sample weights
    fit_params = fit_params if fit_params is not None else {}
    fit_params = {k: _index_param_value(X, v, train)
                  for k, v in fit_params.items()}

    X_train, y_train = _safe_split(estimator, X, y, train)
    X_test, _ = _safe_split(estimator, X, y, test, train)

    if y_train is None:
        estimator.fit(X_train, **fit_params)
    else:
        estimator.fit(X_train, y_train, **fit_params)
    func = getattr(estimator, method)
    predictions = func(X_test)
    if method in ['decision_function', 'predict_proba', 'predict_log_proba']:
        if isinstance(predictions, list):
            predictions = [_enforce_prediction_order(
                estimator.classes_[i_label], predictions[i_label],
                n_classes=len(set(y[:, i_label])), method=method)
                for i_label in range(len(predictions))]
        else:
            # A 2D y array should be a binary label indicator matrix
            n_classes = len(set(y)) if y.ndim == 1 else y.shape[1]
            predictions = _enforce_prediction_order(
                estimator.classes_, predictions, n_classes, method)
    return predictions, test


def _enforce_prediction_order(classes, predictions, n_classes, method):
    """Ensure that prediction arrays have correct column order

    When doing cross-validation, if one or more classes are
    not present in the subset of data used for training,
    then the output prediction array might not have the same
    columns as other folds. Use the list of class names
    (assumed to be integers) to enforce the correct column order.

    Note that `classes` is the list of classes in this fold
    (a subset of the classes in the full training set)
    and `n_classes` is the number of classes in the full training set.
    """
    if n_classes != len(classes):
        recommendation = (
            'To fix this, use a cross-validation '
            'technique resulting in properly '
            'stratified folds')
        warnings.warn('Number of classes in training fold ({}) does '
                      'not match total number of classes ({}). '
                      'Results may not be appropriate for your use case. '
                      '{}'.format(len(classes), n_classes, recommendation),
                      RuntimeWarning)
        if method == 'decision_function':
            if (predictions.ndim == 2 and
                    predictions.shape[1] != len(classes)):
                # This handles the case when the shape of predictions
                # does not match the number of classes used to train
                # it with. This case is found when sklearn.svm.SVC is
                # set to `decision_function_shape='ovo'`.
                raise ValueError('Output shape {} of {} does not match '
                                 'number of classes ({}) in fold. '
                                 'Irregular decision_function outputs '
                                 'are not currently supported by '
                                 'cross_val_predict'.format(
                                    predictions.shape, method, len(classes)))
            if len(classes) <= 2:
                # In this special case, `predictions` contains a 1D array.
                raise ValueError('Only {} class/es in training fold, but {} '
                                 'in overall dataset. This '
                                 'is not supported for decision_function '
                                 'with imbalanced folds. {}'.format(
                                    len(classes), n_classes, recommendation))

        float_min = np.finfo(predictions.dtype).min
        default_values = {'decision_function': float_min,
                          'predict_log_proba': float_min,
                          'predict_proba': 0}
        predictions_for_all_classes = np.full((_num_samples(predictions),
                                               n_classes),
                                              default_values[method],
                                              dtype=predictions.dtype)
        predictions_for_all_classes[:, classes] = predictions
        predictions = predictions_for_all_classes
    return predictions


def _check_is_permutation(indices, n_samples):
    """Check whether indices is a reordering of the array np.arange(n_samples)

    Parameters
    ----------
    indices : ndarray
        integer array to test
    n_samples : int
        number of expected elements

    Returns
    -------
    is_partition : bool
        True iff sorted(indices) is np.arange(n)
    """
    if len(indices) != n_samples:
        return False
    hit = np.zeros(n_samples, dtype=bool)
    hit[indices] = True
    if not np.all(hit):
        return False
    return True


def _index_param_value(X, v, indices):
    """Private helper function for parameter value indexing."""
    if not _is_arraylike(v) or _num_samples(v) != _num_samples(X):
        # pass through: skip indexing
        return v
    if sp.issparse(v):
        v = v.tocsr()
    return _safe_indexing(v, indices)


def permutation_test_score(estimator, X, y, groups=None, cv=None,
                           n_permutations=100, n_jobs=None, random_state=0,
                           verbose=0, scoring=None):
    """Evaluate the significance of a cross-validated score with permutations

    Read more in the :ref:`User Guide <cross_validation>`.

    Parameters
    ----------
    estimator : estimator object implementing 'fit'
        The object to use to fit the data.

    X : array-like of shape at least 2D
        The data to fit.

    y : array-like
        The target variable to try to predict in the case of
        supervised learning.

    groups : array-like, with shape (n_samples,), optional
        Labels to constrain permutation within groups, i.e. ``y`` values
        are permuted among samples with the same group identifier.
        When not specified, ``y`` values are permuted among all samples.

        When a grouped cross-validator is used, the group labels are
        also passed on to the ``split`` method of the cross-validator. The
        cross-validator uses them for grouping the samples  while splitting
        the dataset into train/test set.

    scoring : string, callable or None, optional, default: None
        A single string (see :ref:`scoring_parameter`) or a callable
        (see :ref:`scoring`) to evaluate the predictions on the test set.

        If None the estimator's score method is used.

    cv : int, cross-validation generator or an iterable, optional
        Determines the cross-validation splitting strategy.
        Possible inputs for cv are:

        - None, to use the default 5-fold cross validation,
        - integer, to specify the number of folds in a `(Stratified)KFold`,
        - :term:`CV splitter`,
        - An iterable yielding (train, test) splits as arrays of indices.

        For integer/None inputs, if the estimator is a classifier and ``y`` is
        either binary or multiclass, :class:`StratifiedKFold` is used. In all
        other cases, :class:`KFold` is used.

        Refer :ref:`User Guide <cross_validation>` for the various
        cross-validation strategies that can be used here.

        .. versionchanged:: 0.22
            ``cv`` default value if None changed from 3-fold to 5-fold.

    n_permutations : integer, optional
        Number of times to permute ``y``.

    n_jobs : int or None, optional (default=None)
        The number of CPUs to use to do the computation.
        ``None`` means 1 unless in a :obj:`joblib.parallel_backend` context.
        ``-1`` means using all processors. See :term:`Glossary <n_jobs>`
        for more details.

    random_state : int, RandomState instance or None, optional (default=0)
        If int, random_state is the seed used by the random number generator;
        If RandomState instance, random_state is the random number generator;
        If None, the random number generator is the RandomState instance used
        by `np.random`.

    verbose : integer, optional
        The verbosity level.

    Returns
    -------
    score : float
        The true score without permuting targets.

    permutation_scores : array, shape (n_permutations,)
        The scores obtained for each permutations.

    pvalue : float
        The p-value, which approximates the probability that the score would
        be obtained by chance. This is calculated as:

        `(C + 1) / (n_permutations + 1)`

        Where C is the number of permutations whose score >= the true score.

        The best possible p-value is 1/(n_permutations + 1), the worst is 1.0.

    Notes
    -----
    This function implements Test 1 in:

        Ojala and Garriga. Permutation Tests for Studying Classifier
        Performance.  The Journal of Machine Learning Research (2010)
        vol. 11

    """
    X, y, groups = indexable(X, y, groups)

    cv = check_cv(cv, y, classifier=is_classifier(estimator))
    scorer = check_scoring(estimator, scoring=scoring)
    random_state = check_random_state(random_state)

    # We clone the estimator to make sure that all the folds are
    # independent, and that it is pickle-able.
    score = _permutation_test_score(clone(estimator), X, y, groups, cv, scorer)
    permutation_scores = Parallel(n_jobs=n_jobs, verbose=verbose)(
        delayed(_permutation_test_score)(
            clone(estimator), X, _shuffle(y, groups, random_state),
            groups, cv, scorer)
        for _ in range(n_permutations))
    permutation_scores = np.array(permutation_scores)
    pvalue = (np.sum(permutation_scores >= score) + 1.0) / (n_permutations + 1)
    return score, permutation_scores, pvalue


def _permutation_test_score(estimator, X, y, groups, cv, scorer):
    """Auxiliary function for permutation_test_score"""
    avg_score = []
    for train, test in cv.split(X, y, groups):
        X_train, y_train = _safe_split(estimator, X, y, train)
        X_test, y_test = _safe_split(estimator, X, y, test, train)
        estimator.fit(X_train, y_train)
        avg_score.append(scorer(estimator, X_test, y_test))
    return np.mean(avg_score)


def _shuffle(y, groups, random_state):
    """Return a shuffled copy of y eventually shuffle among same groups."""
    if groups is None:
        indices = random_state.permutation(len(y))
    else:
        indices = np.arange(len(groups))
        for group in np.unique(groups):
            this_mask = (groups == group)
            indices[this_mask] = random_state.permutation(indices[this_mask])
    return _safe_indexing(y, indices)


def learning_curve(estimator, X, y, groups=None,
                   train_sizes=np.linspace(0.1, 1.0, 5), cv=None,
                   scoring=None, exploit_incremental_learning=False,
                   n_jobs=None, pre_dispatch="all", verbose=0, shuffle=False,
                   random_state=None, error_score=np.nan, return_times=False):
    """Learning curve.

    Determines cross-validated training and test scores for different training
    set sizes.

    A cross-validation generator splits the whole dataset k times in training
    and test data. Subsets of the training set with varying sizes will be used
    to train the estimator and a score for each training subset size and the
    test set will be computed. Afterwards, the scores will be averaged over
    all k runs for each training subset size.

    Read more in the :ref:`User Guide <learning_curve>`.

    Parameters
    ----------
    estimator : object type that implements the "fit" and "predict" methods
        An object of that type which is cloned for each validation.

    X : array-like, shape (n_samples, n_features)
        Training vector, where n_samples is the number of samples and
        n_features is the number of features.

    y : array-like, shape (n_samples) or (n_samples, n_features), optional
        Target relative to X for classification or regression;
        None for unsupervised learning.

    groups : array-like, with shape (n_samples,), optional
        Group labels for the samples used while splitting the dataset into
        train/test set. Only used in conjunction with a "Group" :term:`cv`
        instance (e.g., :class:`GroupKFold`).

    train_sizes : array-like, shape (n_ticks,), dtype float or int
        Relative or absolute numbers of training examples that will be used to
        generate the learning curve. If the dtype is float, it is regarded as a
        fraction of the maximum size of the training set (that is determined
        by the selected validation method), i.e. it has to be within (0, 1].
        Otherwise it is interpreted as absolute sizes of the training sets.
        Note that for classification the number of samples usually have to
        be big enough to contain at least one sample from each class.
        (default: np.linspace(0.1, 1.0, 5))

    cv : int, cross-validation generator or an iterable, optional
        Determines the cross-validation splitting strategy.
        Possible inputs for cv are:

        - None, to use the default 5-fold cross validation,
        - integer, to specify the number of folds in a `(Stratified)KFold`,
        - :term:`CV splitter`,
        - An iterable yielding (train, test) splits as arrays of indices.

        For integer/None inputs, if the estimator is a classifier and ``y`` is
        either binary or multiclass, :class:`StratifiedKFold` is used. In all
        other cases, :class:`KFold` is used.

        Refer :ref:`User Guide <cross_validation>` for the various
        cross-validation strategies that can be used here.

        .. versionchanged:: 0.22
            ``cv`` default value if None changed from 3-fold to 5-fold.

    scoring : string, callable or None, optional, default: None
        A string (see model evaluation documentation) or
        a scorer callable object / function with signature
        ``scorer(estimator, X, y)``.

    exploit_incremental_learning : boolean, optional, default: False
        If the estimator supports incremental learning, this will be
        used to speed up fitting for different training set sizes.

    n_jobs : int or None, optional (default=None)
        Number of jobs to run in parallel.
        ``None`` means 1 unless in a :obj:`joblib.parallel_backend` context.
        ``-1`` means using all processors. See :term:`Glossary <n_jobs>`
        for more details.

    pre_dispatch : integer or string, optional
        Number of predispatched jobs for parallel execution (default is
        all). The option can reduce the allocated memory. The string can
        be an expression like '2*n_jobs'.

    verbose : integer, optional
        Controls the verbosity: the higher, the more messages.

    shuffle : boolean, optional
        Whether to shuffle training data before taking prefixes of it
        based on``train_sizes``.

    random_state : int, RandomState instance or None, optional (default=None)
        If int, random_state is the seed used by the random number generator;
        If RandomState instance, random_state is the random number generator;
        If None, the random number generator is the RandomState instance used
        by `np.random`. Used when ``shuffle`` is True.

    error_score : 'raise' or numeric
        Value to assign to the score if an error occurs in estimator fitting.
        If set to 'raise', the error is raised.
        If a numeric value is given, FitFailedWarning is raised. This parameter
        does not affect the refit step, which will always raise the error.

    return_times : boolean, optional (default: False)
        Whether to return the fit and score times.

    Returns
    -------
    train_sizes_abs : array, shape (n_unique_ticks,), dtype int
        Numbers of training examples that has been used to generate the
        learning curve. Note that the number of ticks might be less
        than n_ticks because duplicate entries will be removed.

    train_scores : array, shape (n_ticks, n_cv_folds)
        Scores on training sets.

    test_scores : array, shape (n_ticks, n_cv_folds)
        Scores on test set.

    fit_times : array, shape (n_ticks, n_cv_folds)
        Times spent for fitting in seconds. Only present if ``return_times``
        is True.

    score_times : array, shape (n_ticks, n_cv_folds)
        Times spent for scoring in seconds. Only present if ``return_times``
        is True.

    Notes
    -----
    See :ref:`examples/model_selection/plot_learning_curve.py
    <sphx_glr_auto_examples_model_selection_plot_learning_curve.py>`
    """
    if exploit_incremental_learning and not hasattr(estimator, "partial_fit"):
        raise ValueError("An estimator must support the partial_fit interface "
                         "to exploit incremental learning")
    X, y, groups = indexable(X, y, groups)

    cv = check_cv(cv, y, classifier=is_classifier(estimator))
    # Store it as list as we will be iterating over the list multiple times
    cv_iter = list(cv.split(X, y, groups))

    scorer = check_scoring(estimator, scoring=scoring)

    n_max_training_samples = len(cv_iter[0][0])
    # Because the lengths of folds can be significantly different, it is
    # not guaranteed that we use all of the available training data when we
    # use the first 'n_max_training_samples' samples.
    train_sizes_abs = _translate_train_sizes(train_sizes,
                                             n_max_training_samples)
    n_unique_ticks = train_sizes_abs.shape[0]
    if verbose > 0:
        print("[learning_curve] Training set sizes: " + str(train_sizes_abs))

    parallel = Parallel(n_jobs=n_jobs, pre_dispatch=pre_dispatch,
                        verbose=verbose)

    if shuffle:
        rng = check_random_state(random_state)
        cv_iter = ((rng.permutation(train), test) for train, test in cv_iter)

    if exploit_incremental_learning:
        classes = np.unique(y) if is_classifier(estimator) else None
        out = parallel(delayed(_incremental_fit_estimator)(
            clone(estimator), X, y, classes, train, test, train_sizes_abs,
            scorer, verbose, return_times) for train, test in cv_iter)
        out = np.asarray(out).transpose((2, 1, 0))
    else:
        train_test_proportions = []
        for train, test in cv_iter:
            for n_train_samples in train_sizes_abs:
                train_test_proportions.append((train[:n_train_samples], test))

        results = parallel(delayed(_fit_and_score)(
            clone(estimator), X, y, scorer, train, test, verbose,
            parameters=None, fit_params=None, return_train_score=True,
            error_score=error_score, return_times=return_times)
            for train, test in train_test_proportions)
        results = _aggregate_list_of_dicts(results, constructor=list)
        train_scores = (np.array(results["train_scores"])
                        .reshape(-1, n_unique_ticks).T)

        test_scores = (np.array(results["test_scores"])
                       .reshape(-1, n_unique_ticks).T)
        out = [train_scores, test_scores]

        if return_times:
            fit_times = (np.array(results["fit_time"])
                         .reshape(-1, n_unique_ticks).T)
            score_times = (np.array(results["score_time"])
                           .reshape(-1, n_unique_ticks).T)
            out.extend([fit_times, score_times])

    ret = train_sizes_abs, out[0], out[1]

    if return_times:
        ret = ret + (out[2], out[3])

    return ret


def _translate_train_sizes(train_sizes, n_max_training_samples):
    """Determine absolute sizes of training subsets and validate 'train_sizes'.

    Examples:
        _translate_train_sizes([0.5, 1.0], 10) -> [5, 10]
        _translate_train_sizes([5, 10], 10) -> [5, 10]

    Parameters
    ----------
    train_sizes : array-like, shape (n_ticks,), dtype float or int
        Numbers of training examples that will be used to generate the
        learning curve. If the dtype is float, it is regarded as a
        fraction of 'n_max_training_samples', i.e. it has to be within (0, 1].

    n_max_training_samples : int
        Maximum number of training samples (upper bound of 'train_sizes').

    Returns
    -------
    train_sizes_abs : array, shape (n_unique_ticks,), dtype int
        Numbers of training examples that will be used to generate the
        learning curve. Note that the number of ticks might be less
        than n_ticks because duplicate entries will be removed.
    """
    train_sizes_abs = np.asarray(train_sizes)
    n_ticks = train_sizes_abs.shape[0]
    n_min_required_samples = np.min(train_sizes_abs)
    n_max_required_samples = np.max(train_sizes_abs)
    if np.issubdtype(train_sizes_abs.dtype, np.floating):
        if n_min_required_samples <= 0.0 or n_max_required_samples > 1.0:
            raise ValueError("train_sizes has been interpreted as fractions "
                             "of the maximum number of training samples and "
                             "must be within (0, 1], but is within [%f, %f]."
                             % (n_min_required_samples,
                                n_max_required_samples))
        train_sizes_abs = (train_sizes_abs * n_max_training_samples).astype(
                             dtype=np.int, copy=False)
        train_sizes_abs = np.clip(train_sizes_abs, 1,
                                  n_max_training_samples)
    else:
        if (n_min_required_samples <= 0 or
                n_max_required_samples > n_max_training_samples):
            raise ValueError("train_sizes has been interpreted as absolute "
                             "numbers of training samples and must be within "
                             "(0, %d], but is within [%d, %d]."
                             % (n_max_training_samples,
                                n_min_required_samples,
                                n_max_required_samples))

    train_sizes_abs = np.unique(train_sizes_abs)
    if n_ticks > train_sizes_abs.shape[0]:
        warnings.warn("Removed duplicate entries from 'train_sizes'. Number "
                      "of ticks will be less than the size of "
                      "'train_sizes' %d instead of %d)."
                      % (train_sizes_abs.shape[0], n_ticks), RuntimeWarning)

    return train_sizes_abs


def _incremental_fit_estimator(estimator, X, y, classes, train, test,
                               train_sizes, scorer, verbose, return_times):
    """Train estimator on training subsets incrementally and compute scores."""
    train_scores, test_scores, fit_times, score_times = [], [], [], []
    partitions = zip(train_sizes, np.split(train, train_sizes)[:-1])
    for n_train_samples, partial_train in partitions:
        train_subset = train[:n_train_samples]
        X_train, y_train = _safe_split(estimator, X, y, train_subset)
        X_partial_train, y_partial_train = _safe_split(estimator, X, y,
                                                       partial_train)
        X_test, y_test = _safe_split(estimator, X, y, test, train_subset)
        start_fit = time.time()
        if y_partial_train is None:
            estimator.partial_fit(X_partial_train, classes=classes)
        else:
            estimator.partial_fit(X_partial_train, y_partial_train,
                                  classes=classes)
        fit_time = time.time() - start_fit
        fit_times.append(fit_time)

        start_score = time.time()

        test_scores.append(_score(estimator, X_test, y_test, scorer))
        train_scores.append(_score(estimator, X_train, y_train, scorer))

        score_time = time.time() - start_score
        score_times.append(score_time)

    ret = ((train_scores, test_scores, fit_times, score_times)
           if return_times else (train_scores, test_scores))

    return np.array(ret).T


def validation_curve(estimator, X, y, param_name, param_range, groups=None,
                     cv=None, scoring=None, n_jobs=None, pre_dispatch="all",
                     verbose=0, error_score=np.nan):
    """Validation curve.

    Determine training and test scores for varying parameter values.

    Compute scores for an estimator with different values of a specified
    parameter. This is similar to grid search with one parameter. However, this
    will also compute training scores and is merely a utility for plotting the
    results.

    Read more in the :ref:`User Guide <learning_curve>`.

    Parameters
    ----------
    estimator : object type that implements the "fit" and "predict" methods
        An object of that type which is cloned for each validation.

    X : array-like, shape (n_samples, n_features)
        Training vector, where n_samples is the number of samples and
        n_features is the number of features.

    y : array-like, shape (n_samples) or (n_samples, n_features), optional
        Target relative to X for classification or regression;
        None for unsupervised learning.

    param_name : string
        Name of the parameter that will be varied.

    param_range : array-like, shape (n_values,)
        The values of the parameter that will be evaluated.

    groups : array-like, with shape (n_samples,), optional
        Group labels for the samples used while splitting the dataset into
        train/test set. Only used in conjunction with a "Group" :term:`cv`
        instance (e.g., :class:`GroupKFold`).

    cv : int, cross-validation generator or an iterable, optional
        Determines the cross-validation splitting strategy.
        Possible inputs for cv are:

        - None, to use the default 5-fold cross validation,
        - integer, to specify the number of folds in a `(Stratified)KFold`,
        - :term:`CV splitter`,
        - An iterable yielding (train, test) splits as arrays of indices.

        For integer/None inputs, if the estimator is a classifier and ``y`` is
        either binary or multiclass, :class:`StratifiedKFold` is used. In all
        other cases, :class:`KFold` is used.

        Refer :ref:`User Guide <cross_validation>` for the various
        cross-validation strategies that can be used here.

        .. versionchanged:: 0.22
            ``cv`` default value if None changed from 3-fold to 5-fold.

    scoring : string, callable or None, optional, default: None
        A string (see model evaluation documentation) or
        a scorer callable object / function with signature
        ``scorer(estimator, X, y)``.

    n_jobs : int or None, optional (default=None)
        Number of jobs to run in parallel.
        ``None`` means 1 unless in a :obj:`joblib.parallel_backend` context.
        ``-1`` means using all processors. See :term:`Glossary <n_jobs>`
        for more details.

    pre_dispatch : integer or string, optional
        Number of predispatched jobs for parallel execution (default is
        all). The option can reduce the allocated memory. The string can
        be an expression like '2*n_jobs'.

    verbose : integer, optional
        Controls the verbosity: the higher, the more messages.

    error_score : 'raise' or numeric
        Value to assign to the score if an error occurs in estimator fitting.
        If set to 'raise', the error is raised.
        If a numeric value is given, FitFailedWarning is raised. This parameter
        does not affect the refit step, which will always raise the error.

    Returns
    -------
    train_scores : array, shape (n_ticks, n_cv_folds)
        Scores on training sets.

    test_scores : array, shape (n_ticks, n_cv_folds)
        Scores on test set.

    Notes
    -----
    See :ref:`sphx_glr_auto_examples_model_selection_plot_validation_curve.py`

    """
    X, y, groups = indexable(X, y, groups)

    cv = check_cv(cv, y, classifier=is_classifier(estimator))
    scorer = check_scoring(estimator, scoring=scoring)

    parallel = Parallel(n_jobs=n_jobs, pre_dispatch=pre_dispatch,
                        verbose=verbose)
    results = parallel(delayed(_fit_and_score)(
        clone(estimator), X, y, scorer, train, test, verbose,
        parameters={param_name: v}, fit_params=None, return_train_score=True,
        error_score=error_score)
        # NOTE do not change order of iteration to allow one time cv splitters
        for train, test in cv.split(X, y, groups) for v in param_range)
    n_params = len(param_range)

    results = _aggregate_list_of_dicts(results)
    train_scores = (np.asarray(results["train_scores"])
                    .reshape(-1, n_params).T)
    test_scores = (np.asarray(results["test_scores"])
                   .reshape(-1, n_params).T)

    return train_scores, test_scores


def _aggregate_list_of_dicts(elements, constructor=np.asarray):
    """Aggregate the list of dicts

    The aggregated output of _fit_and_score will be a list of dict
    of form [{'prec': 0.1, 'acc':1.0}, {'prec': 0.1, 'acc':1.0}, ...]
    Convert it to a dict of array {'prec': np.array([0.1 ...]), ...}

    Parameters
    ----------

    elements : list of dict
        List of dicts of the elements for all scorers. This is a flat list,
        assumed originally to be of row major order.

    constructor : function, default=np.asarray
        Used to combine elements of dictionaries in list

    Example
    -------

    >>> elements = [{'a': 1, 'b':10}, {'a': 2, 'b':2}, {'a': 3, 'b':3},
    ...             {'a': 10, 'b': 10}] # doctest: +SKIP
    >>> _aggregate_list_of_dicts(elements) # doctest: +SKIP
    {'a': array([1, 2, 3, 10]), 'b': array([10, 2, 3, 10])}
    """
    return {key: constructor([elm[key] for elm in elements])
            for key in elements[0]}<|MERGE_RESOLUTION|>--- conflicted
+++ resolved
@@ -25,15 +25,9 @@
                      _message_with_time)
 from ..utils.validation import _is_arraylike, _num_samples
 from ..utils.metaestimators import _safe_split
-<<<<<<< HEAD
-from ..metrics.scorer import (check_scoring, _check_multimetric_scoring,
-                              _MultimetricScorer)
-from ..exceptions import FitFailedWarning, NotFittedError
-=======
 from ..metrics import check_scoring
 from ..metrics._scorer import _check_multimetric_scoring, _MultimetricScorer
-from ..exceptions import FitFailedWarning
->>>>>>> cc88ec97
+from ..exceptions import FitFailedWarning, NotFittedError
 from ._split import check_cv
 from ..preprocessing import LabelEncoder
 
