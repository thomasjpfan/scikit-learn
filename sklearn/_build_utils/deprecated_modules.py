--- conflicted
+++ resolved
@@ -86,12 +86,11 @@
      'set_verbosity_wrap'),
     ('_liblinear', 'sklearn.svm.liblinear', 'sklearn.svm', 'train_wrap'),
 
-<<<<<<< HEAD
     ('_gpr', 'sklearn.gaussian_process.gpr', 'sklearn.gaussian_process',
      'GaussianProcessRegressor'),
     ('_gpc', 'sklearn.gaussian_process.gpc', 'sklearn.gaussian_process',
      'GaussianProcessClassifier'),
-=======
+
     ('_base', 'sklearn.datasets.base', 'sklearn.datasets', 'get_data_home'),
     ('_california_housing', 'sklearn.datasets.california_housing',
      'sklearn.datasets', 'fetch_california_housing'),
@@ -120,7 +119,6 @@
      'sklearn.feature_extraction', 'FeatureHasher'),
     ('_stop_words', 'sklearn.feature_extraction.stop_words',
      'sklearn.feature_extraction.text', 'ENGLISH_STOP_WORDS'),
->>>>>>> ff3af8de
 
     ('_base', 'sklearn.linear_model.base', 'sklearn.linear_model',
      'LinearRegression'),
