"""Semi-supervised learning algorithms.

These algorithms utilize small amounts of labeled data and large amounts of unlabeled
data for classification tasks.
"""

# Authors: The scikit-learn developers
# SPDX-License-Identifier: BSD-3-Clause

from ._label_propagation import LabelPropagation, LabelSpreading
from ._self_training import SelfTrainingClassifier

<<<<<<< HEAD
__all__ = ["SelfTrainingClassifier", "LabelPropagation", "LabelSpreading"]


def __dir__():
    return __all__
=======
__all__ = ["LabelPropagation", "LabelSpreading", "SelfTrainingClassifier"]
>>>>>>> efc355e9
<|MERGE_RESOLUTION|>--- conflicted
+++ resolved
@@ -10,12 +10,8 @@
 from ._label_propagation import LabelPropagation, LabelSpreading
 from ._self_training import SelfTrainingClassifier
 
-<<<<<<< HEAD
-__all__ = ["SelfTrainingClassifier", "LabelPropagation", "LabelSpreading"]
+__all__ = ["LabelPropagation", "LabelSpreading", "SelfTrainingClassifier"]
 
 
 def __dir__():
-    return __all__
-=======
-__all__ = ["LabelPropagation", "LabelSpreading", "SelfTrainingClassifier"]
->>>>>>> efc355e9
+    return __all__