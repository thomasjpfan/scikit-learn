--- conflicted
+++ resolved
@@ -32,21 +32,13 @@
     column_or_1d,
     indexable,
     check_matplotlib_support,
-    _get_response_values,
     _safe_indexing,
 )
-
-<<<<<<< HEAD
-from .utils.multiclass import (
-    check_classification_targets,
-    type_of_target,
-)
-from .utils.fixes import delayed
-=======
-from .utils.multiclass import check_classification_targets
+from .utils._response import _get_response_values
+
+from .utils.multiclass import check_classification_targets, type_of_target
 from .utils.parallel import delayed, Parallel
 from .utils._param_validation import StrOptions, HasMethods, Hidden
->>>>>>> 0c421595
 from .utils.validation import (
     _check_fit_params,
     _check_sample_weight,
