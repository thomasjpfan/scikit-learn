"""Calibration of predicted probabilities."""

# Author: Alexandre Gramfort <alexandre.gramfort@telecom-paristech.fr>
#         Balazs Kegl <balazs.kegl@gmail.com>
#         Jan Hendrik Metzen <jhm@informatik.uni-bremen.de>
#         Mathieu Blondel <mathieu@mblondel.org>
#
# License: BSD 3 clause

import warnings
from inspect import signature
from math import log
from numbers import Integral, Real

import numpy as np
from scipy.optimize import minimize
from scipy.special import expit

from sklearn.utils import Bunch

from ._loss import HalfBinomialLoss
from .base import (
    BaseEstimator,
    ClassifierMixin,
    MetaEstimatorMixin,
    RegressorMixin,
    _fit_context,
    clone,
)
from .isotonic import IsotonicRegression
from .model_selection import check_cv, cross_val_predict
from .preprocessing import LabelEncoder, label_binarize
from .svm import LinearSVC
from .utils import (
    _safe_indexing,
    column_or_1d,
    indexable,
)
from .utils._param_validation import (
    HasMethods,
    Interval,
    StrOptions,
    validate_params,
)
from .utils._plotting import _BinaryClassifierCurveDisplayMixin
from .utils._response import _get_response_values, _process_predict_proba
from .utils.metadata_routing import (
    MetadataRouter,
    MethodMapping,
    _routing_enabled,
    process_routing,
)
from .utils.multiclass import check_classification_targets
from .utils.parallel import Parallel, delayed
from .utils.validation import (
    _check_method_params,
    _check_pos_label_consistency,
    _check_response_method,
    _check_sample_weight,
    _num_samples,
    check_consistent_length,
    check_is_fitted,
)


class CalibratedClassifierCV(ClassifierMixin, MetaEstimatorMixin, BaseEstimator):
    """Probability calibration with isotonic regression or logistic regression.

    This class uses cross-validation to both estimate the parameters of a
    classifier and subsequently calibrate a classifier. With default
    `ensemble=True`, for each cv split it
    fits a copy of the base estimator to the training subset, and calibrates it
    using the testing subset. For prediction, predicted probabilities are
    averaged across these individual calibrated classifiers. When
    `ensemble=False`, cross-validation is used to obtain unbiased predictions,
    via :func:`~sklearn.model_selection.cross_val_predict`, which are then
    used for calibration. For prediction, the base estimator, trained using all
    the data, is used. This is the prediction method implemented when
    `probabilities=True` for :class:`~sklearn.svm.SVC` and :class:`~sklearn.svm.NuSVC`
    estimators (see :ref:`User Guide <scores_probabilities>` for details).

    Already fitted classifiers can be calibrated via the parameter
    `cv="prefit"`. In this case, no cross-validation is used and all provided
    data is used for calibration. The user has to take care manually that data
    for model fitting and calibration are disjoint.

    The calibration is based on the :term:`decision_function` method of the
    `estimator` if it exists, else on :term:`predict_proba`.

    Read more in the :ref:`User Guide <calibration>`.

    Parameters
    ----------
    estimator : estimator instance, default=None
        The classifier whose output need to be calibrated to provide more
        accurate `predict_proba` outputs. The default classifier is
        a :class:`~sklearn.svm.LinearSVC`.

        .. versionadded:: 1.2

    method : {'sigmoid', 'isotonic'}, default='sigmoid'
        The method to use for calibration. Can be 'sigmoid' which
        corresponds to Platt's method (i.e. a logistic regression model) or
        'isotonic' which is a non-parametric approach. It is not advised to
        use isotonic calibration with too few calibration samples
        ``(<<1000)`` since it tends to overfit.

    cv : int, cross-validation generator, iterable or "prefit", \
            default=None
        Determines the cross-validation splitting strategy.
        Possible inputs for cv are:

        - None, to use the default 5-fold cross-validation,
        - integer, to specify the number of folds.
        - :term:`CV splitter`,
        - An iterable yielding (train, test) splits as arrays of indices.

        For integer/None inputs, if ``y`` is binary or multiclass,
        :class:`~sklearn.model_selection.StratifiedKFold` is used. If ``y`` is
        neither binary nor multiclass, :class:`~sklearn.model_selection.KFold`
        is used.

        Refer to the :ref:`User Guide <cross_validation>` for the various
        cross-validation strategies that can be used here.

        If "prefit" is passed, it is assumed that `estimator` has been
        fitted already and all data is used for calibration.

        .. versionchanged:: 0.22
            ``cv`` default value if None changed from 3-fold to 5-fold.

    n_jobs : int, default=None
        Number of jobs to run in parallel.
        ``None`` means 1 unless in a :obj:`joblib.parallel_backend` context.
        ``-1`` means using all processors.

        Base estimator clones are fitted in parallel across cross-validation
        iterations. Therefore parallelism happens only when `cv != "prefit"`.

        See :term:`Glossary <n_jobs>` for more details.

        .. versionadded:: 0.24

    ensemble : bool, default=True
        Determines how the calibrator is fitted when `cv` is not `'prefit'`.
        Ignored if `cv='prefit'`.

        If `True`, the `estimator` is fitted using training data, and
        calibrated using testing data, for each `cv` fold. The final estimator
        is an ensemble of `n_cv` fitted classifier and calibrator pairs, where
        `n_cv` is the number of cross-validation folds. The output is the
        average predicted probabilities of all pairs.

        If `False`, `cv` is used to compute unbiased predictions, via
        :func:`~sklearn.model_selection.cross_val_predict`, which are then
        used for calibration. At prediction time, the classifier used is the
        `estimator` trained on all the data.
        Note that this method is also internally implemented  in
        :mod:`sklearn.svm` estimators with the `probabilities=True` parameter.

        .. versionadded:: 0.24

    Attributes
    ----------
    classes_ : ndarray of shape (n_classes,)
        The class labels.

    n_features_in_ : int
        Number of features seen during :term:`fit`. Only defined if the
        underlying estimator exposes such an attribute when fit.

        .. versionadded:: 0.24

    feature_names_in_ : ndarray of shape (`n_features_in_`,)
        Names of features seen during :term:`fit`. Only defined if the
        underlying estimator exposes such an attribute when fit.

        .. versionadded:: 1.0

    calibrated_classifiers_ : list (len() equal to cv or 1 if `cv="prefit"` \
            or `ensemble=False`)
        The list of classifier and calibrator pairs.

        - When `cv="prefit"`, the fitted `estimator` and fitted
          calibrator.
        - When `cv` is not "prefit" and `ensemble=True`, `n_cv` fitted
          `estimator` and calibrator pairs. `n_cv` is the number of
          cross-validation folds.
        - When `cv` is not "prefit" and `ensemble=False`, the `estimator`,
          fitted on all the data, and fitted calibrator.

        .. versionchanged:: 0.24
            Single calibrated classifier case when `ensemble=False`.

    See Also
    --------
    calibration_curve : Compute true and predicted probabilities
        for a calibration curve.

    References
    ----------
    .. [1] Obtaining calibrated probability estimates from decision trees
           and naive Bayesian classifiers, B. Zadrozny & C. Elkan, ICML 2001

    .. [2] Transforming Classifier Scores into Accurate Multiclass
           Probability Estimates, B. Zadrozny & C. Elkan, (KDD 2002)

    .. [3] Probabilistic Outputs for Support Vector Machines and Comparisons to
           Regularized Likelihood Methods, J. Platt, (1999)

    .. [4] Predicting Good Probabilities with Supervised Learning,
           A. Niculescu-Mizil & R. Caruana, ICML 2005

    Examples
    --------
    >>> from sklearn.datasets import make_classification
    >>> from sklearn.naive_bayes import GaussianNB
    >>> from sklearn.calibration import CalibratedClassifierCV
    >>> X, y = make_classification(n_samples=100, n_features=2,
    ...                            n_redundant=0, random_state=42)
    >>> base_clf = GaussianNB()
    >>> calibrated_clf = CalibratedClassifierCV(base_clf, cv=3)
    >>> calibrated_clf.fit(X, y)
    CalibratedClassifierCV(...)
    >>> len(calibrated_clf.calibrated_classifiers_)
    3
    >>> calibrated_clf.predict_proba(X)[:5, :]
    array([[0.110..., 0.889...],
           [0.072..., 0.927...],
           [0.928..., 0.071...],
           [0.928..., 0.071...],
           [0.071..., 0.928...]])
    >>> from sklearn.model_selection import train_test_split
    >>> X, y = make_classification(n_samples=100, n_features=2,
    ...                            n_redundant=0, random_state=42)
    >>> X_train, X_calib, y_train, y_calib = train_test_split(
    ...        X, y, random_state=42
    ... )
    >>> base_clf = GaussianNB()
    >>> base_clf.fit(X_train, y_train)
    GaussianNB()
    >>> calibrated_clf = CalibratedClassifierCV(base_clf, cv="prefit")
    >>> calibrated_clf.fit(X_calib, y_calib)
    CalibratedClassifierCV(...)
    >>> len(calibrated_clf.calibrated_classifiers_)
    1
    >>> calibrated_clf.predict_proba([[-0.5, 0.5]])
    array([[0.936..., 0.063...]])
    """

    _parameter_constraints: dict = {
        "estimator": [
            HasMethods(["fit", "predict_proba"]),
            HasMethods(["fit", "decision_function"]),
            None,
        ],
        "method": [StrOptions({"isotonic", "sigmoid"})],
        "cv": ["cv_object", StrOptions({"prefit"})],
        "n_jobs": [Integral, None],
        "ensemble": ["boolean"],
    }

    def __init__(
        self,
        estimator=None,
        *,
        method="sigmoid",
        cv=None,
        n_jobs=None,
        ensemble=True,
    ):
        self.estimator = estimator
        self.method = method
        self.cv = cv
        self.n_jobs = n_jobs
        self.ensemble = ensemble

    def _get_estimator(self):
        """Resolve which estimator to return (default is LinearSVC)"""
        if self.estimator is None:
            # we want all classifiers that don't expose a random_state
            # to be deterministic (and we don't want to expose this one).
            estimator = LinearSVC(random_state=0, dual="auto")
            if _routing_enabled():
                estimator.set_fit_request(sample_weight=True)
        else:
            estimator = self.estimator

        return estimator

    @_fit_context(
        # CalibratedClassifierCV.estimator is not validated yet
        prefer_skip_nested_validation=False
    )
    def fit(self, X, y, sample_weight=None, **fit_params):
        """Fit the calibrated model.

        Parameters
        ----------
        X : array-like of shape (n_samples, n_features)
            Training data.

        y : array-like of shape (n_samples,)
            Target values.

        sample_weight : array-like of shape (n_samples,), default=None
            Sample weights. If None, then samples are equally weighted.

        **fit_params : dict
            Parameters to pass to the `fit` method of the underlying
            classifier.

        Returns
        -------
        self : object
            Returns an instance of self.
        """
        check_classification_targets(y)
        X, y = indexable(X, y)
        if sample_weight is not None:
            sample_weight = _check_sample_weight(sample_weight, X)

        estimator = self._get_estimator()

        self.calibrated_classifiers_ = []
        if self.cv == "prefit":
            # `classes_` should be consistent with that of estimator
            check_is_fitted(self.estimator, attributes=["classes_"])
            self.classes_ = self.estimator.classes_

            predictions, _ = _get_response_values(
                estimator,
                X,
                response_method=["decision_function", "predict_proba"],
            )
            if predictions.ndim == 1:
                # Reshape binary output from `(n_samples,)` to `(n_samples, 1)`
                predictions = predictions.reshape(-1, 1)

            calibrated_classifier = _fit_calibrator(
                estimator,
                predictions,
                y,
                self.classes_,
                self.method,
                sample_weight,
            )
            self.calibrated_classifiers_.append(calibrated_classifier)
        else:
            # Set `classes_` using all `y`
            label_encoder_ = LabelEncoder().fit(y)
            self.classes_ = label_encoder_.classes_

            if _routing_enabled():
                routed_params = process_routing(
                    self,
                    "fit",
                    sample_weight=sample_weight,
                    **fit_params,
                )
            else:
                # sample_weight checks
                fit_parameters = signature(estimator.fit).parameters
                supports_sw = "sample_weight" in fit_parameters
                if sample_weight is not None and not supports_sw:
                    estimator_name = type(estimator).__name__
                    warnings.warn(
                        f"Since {estimator_name} does not appear to accept"
                        " sample_weight, sample weights will only be used for the"
                        " calibration itself. This can be caused by a limitation of"
                        " the current scikit-learn API. See the following issue for"
                        " more details:"
                        " https://github.com/scikit-learn/scikit-learn/issues/21134."
                        " Be warned that the result of the calibration is likely to be"
                        " incorrect."
                    )
                routed_params = Bunch()
                routed_params.splitter = Bunch(split={})  # no routing for splitter
                routed_params.estimator = Bunch(fit=fit_params)
                if sample_weight is not None and supports_sw:
                    routed_params.estimator.fit["sample_weight"] = sample_weight

            # Check that each cross-validation fold can have at least one
            # example per class
            if isinstance(self.cv, int):
                n_folds = self.cv
            elif hasattr(self.cv, "n_splits"):
                n_folds = self.cv.n_splits
            else:
                n_folds = None
            if n_folds and np.any(
                [np.sum(y == class_) < n_folds for class_ in self.classes_]
            ):
                raise ValueError(
                    f"Requesting {n_folds}-fold "
                    "cross-validation but provided less than "
                    f"{n_folds} examples for at least one class."
                )
            cv = check_cv(self.cv, y, classifier=True)

            if self.ensemble:
                parallel = Parallel(n_jobs=self.n_jobs)
                self.calibrated_classifiers_ = parallel(
                    delayed(_fit_classifier_calibrator_pair)(
                        clone(estimator),
                        X,
                        y,
                        train=train,
                        test=test,
                        method=self.method,
                        classes=self.classes_,
                        sample_weight=sample_weight,
                        fit_params=routed_params.estimator.fit,
                    )
                    for train, test in cv.split(X, y, **routed_params.splitter.split)
                )
            else:
                this_estimator = clone(estimator)
                method_name = _check_response_method(
                    this_estimator,
                    ["decision_function", "predict_proba"],
                ).__name__
                predictions = cross_val_predict(
                    estimator=this_estimator,
                    X=X,
                    y=y,
                    cv=cv,
                    method=method_name,
                    n_jobs=self.n_jobs,
                    params=routed_params.estimator.fit,
                )
                if len(self.classes_) == 2:
                    # Ensure shape (n_samples, 1) in the binary case
                    if method_name == "predict_proba":
                        # Select the probability column of the postive class
                        predictions = _process_predict_proba(
                            y_pred=predictions,
                            target_type="binary",
                            classes=self.classes_,
                            pos_label=self.classes_[1],
                        )
                    predictions = predictions.reshape(-1, 1)

                this_estimator.fit(X, y, **routed_params.estimator.fit)
                # Note: Here we don't pass on fit_params because the supported
                # calibrators don't support fit_params anyway
                calibrated_classifier = _fit_calibrator(
                    this_estimator,
                    predictions,
                    y,
                    self.classes_,
                    self.method,
                    sample_weight,
                )
                self.calibrated_classifiers_.append(calibrated_classifier)

        first_clf = self.calibrated_classifiers_[0].estimator
        if hasattr(first_clf, "n_features_in_"):
            self.n_features_in_ = first_clf.n_features_in_
        if hasattr(first_clf, "feature_names_in_"):
            self.feature_names_in_ = first_clf.feature_names_in_
        return self

    def predict_proba(self, X):
        """Calibrated probabilities of classification.

        This function returns calibrated probabilities of classification
        according to each class on an array of test vectors X.

        Parameters
        ----------
        X : array-like of shape (n_samples, n_features)
            The samples, as accepted by `estimator.predict_proba`.

        Returns
        -------
        C : ndarray of shape (n_samples, n_classes)
            The predicted probas.
        """
        check_is_fitted(self)
        # Compute the arithmetic mean of the predictions of the calibrated
        # classifiers
        mean_proba = np.zeros((_num_samples(X), len(self.classes_)))
        for calibrated_classifier in self.calibrated_classifiers_:
            proba = calibrated_classifier.predict_proba(X)
            mean_proba += proba

        mean_proba /= len(self.calibrated_classifiers_)

        return mean_proba

    def predict(self, X):
        """Predict the target of new samples.

        The predicted class is the class that has the highest probability,
        and can thus be different from the prediction of the uncalibrated classifier.

        Parameters
        ----------
        X : array-like of shape (n_samples, n_features)
            The samples, as accepted by `estimator.predict`.

        Returns
        -------
        C : ndarray of shape (n_samples,)
            The predicted class.
        """
        check_is_fitted(self)
        return self.classes_[np.argmax(self.predict_proba(X), axis=1)]

<<<<<<< HEAD
    def __sklearn_tags__(self):
        more_tags = {
=======
    def get_metadata_routing(self):
        """Get metadata routing of this object.

        Please check :ref:`User Guide <metadata_routing>` on how the routing
        mechanism works.

        Returns
        -------
        routing : MetadataRouter
            A :class:`~sklearn.utils.metadata_routing.MetadataRouter` encapsulating
            routing information.
        """
        router = (
            MetadataRouter(owner=self.__class__.__name__)
            .add_self_request(self)
            .add(
                estimator=self._get_estimator(),
                method_mapping=MethodMapping().add(callee="fit", caller="fit"),
            )
            .add(
                splitter=self.cv,
                method_mapping=MethodMapping().add(callee="split", caller="fit"),
            )
        )
        return router

    def _more_tags(self):
        return {
>>>>>>> a5e95606
            "_xfail_checks": {
                "check_sample_weights_invariance": (
                    "Due to the cross-validation and sample ordering, removing a sample"
                    " is not strictly equal to putting is weight to zero. Specific unit"
                    " tests are added for CalibratedClassifierCV specifically."
                ),
            }
        }
        return {**super().__sklearn_tags__(), **more_tags}


def _fit_classifier_calibrator_pair(
    estimator,
    X,
    y,
    train,
    test,
    method,
    classes,
    sample_weight=None,
    fit_params=None,
):
    """Fit a classifier/calibration pair on a given train/test split.

    Fit the classifier on the train set, compute its predictions on the test
    set and use the predictions as input to fit the calibrator along with the
    test labels.

    Parameters
    ----------
    estimator : estimator instance
        Cloned base estimator.

    X : array-like, shape (n_samples, n_features)
        Sample data.

    y : array-like, shape (n_samples,)
        Targets.

    train : ndarray, shape (n_train_indices,)
        Indices of the training subset.

    test : ndarray, shape (n_test_indices,)
        Indices of the testing subset.

    method : {'sigmoid', 'isotonic'}
        Method to use for calibration.

    classes : ndarray, shape (n_classes,)
        The target classes.

    sample_weight : array-like, default=None
        Sample weights for `X`.

    fit_params : dict, default=None
        Parameters to pass to the `fit` method of the underlying
        classifier.

    Returns
    -------
    calibrated_classifier : _CalibratedClassifier instance
    """
    fit_params_train = _check_method_params(X, params=fit_params, indices=train)
    X_train, y_train = _safe_indexing(X, train), _safe_indexing(y, train)
    X_test, y_test = _safe_indexing(X, test), _safe_indexing(y, test)

    estimator.fit(X_train, y_train, **fit_params_train)

    predictions, _ = _get_response_values(
        estimator,
        X_test,
        response_method=["decision_function", "predict_proba"],
    )
    if predictions.ndim == 1:
        # Reshape binary output from `(n_samples,)` to `(n_samples, 1)`
        predictions = predictions.reshape(-1, 1)

    sw_test = None if sample_weight is None else _safe_indexing(sample_weight, test)
    calibrated_classifier = _fit_calibrator(
        estimator, predictions, y_test, classes, method, sample_weight=sw_test
    )
    return calibrated_classifier


def _fit_calibrator(clf, predictions, y, classes, method, sample_weight=None):
    """Fit calibrator(s) and return a `_CalibratedClassifier`
    instance.

    `n_classes` (i.e. `len(clf.classes_)`) calibrators are fitted.
    However, if `n_classes` equals 2, one calibrator is fitted.

    Parameters
    ----------
    clf : estimator instance
        Fitted classifier.

    predictions : array-like, shape (n_samples, n_classes) or (n_samples, 1) \
                    when binary.
        Raw predictions returned by the un-calibrated base classifier.

    y : array-like, shape (n_samples,)
        The targets.

    classes : ndarray, shape (n_classes,)
        All the prediction classes.

    method : {'sigmoid', 'isotonic'}
        The method to use for calibration.

    sample_weight : ndarray, shape (n_samples,), default=None
        Sample weights. If None, then samples are equally weighted.

    Returns
    -------
    pipeline : _CalibratedClassifier instance
    """
    Y = label_binarize(y, classes=classes)
    label_encoder = LabelEncoder().fit(classes)
    pos_class_indices = label_encoder.transform(clf.classes_)
    calibrators = []
    for class_idx, this_pred in zip(pos_class_indices, predictions.T):
        if method == "isotonic":
            calibrator = IsotonicRegression(out_of_bounds="clip")
        else:  # "sigmoid"
            calibrator = _SigmoidCalibration()
        calibrator.fit(this_pred, Y[:, class_idx], sample_weight)
        calibrators.append(calibrator)

    pipeline = _CalibratedClassifier(clf, calibrators, method=method, classes=classes)
    return pipeline


class _CalibratedClassifier:
    """Pipeline-like chaining a fitted classifier and its fitted calibrators.

    Parameters
    ----------
    estimator : estimator instance
        Fitted classifier.

    calibrators : list of fitted estimator instances
        List of fitted calibrators (either 'IsotonicRegression' or
        '_SigmoidCalibration'). The number of calibrators equals the number of
        classes. However, if there are 2 classes, the list contains only one
        fitted calibrator.

    classes : array-like of shape (n_classes,)
        All the prediction classes.

    method : {'sigmoid', 'isotonic'}, default='sigmoid'
        The method to use for calibration. Can be 'sigmoid' which
        corresponds to Platt's method or 'isotonic' which is a
        non-parametric approach based on isotonic regression.
    """

    def __init__(self, estimator, calibrators, *, classes, method="sigmoid"):
        self.estimator = estimator
        self.calibrators = calibrators
        self.classes = classes
        self.method = method

    def predict_proba(self, X):
        """Calculate calibrated probabilities.

        Calculates classification calibrated probabilities
        for each class, in a one-vs-all manner, for `X`.

        Parameters
        ----------
        X : ndarray of shape (n_samples, n_features)
            The sample data.

        Returns
        -------
        proba : array, shape (n_samples, n_classes)
            The predicted probabilities. Can be exact zeros.
        """
        predictions, _ = _get_response_values(
            self.estimator,
            X,
            response_method=["decision_function", "predict_proba"],
        )
        if predictions.ndim == 1:
            # Reshape binary output from `(n_samples,)` to `(n_samples, 1)`
            predictions = predictions.reshape(-1, 1)

        n_classes = len(self.classes)

        label_encoder = LabelEncoder().fit(self.classes)
        pos_class_indices = label_encoder.transform(self.estimator.classes_)

        proba = np.zeros((_num_samples(X), n_classes))
        for class_idx, this_pred, calibrator in zip(
            pos_class_indices, predictions.T, self.calibrators
        ):
            if n_classes == 2:
                # When binary, `predictions` consists only of predictions for
                # clf.classes_[1] but `pos_class_indices` = 0
                class_idx += 1
            proba[:, class_idx] = calibrator.predict(this_pred)

        # Normalize the probabilities
        if n_classes == 2:
            proba[:, 0] = 1.0 - proba[:, 1]
        else:
            denominator = np.sum(proba, axis=1)[:, np.newaxis]
            # In the edge case where for each class calibrator returns a null
            # probability for a given sample, use the uniform distribution
            # instead.
            uniform_proba = np.full_like(proba, 1 / n_classes)
            proba = np.divide(
                proba, denominator, out=uniform_proba, where=denominator != 0
            )

        # Deal with cases where the predicted probability minimally exceeds 1.0
        proba[(1.0 < proba) & (proba <= 1.0 + 1e-5)] = 1.0

        return proba


# The max_abs_prediction_threshold was approximated using
# logit(np.finfo(np.float64).eps) which is about -36
def _sigmoid_calibration(
    predictions, y, sample_weight=None, max_abs_prediction_threshold=30
):
    """Probability Calibration with sigmoid method (Platt 2000)

    Parameters
    ----------
    predictions : ndarray of shape (n_samples,)
        The decision function or predict proba for the samples.

    y : ndarray of shape (n_samples,)
        The targets.

    sample_weight : array-like of shape (n_samples,), default=None
        Sample weights. If None, then samples are equally weighted.

    Returns
    -------
    a : float
        The slope.

    b : float
        The intercept.

    References
    ----------
    Platt, "Probabilistic Outputs for Support Vector Machines"
    """
    predictions = column_or_1d(predictions)
    y = column_or_1d(y)

    F = predictions  # F follows Platt's notations

    scale_constant = 1.0
    max_prediction = np.max(np.abs(F))

    # If the predictions have large values we scale them in order to bring
    # them within a suitable range. This has no effect on the final
    # (prediction) result because linear models like Logisitic Regression
    # without a penalty are invariant to multiplying the features by a
    # constant.
    if max_prediction >= max_abs_prediction_threshold:
        scale_constant = max_prediction
        # We rescale the features in a copy: inplace rescaling could confuse
        # the caller and make the code harder to reason about.
        F = F / scale_constant

    # Bayesian priors (see Platt end of section 2.2):
    # It corresponds to the number of samples, taking into account the
    # `sample_weight`.
    mask_negative_samples = y <= 0
    if sample_weight is not None:
        prior0 = (sample_weight[mask_negative_samples]).sum()
        prior1 = (sample_weight[~mask_negative_samples]).sum()
    else:
        prior0 = float(np.sum(mask_negative_samples))
        prior1 = y.shape[0] - prior0
    T = np.zeros_like(y, dtype=np.float64)
    T[y > 0] = (prior1 + 1.0) / (prior1 + 2.0)
    T[y <= 0] = 1.0 / (prior0 + 2.0)

    bin_loss = HalfBinomialLoss()

    def loss_grad(AB):
        l, g = bin_loss.loss_gradient(
            y_true=T,
            raw_prediction=-(AB[0] * F + AB[1]),
            sample_weight=sample_weight,
        )
        loss = l.sum()
        grad = np.array([-g @ F, -g.sum()])
        return loss, grad

    AB0 = np.array([0.0, log((prior0 + 1.0) / (prior1 + 1.0))])

    opt_result = minimize(
        loss_grad,
        AB0,
        method="L-BFGS-B",
        jac=True,
        options={
            "gtol": 1e-6,
            "ftol": 64 * np.finfo(float).eps,
        },
    )
    AB_ = opt_result.x

    # The tuned multiplicative parameter is converted back to the original
    # input feature scale. The offset parameter does not need rescaling since
    # we did not rescale the outcome variable.
    return AB_[0] / scale_constant, AB_[1]


class _SigmoidCalibration(RegressorMixin, BaseEstimator):
    """Sigmoid regression model.

    Attributes
    ----------
    a_ : float
        The slope.

    b_ : float
        The intercept.
    """

    def fit(self, X, y, sample_weight=None):
        """Fit the model using X, y as training data.

        Parameters
        ----------
        X : array-like of shape (n_samples,)
            Training data.

        y : array-like of shape (n_samples,)
            Training target.

        sample_weight : array-like of shape (n_samples,), default=None
            Sample weights. If None, then samples are equally weighted.

        Returns
        -------
        self : object
            Returns an instance of self.
        """
        X = column_or_1d(X)
        y = column_or_1d(y)
        X, y = indexable(X, y)

        self.a_, self.b_ = _sigmoid_calibration(X, y, sample_weight)
        return self

    def predict(self, T):
        """Predict new data by linear interpolation.

        Parameters
        ----------
        T : array-like of shape (n_samples,)
            Data to predict from.

        Returns
        -------
        T_ : ndarray of shape (n_samples,)
            The predicted data.
        """
        T = column_or_1d(T)
        return expit(-(self.a_ * T + self.b_))


@validate_params(
    {
        "y_true": ["array-like"],
        "y_prob": ["array-like"],
        "pos_label": [Real, str, "boolean", None],
        "n_bins": [Interval(Integral, 1, None, closed="left")],
        "strategy": [StrOptions({"uniform", "quantile"})],
    },
    prefer_skip_nested_validation=True,
)
def calibration_curve(
    y_true,
    y_prob,
    *,
    pos_label=None,
    n_bins=5,
    strategy="uniform",
):
    """Compute true and predicted probabilities for a calibration curve.

    The method assumes the inputs come from a binary classifier, and
    discretize the [0, 1] interval into bins.

    Calibration curves may also be referred to as reliability diagrams.

    Read more in the :ref:`User Guide <calibration>`.

    Parameters
    ----------
    y_true : array-like of shape (n_samples,)
        True targets.

    y_prob : array-like of shape (n_samples,)
        Probabilities of the positive class.

    pos_label : int, float, bool or str, default=None
        The label of the positive class.

        .. versionadded:: 1.1

    n_bins : int, default=5
        Number of bins to discretize the [0, 1] interval. A bigger number
        requires more data. Bins with no samples (i.e. without
        corresponding values in `y_prob`) will not be returned, thus the
        returned arrays may have less than `n_bins` values.

    strategy : {'uniform', 'quantile'}, default='uniform'
        Strategy used to define the widths of the bins.

        uniform
            The bins have identical widths.
        quantile
            The bins have the same number of samples and depend on `y_prob`.

    Returns
    -------
    prob_true : ndarray of shape (n_bins,) or smaller
        The proportion of samples whose class is the positive class, in each
        bin (fraction of positives).

    prob_pred : ndarray of shape (n_bins,) or smaller
        The mean predicted probability in each bin.

    References
    ----------
    Alexandru Niculescu-Mizil and Rich Caruana (2005) Predicting Good
    Probabilities With Supervised Learning, in Proceedings of the 22nd
    International Conference on Machine Learning (ICML).
    See section 4 (Qualitative Analysis of Predictions).

    Examples
    --------
    >>> import numpy as np
    >>> from sklearn.calibration import calibration_curve
    >>> y_true = np.array([0, 0, 0, 0, 1, 1, 1, 1, 1])
    >>> y_pred = np.array([0.1, 0.2, 0.3, 0.4, 0.65, 0.7, 0.8, 0.9,  1.])
    >>> prob_true, prob_pred = calibration_curve(y_true, y_pred, n_bins=3)
    >>> prob_true
    array([0. , 0.5, 1. ])
    >>> prob_pred
    array([0.2  , 0.525, 0.85 ])
    """
    y_true = column_or_1d(y_true)
    y_prob = column_or_1d(y_prob)
    check_consistent_length(y_true, y_prob)
    pos_label = _check_pos_label_consistency(pos_label, y_true)

    if y_prob.min() < 0 or y_prob.max() > 1:
        raise ValueError("y_prob has values outside [0, 1].")

    labels = np.unique(y_true)
    if len(labels) > 2:
        raise ValueError(
            f"Only binary classification is supported. Provided labels {labels}."
        )
    y_true = y_true == pos_label

    if strategy == "quantile":  # Determine bin edges by distribution of data
        quantiles = np.linspace(0, 1, n_bins + 1)
        bins = np.percentile(y_prob, quantiles * 100)
    elif strategy == "uniform":
        bins = np.linspace(0.0, 1.0, n_bins + 1)
    else:
        raise ValueError(
            "Invalid entry to 'strategy' input. Strategy "
            "must be either 'quantile' or 'uniform'."
        )

    binids = np.searchsorted(bins[1:-1], y_prob)

    bin_sums = np.bincount(binids, weights=y_prob, minlength=len(bins))
    bin_true = np.bincount(binids, weights=y_true, minlength=len(bins))
    bin_total = np.bincount(binids, minlength=len(bins))

    nonzero = bin_total != 0
    prob_true = bin_true[nonzero] / bin_total[nonzero]
    prob_pred = bin_sums[nonzero] / bin_total[nonzero]

    return prob_true, prob_pred


class CalibrationDisplay(_BinaryClassifierCurveDisplayMixin):
    """Calibration curve (also known as reliability diagram) visualization.

    It is recommended to use
    :func:`~sklearn.calibration.CalibrationDisplay.from_estimator` or
    :func:`~sklearn.calibration.CalibrationDisplay.from_predictions`
    to create a `CalibrationDisplay`. All parameters are stored as attributes.

    Read more about calibration in the :ref:`User Guide <calibration>` and
    more about the scikit-learn visualization API in :ref:`visualizations`.

    .. versionadded:: 1.0

    Parameters
    ----------
    prob_true : ndarray of shape (n_bins,)
        The proportion of samples whose class is the positive class (fraction
        of positives), in each bin.

    prob_pred : ndarray of shape (n_bins,)
        The mean predicted probability in each bin.

    y_prob : ndarray of shape (n_samples,)
        Probability estimates for the positive class, for each sample.

    estimator_name : str, default=None
        Name of estimator. If None, the estimator name is not shown.

    pos_label : int, float, bool or str, default=None
        The positive class when computing the calibration curve.
        By default, `pos_label` is set to `estimators.classes_[1]` when using
        `from_estimator` and set to 1 when using `from_predictions`.

        .. versionadded:: 1.1

    Attributes
    ----------
    line_ : matplotlib Artist
        Calibration curve.

    ax_ : matplotlib Axes
        Axes with calibration curve.

    figure_ : matplotlib Figure
        Figure containing the curve.

    See Also
    --------
    calibration_curve : Compute true and predicted probabilities for a
        calibration curve.
    CalibrationDisplay.from_predictions : Plot calibration curve using true
        and predicted labels.
    CalibrationDisplay.from_estimator : Plot calibration curve using an
        estimator and data.

    Examples
    --------
    >>> from sklearn.datasets import make_classification
    >>> from sklearn.model_selection import train_test_split
    >>> from sklearn.linear_model import LogisticRegression
    >>> from sklearn.calibration import calibration_curve, CalibrationDisplay
    >>> X, y = make_classification(random_state=0)
    >>> X_train, X_test, y_train, y_test = train_test_split(
    ...     X, y, random_state=0)
    >>> clf = LogisticRegression(random_state=0)
    >>> clf.fit(X_train, y_train)
    LogisticRegression(random_state=0)
    >>> y_prob = clf.predict_proba(X_test)[:, 1]
    >>> prob_true, prob_pred = calibration_curve(y_test, y_prob, n_bins=10)
    >>> disp = CalibrationDisplay(prob_true, prob_pred, y_prob)
    >>> disp.plot()
    <...>
    """

    def __init__(
        self, prob_true, prob_pred, y_prob, *, estimator_name=None, pos_label=None
    ):
        self.prob_true = prob_true
        self.prob_pred = prob_pred
        self.y_prob = y_prob
        self.estimator_name = estimator_name
        self.pos_label = pos_label

    def plot(self, *, ax=None, name=None, ref_line=True, **kwargs):
        """Plot visualization.

        Extra keyword arguments will be passed to
        :func:`matplotlib.pyplot.plot`.

        Parameters
        ----------
        ax : Matplotlib Axes, default=None
            Axes object to plot on. If `None`, a new figure and axes is
            created.

        name : str, default=None
            Name for labeling curve. If `None`, use `estimator_name` if
            not `None`, otherwise no labeling is shown.

        ref_line : bool, default=True
            If `True`, plots a reference line representing a perfectly
            calibrated classifier.

        **kwargs : dict
            Keyword arguments to be passed to :func:`matplotlib.pyplot.plot`.

        Returns
        -------
        display : :class:`~sklearn.calibration.CalibrationDisplay`
            Object that stores computed values.
        """
        self.ax_, self.figure_, name = self._validate_plot_params(ax=ax, name=name)

        info_pos_label = (
            f"(Positive class: {self.pos_label})" if self.pos_label is not None else ""
        )

        line_kwargs = {"marker": "s", "linestyle": "-"}
        if name is not None:
            line_kwargs["label"] = name
        line_kwargs.update(**kwargs)

        ref_line_label = "Perfectly calibrated"
        existing_ref_line = ref_line_label in self.ax_.get_legend_handles_labels()[1]
        if ref_line and not existing_ref_line:
            self.ax_.plot([0, 1], [0, 1], "k:", label=ref_line_label)
        self.line_ = self.ax_.plot(self.prob_pred, self.prob_true, **line_kwargs)[0]

        # We always have to show the legend for at least the reference line
        self.ax_.legend(loc="lower right")

        xlabel = f"Mean predicted probability {info_pos_label}"
        ylabel = f"Fraction of positives {info_pos_label}"
        self.ax_.set(xlabel=xlabel, ylabel=ylabel)

        return self

    @classmethod
    def from_estimator(
        cls,
        estimator,
        X,
        y,
        *,
        n_bins=5,
        strategy="uniform",
        pos_label=None,
        name=None,
        ref_line=True,
        ax=None,
        **kwargs,
    ):
        """Plot calibration curve using a binary classifier and data.

        A calibration curve, also known as a reliability diagram, uses inputs
        from a binary classifier and plots the average predicted probability
        for each bin against the fraction of positive classes, on the
        y-axis.

        Extra keyword arguments will be passed to
        :func:`matplotlib.pyplot.plot`.

        Read more about calibration in the :ref:`User Guide <calibration>` and
        more about the scikit-learn visualization API in :ref:`visualizations`.

        .. versionadded:: 1.0

        Parameters
        ----------
        estimator : estimator instance
            Fitted classifier or a fitted :class:`~sklearn.pipeline.Pipeline`
            in which the last estimator is a classifier. The classifier must
            have a :term:`predict_proba` method.

        X : {array-like, sparse matrix} of shape (n_samples, n_features)
            Input values.

        y : array-like of shape (n_samples,)
            Binary target values.

        n_bins : int, default=5
            Number of bins to discretize the [0, 1] interval into when
            calculating the calibration curve. A bigger number requires more
            data.

        strategy : {'uniform', 'quantile'}, default='uniform'
            Strategy used to define the widths of the bins.

            - `'uniform'`: The bins have identical widths.
            - `'quantile'`: The bins have the same number of samples and depend
              on predicted probabilities.

        pos_label : int, float, bool or str, default=None
            The positive class when computing the calibration curve.
            By default, `estimators.classes_[1]` is considered as the
            positive class.

            .. versionadded:: 1.1

        name : str, default=None
            Name for labeling curve. If `None`, the name of the estimator is
            used.

        ref_line : bool, default=True
            If `True`, plots a reference line representing a perfectly
            calibrated classifier.

        ax : matplotlib axes, default=None
            Axes object to plot on. If `None`, a new figure and axes is
            created.

        **kwargs : dict
            Keyword arguments to be passed to :func:`matplotlib.pyplot.plot`.

        Returns
        -------
        display : :class:`~sklearn.calibration.CalibrationDisplay`.
            Object that stores computed values.

        See Also
        --------
        CalibrationDisplay.from_predictions : Plot calibration curve using true
            and predicted labels.

        Examples
        --------
        >>> import matplotlib.pyplot as plt
        >>> from sklearn.datasets import make_classification
        >>> from sklearn.model_selection import train_test_split
        >>> from sklearn.linear_model import LogisticRegression
        >>> from sklearn.calibration import CalibrationDisplay
        >>> X, y = make_classification(random_state=0)
        >>> X_train, X_test, y_train, y_test = train_test_split(
        ...     X, y, random_state=0)
        >>> clf = LogisticRegression(random_state=0)
        >>> clf.fit(X_train, y_train)
        LogisticRegression(random_state=0)
        >>> disp = CalibrationDisplay.from_estimator(clf, X_test, y_test)
        >>> plt.show()
        """
        y_prob, pos_label, name = cls._validate_and_get_response_values(
            estimator,
            X,
            y,
            response_method="predict_proba",
            pos_label=pos_label,
            name=name,
        )

        return cls.from_predictions(
            y,
            y_prob,
            n_bins=n_bins,
            strategy=strategy,
            pos_label=pos_label,
            name=name,
            ref_line=ref_line,
            ax=ax,
            **kwargs,
        )

    @classmethod
    def from_predictions(
        cls,
        y_true,
        y_prob,
        *,
        n_bins=5,
        strategy="uniform",
        pos_label=None,
        name=None,
        ref_line=True,
        ax=None,
        **kwargs,
    ):
        """Plot calibration curve using true labels and predicted probabilities.

        Calibration curve, also known as reliability diagram, uses inputs
        from a binary classifier and plots the average predicted probability
        for each bin against the fraction of positive classes, on the
        y-axis.

        Extra keyword arguments will be passed to
        :func:`matplotlib.pyplot.plot`.

        Read more about calibration in the :ref:`User Guide <calibration>` and
        more about the scikit-learn visualization API in :ref:`visualizations`.

        .. versionadded:: 1.0

        Parameters
        ----------
        y_true : array-like of shape (n_samples,)
            True labels.

        y_prob : array-like of shape (n_samples,)
            The predicted probabilities of the positive class.

        n_bins : int, default=5
            Number of bins to discretize the [0, 1] interval into when
            calculating the calibration curve. A bigger number requires more
            data.

        strategy : {'uniform', 'quantile'}, default='uniform'
            Strategy used to define the widths of the bins.

            - `'uniform'`: The bins have identical widths.
            - `'quantile'`: The bins have the same number of samples and depend
              on predicted probabilities.

        pos_label : int, float, bool or str, default=None
            The positive class when computing the calibration curve.
            By default `pos_label` is set to 1.

            .. versionadded:: 1.1

        name : str, default=None
            Name for labeling curve.

        ref_line : bool, default=True
            If `True`, plots a reference line representing a perfectly
            calibrated classifier.

        ax : matplotlib axes, default=None
            Axes object to plot on. If `None`, a new figure and axes is
            created.

        **kwargs : dict
            Keyword arguments to be passed to :func:`matplotlib.pyplot.plot`.

        Returns
        -------
        display : :class:`~sklearn.calibration.CalibrationDisplay`.
            Object that stores computed values.

        See Also
        --------
        CalibrationDisplay.from_estimator : Plot calibration curve using an
            estimator and data.

        Examples
        --------
        >>> import matplotlib.pyplot as plt
        >>> from sklearn.datasets import make_classification
        >>> from sklearn.model_selection import train_test_split
        >>> from sklearn.linear_model import LogisticRegression
        >>> from sklearn.calibration import CalibrationDisplay
        >>> X, y = make_classification(random_state=0)
        >>> X_train, X_test, y_train, y_test = train_test_split(
        ...     X, y, random_state=0)
        >>> clf = LogisticRegression(random_state=0)
        >>> clf.fit(X_train, y_train)
        LogisticRegression(random_state=0)
        >>> y_prob = clf.predict_proba(X_test)[:, 1]
        >>> disp = CalibrationDisplay.from_predictions(y_test, y_prob)
        >>> plt.show()
        """
        pos_label_validated, name = cls._validate_from_predictions_params(
            y_true, y_prob, sample_weight=None, pos_label=pos_label, name=name
        )

        prob_true, prob_pred = calibration_curve(
            y_true, y_prob, n_bins=n_bins, strategy=strategy, pos_label=pos_label
        )

        disp = cls(
            prob_true=prob_true,
            prob_pred=prob_pred,
            y_prob=y_prob,
            estimator_name=name,
            pos_label=pos_label_validated,
        )
        return disp.plot(ax=ax, ref_line=ref_line, **kwargs)<|MERGE_RESOLUTION|>--- conflicted
+++ resolved
@@ -508,10 +508,6 @@
         check_is_fitted(self)
         return self.classes_[np.argmax(self.predict_proba(X), axis=1)]
 
-<<<<<<< HEAD
-    def __sklearn_tags__(self):
-        more_tags = {
-=======
     def get_metadata_routing(self):
         """Get metadata routing of this object.
 
@@ -538,9 +534,8 @@
         )
         return router
 
-    def _more_tags(self):
-        return {
->>>>>>> a5e95606
+    def __sklearn_tags__(self):
+        more_tags = {
             "_xfail_checks": {
                 "check_sample_weights_invariance": (
                     "Due to the cross-validation and sample ordering, removing a sample"
