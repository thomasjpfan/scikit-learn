""" Principal Component Analysis
"""

# Author: Alexandre Gramfort <alexandre.gramfort@inria.fr>
#         Olivier Grisel <olivier.grisel@ensta.org>
#         Mathieu Blondel <mathieu@mblondel.org>
#         Denis A. Engemann <denis-alexander.engemann@inria.fr>
#         Michael Eickenberg <michael.eickenberg@inria.fr>
#         Giorgio Patrini <giorgio.patrini@anu.edu.au>
#
# License: BSD 3 clause

from math import log, sqrt
import numbers

import numpy as np
import scipy as sp
from scipy.special import gammaln
from scipy.sparse import issparse
from scipy.sparse.linalg import svds

from ._base import _BasePCA
from ..utils import check_random_state
from ..utils import check_array
from ..utils.extmath import fast_logdet, randomized_svd, svd_flip
from ..utils.extmath import stable_cumsum
from ..utils.validation import check_is_fitted
from ..utils.validation import _deprecate_positional_args


<<<<<<< HEAD
def get_array_module(array):
    if isinstance(array, np.ndarray):
        # if we need scipy support
        np.scipy = sp
        return np
    # assume cupy for now
    import cupy  # noqa
    import cupyx  # noqa

    # if we need scipy support
    cupy.scipy = cupyx
    return cupy


def _assess_dimension_(spectrum, rank, n_samples, n_features):
    """Compute the likelihood of a rank ``rank`` dataset.
=======
def _assess_dimension(spectrum, rank, n_samples):
    """Compute the log-likelihood of a rank ``rank`` dataset.
>>>>>>> c8e05588

    The dataset is assumed to be embedded in gaussian noise of shape(n,
    dimf) having spectrum ``spectrum``.

    Parameters
    ----------
    spectrum : array of shape (n_features)
        Data spectrum.
    rank : int
        Tested rank value. It should be strictly lower than n_features,
        otherwise the method isn't specified (division by zero in equation
        (31) from the paper).
    n_samples : int
        Number of samples.

    Returns
    -------
    ll : float,
        The log-likelihood

    Notes
    -----
    This implements the method of `Thomas P. Minka:
    Automatic Choice of Dimensionality for PCA. NIPS 2000: 598-604`
    """

    n_features = spectrum.shape[0]
    if not 1 <= rank < n_features:
        raise ValueError("the tested rank should be in [1, n_features - 1]")

    eps = 1e-15

    if spectrum[rank - 1] < eps:
        # When the tested rank is associated with a small eigenvalue, there's
        # no point in computing the log-likelihood: it's going to be very
        # small and won't be the max anyway. Also, it can lead to numerical
        # issues below when computing pa, in particular in log((spectrum[i] -
        # spectrum[j]) because this will take the log of something very small.
        return -np.inf

    pu = -rank * log(2.)
    for i in range(1, rank + 1):
        pu += (gammaln((n_features - i + 1) / 2.) -
               log(np.pi) * (n_features - i + 1) / 2.)

    pl = np.sum(np.log(spectrum[:rank]))
    pl = -pl * n_samples / 2.

    v = max(eps, np.sum(spectrum[rank:]) / (n_features - rank))
    pv = -np.log(v) * n_samples * (n_features - rank) / 2.

    m = n_features * rank - rank * (rank + 1.) / 2.
    pp = log(2. * np.pi) * (m + rank) / 2.

    pa = 0.
    spectrum_ = spectrum.copy()
    spectrum_[rank:n_features] = v
    for i in range(rank):
        for j in range(i + 1, len(spectrum)):
            pa += log((spectrum[i] - spectrum[j]) *
                      (1. / spectrum_[j] - 1. / spectrum_[i])) + log(n_samples)

    ll = pu + pl + pv + pp - pa / 2. - rank * log(n_samples) / 2.

    return ll


def _infer_dimension(spectrum, n_samples):
    """Infers the dimension of a dataset with a given spectrum.

    The returned value will be in [1, n_features - 1].
    """
    ll = np.empty_like(spectrum)
    ll[0] = -np.inf  # we don't want to return n_components = 0
    for rank in range(1, spectrum.shape[0]):
        ll[rank] = _assess_dimension(spectrum, rank, n_samples)
    return ll.argmax()


class PCA(_BasePCA):
    """Principal component analysis (PCA).

    Linear dimensionality reduction using Singular Value Decomposition of the
    data to project it to a lower dimensional space. The input data is centered
    but not scaled for each feature before applying the SVD.

    It uses the LAPACK implementation of the full SVD or a randomized truncated
    SVD by the method of Halko et al. 2009, depending on the shape of the input
    data and the number of components to extract.

    It can also use the scipy.sparse.linalg ARPACK implementation of the
    truncated SVD.

    Notice that this class does not support sparse input. See
    :class:`TruncatedSVD` for an alternative with sparse data.

    Read more in the :ref:`User Guide <PCA>`.

    Parameters
    ----------
    n_components : int, float, None or str
        Number of components to keep.
        if n_components is not set all components are kept::

            n_components == min(n_samples, n_features)

        If ``n_components == 'mle'`` and ``svd_solver == 'full'``, Minka's
        MLE is used to guess the dimension. Use of ``n_components == 'mle'``
        will interpret ``svd_solver == 'auto'`` as ``svd_solver == 'full'``.

        If ``0 < n_components < 1`` and ``svd_solver == 'full'``, select the
        number of components such that the amount of variance that needs to be
        explained is greater than the percentage specified by n_components.

        If ``svd_solver == 'arpack'``, the number of components must be
        strictly less than the minimum of n_features and n_samples.

        Hence, the None case results in::

            n_components == min(n_samples, n_features) - 1

    copy : bool, default=True
        If False, data passed to fit are overwritten and running
        fit(X).transform(X) will not yield the expected results,
        use fit_transform(X) instead.

    whiten : bool, optional (default False)
        When True (False by default) the `components_` vectors are multiplied
        by the square root of n_samples and then divided by the singular values
        to ensure uncorrelated outputs with unit component-wise variances.

        Whitening will remove some information from the transformed signal
        (the relative variance scales of the components) but can sometime
        improve the predictive accuracy of the downstream estimators by
        making their data respect some hard-wired assumptions.

    svd_solver : str {'auto', 'full', 'arpack', 'randomized'}
        If auto :
            The solver is selected by a default policy based on `X.shape` and
            `n_components`: if the input data is larger than 500x500 and the
            number of components to extract is lower than 80% of the smallest
            dimension of the data, then the more efficient 'randomized'
            method is enabled. Otherwise the exact full SVD is computed and
            optionally truncated afterwards.
        If full :
            run exact full SVD calling the standard LAPACK solver via
            `scipy.linalg.svd` and select the components by postprocessing
        If arpack :
            run SVD truncated to n_components calling ARPACK solver via
            `scipy.sparse.linalg.svds`. It requires strictly
            0 < n_components < min(X.shape)
        If randomized :
            run randomized SVD by the method of Halko et al.

        .. versionadded:: 0.18.0

    tol : float >= 0, optional (default .0)
        Tolerance for singular values computed by svd_solver == 'arpack'.

        .. versionadded:: 0.18.0

    iterated_power : int >= 0, or 'auto', (default 'auto')
        Number of iterations for the power method computed by
        svd_solver == 'randomized'.

        .. versionadded:: 0.18.0

    random_state : int, RandomState instance, default=None
        Used when ``svd_solver`` == 'arpack' or 'randomized'. Pass an int
        for reproducible results across multiple function calls.
        See :term:`Glossary <random_state>`.

        .. versionadded:: 0.18.0

    Attributes
    ----------
    components_ : array, shape (n_components, n_features)
        Principal axes in feature space, representing the directions of
        maximum variance in the data. The components are sorted by
        ``explained_variance_``.

    explained_variance_ : array, shape (n_components,)
        The amount of variance explained by each of the selected components.

        Equal to n_components largest eigenvalues
        of the covariance matrix of X.

        .. versionadded:: 0.18

    explained_variance_ratio_ : array, shape (n_components,)
        Percentage of variance explained by each of the selected components.

        If ``n_components`` is not set then all components are stored and the
        sum of the ratios is equal to 1.0.

    singular_values_ : array, shape (n_components,)
        The singular values corresponding to each of the selected components.
        The singular values are equal to the 2-norms of the ``n_components``
        variables in the lower-dimensional space.

        .. versionadded:: 0.19

    mean_ : array, shape (n_features,)
        Per-feature empirical mean, estimated from the training set.

        Equal to `X.mean(axis=0)`.

    n_components_ : int
        The estimated number of components. When n_components is set
        to 'mle' or a number between 0 and 1 (with svd_solver == 'full') this
        number is estimated from input data. Otherwise it equals the parameter
        n_components, or the lesser value of n_features and n_samples
        if n_components is None.

    n_features_ : int
        Number of features in the training data.

    n_samples_ : int
        Number of samples in the training data.

    noise_variance_ : float
        The estimated noise covariance following the Probabilistic PCA model
        from Tipping and Bishop 1999. See "Pattern Recognition and
        Machine Learning" by C. Bishop, 12.2.1 p. 574 or
        http://www.miketipping.com/papers/met-mppca.pdf. It is required to
        compute the estimated data covariance and score samples.

        Equal to the average of (min(n_features, n_samples) - n_components)
        smallest eigenvalues of the covariance matrix of X.

    See Also
    --------
    KernelPCA : Kernel Principal Component Analysis.
    SparsePCA : Sparse Principal Component Analysis.
    TruncatedSVD : Dimensionality reduction using truncated SVD.
    IncrementalPCA : Incremental Principal Component Analysis.

    References
    ----------
    For n_components == 'mle', this class uses the method of *Minka, T. P.
    "Automatic choice of dimensionality for PCA". In NIPS, pp. 598-604*

    Implements the probabilistic PCA model from:
    Tipping, M. E., and Bishop, C. M. (1999). "Probabilistic principal
    component analysis". Journal of the Royal Statistical Society:
    Series B (Statistical Methodology), 61(3), 611-622.
    via the score and score_samples methods.
    See http://www.miketipping.com/papers/met-mppca.pdf

    For svd_solver == 'arpack', refer to `scipy.sparse.linalg.svds`.

    For svd_solver == 'randomized', see:
    *Halko, N., Martinsson, P. G., and Tropp, J. A. (2011).
    "Finding structure with randomness: Probabilistic algorithms for
    constructing approximate matrix decompositions".
    SIAM review, 53(2), 217-288.* and also
    *Martinsson, P. G., Rokhlin, V., and Tygert, M. (2011).
    "A randomized algorithm for the decomposition of matrices".
    Applied and Computational Harmonic Analysis, 30(1), 47-68.*

    Examples
    --------
    >>> import numpy as np
    >>> from sklearn.decomposition import PCA
    >>> X = np.array([[-1, -1], [-2, -1], [-3, -2], [1, 1], [2, 1], [3, 2]])
    >>> pca = PCA(n_components=2)
    >>> pca.fit(X)
    PCA(n_components=2)
    >>> print(pca.explained_variance_ratio_)
    [0.9924... 0.0075...]
    >>> print(pca.singular_values_)
    [6.30061... 0.54980...]

    >>> pca = PCA(n_components=2, svd_solver='full')
    >>> pca.fit(X)
    PCA(n_components=2, svd_solver='full')
    >>> print(pca.explained_variance_ratio_)
    [0.9924... 0.00755...]
    >>> print(pca.singular_values_)
    [6.30061... 0.54980...]

    >>> pca = PCA(n_components=1, svd_solver='arpack')
    >>> pca.fit(X)
    PCA(n_components=1, svd_solver='arpack')
    >>> print(pca.explained_variance_ratio_)
    [0.99244...]
    >>> print(pca.singular_values_)
    [6.30061...]
    """
    @_deprecate_positional_args
    def __init__(self, n_components=None, copy=True, whiten=False,
                 svd_solver='auto', tol=0.0, iterated_power='auto',
                 random_state=None):
        self.n_components = n_components
        self.copy = copy
        self.whiten = whiten
        self.svd_solver = svd_solver
        self.tol = tol
        self.iterated_power = iterated_power
        self.random_state = random_state

    def fit(self, X, y=None):
        """Fit the model with X.

        Parameters
        ----------
        X : array-like, shape (n_samples, n_features)
            Training data, where n_samples is the number of samples
            and n_features is the number of features.

        y : None
            Ignored variable.

        Returns
        -------
        self : object
            Returns the instance itself.
        """
        self._fit(X)
        return self

    def fit_transform(self, X, y=None):
        """Fit the model with X and apply the dimensionality reduction on X.

        Parameters
        ----------
        X : array-like, shape (n_samples, n_features)
            Training data, where n_samples is the number of samples
            and n_features is the number of features.

        y : None
            Ignored variable.

        Returns
        -------
        X_new : array-like, shape (n_samples, n_components)
            Transformed values.

        Notes
        -----
        This method returns a Fortran-ordered array. To convert it to a
        C-ordered array, use 'np.ascontiguousarray'.
        """
        U, S, V = self._fit(X)
        U = U[:, :self.n_components_]

        if self.whiten:
            # X_new = X * V / S * sqrt(n_samples) = U * sqrt(n_samples)
            U *= sqrt(X.shape[0] - 1)
        else:
            # X_new = X * V = U * S * V^T * V = U * S
            U *= S[:self.n_components_]

        return U

    def _fit(self, X):
        """Dispatch to the right submethod depending on the chosen solver."""

        # Raise an error for sparse input.
        # This is more informative than the generic one raised by check_array.
        if issparse(X):
            raise TypeError('PCA does not support sparse input. See '
                            'TruncatedSVD for a possible alternative.')

        X = self._validate_data(X, dtype=[np.float64, np.float32],
                                ensure_2d=True, copy=self.copy)

        # Handle n_components==None
        if self.n_components is None:
            if self.svd_solver != 'arpack':
                n_components = min(X.shape)
            else:
                n_components = min(X.shape) - 1
        else:
            n_components = self.n_components

        # Handle svd_solver
        self._fit_svd_solver = self.svd_solver
        if self._fit_svd_solver == 'auto':
            # Small problem or n_components == 'mle', just call full PCA
            if max(X.shape) <= 500 or n_components == 'mle':
                self._fit_svd_solver = 'full'
            elif n_components >= 1 and n_components < .8 * min(X.shape):
                self._fit_svd_solver = 'randomized'
            # This is also the case of n_components in (0,1)
            else:
                self._fit_svd_solver = 'full'

        # Call different fits for either full or truncated SVD
        if self._fit_svd_solver == 'full':
            return self._fit_full(X, n_components)
        elif self._fit_svd_solver in ['arpack', 'randomized']:
            return self._fit_truncated(X, n_components, self._fit_svd_solver)
        else:
            raise ValueError("Unrecognized svd_solver='{0}'"
                             "".format(self._fit_svd_solver))

    def _fit_full(self, X, n_components):
        """Fit the model by computing full SVD on X"""
        n_samples, n_features = X.shape

        if n_components == 'mle':
            if n_samples < n_features:
                raise ValueError("n_components='mle' is only supported "
                                 "if n_samples >= n_features")
        elif not 0 <= n_components <= min(n_samples, n_features):
            raise ValueError("n_components=%r must be between 0 and "
                             "min(n_samples, n_features)=%r with "
                             "svd_solver='full'"
                             % (n_components, min(n_samples, n_features)))
        elif n_components >= 1:
            if not isinstance(n_components, numbers.Integral):
                raise ValueError("n_components=%r must be of type int "
                                 "when greater than or equal to 1, "
                                 "was of type=%r"
                                 % (n_components, type(n_components)))

        # Center data
        self.mean_ = np.mean(X, axis=0)
        X -= self.mean_

        arr_mod = get_array_module(X)
        U, S, V = arr_mod.linalg.svd(X, full_matrices=False)
        # flip eigenvectors' sign to enforce deterministic output
        U, V = svd_flip(U, V)

        components_ = V

        # Get variance explained by singular values
        explained_variance_ = (S ** 2) / (n_samples - 1)
        total_var = explained_variance_.sum()
        explained_variance_ratio_ = explained_variance_ / total_var
        singular_values_ = S.copy()  # Store the singular values.

        # Postprocess the number of components required
        if n_components == 'mle':
            n_components = \
                _infer_dimension(explained_variance_, n_samples)
        elif 0 < n_components < 1.0:
            # number of components for which the cumulated explained
            # variance percentage is superior to the desired threshold
            # side='right' ensures that number of features selected
            # their variance is always greater than n_components float
            # passed. More discussion in issue: #15669
            ratio_cumsum = stable_cumsum(explained_variance_ratio_)
            n_components = np.searchsorted(ratio_cumsum, n_components,
                                           side='right') + 1
        # Compute noise covariance using Probabilistic PCA model
        # The sigma2 maximum likelihood (cf. eq. 12.46)
        if n_components < min(n_features, n_samples):
            self.noise_variance_ = explained_variance_[n_components:].mean()
        else:
            self.noise_variance_ = 0.

        self.n_samples_, self.n_features_ = n_samples, n_features
        self.components_ = components_[:n_components]
        self.n_components_ = n_components
        self.explained_variance_ = explained_variance_[:n_components]
        self.explained_variance_ratio_ = \
            explained_variance_ratio_[:n_components]
        self.singular_values_ = singular_values_[:n_components]

        return U, S, V

    def _fit_truncated(self, X, n_components, svd_solver):
        """Fit the model by computing truncated SVD (by ARPACK or randomized)
        on X
        """
        n_samples, n_features = X.shape

        if isinstance(n_components, str):
            raise ValueError("n_components=%r cannot be a string "
                             "with svd_solver='%s'"
                             % (n_components, svd_solver))
        elif not 1 <= n_components <= min(n_samples, n_features):
            raise ValueError("n_components=%r must be between 1 and "
                             "min(n_samples, n_features)=%r with "
                             "svd_solver='%s'"
                             % (n_components, min(n_samples, n_features),
                                svd_solver))
        elif not isinstance(n_components, numbers.Integral):
            raise ValueError("n_components=%r must be of type int "
                             "when greater than or equal to 1, was of type=%r"
                             % (n_components, type(n_components)))
        elif svd_solver == 'arpack' and n_components == min(n_samples,
                                                            n_features):
            raise ValueError("n_components=%r must be strictly less than "
                             "min(n_samples, n_features)=%r with "
                             "svd_solver='%s'"
                             % (n_components, min(n_samples, n_features),
                                svd_solver))

        random_state = check_random_state(self.random_state)

        # Center data
        self.mean_ = np.mean(X, axis=0)
        X -= self.mean_

        if svd_solver == 'arpack':
            # random init solution, as ARPACK does it internally
            v0 = random_state.uniform(-1, 1, size=min(X.shape))
            U, S, V = svds(X, k=n_components, tol=self.tol, v0=v0)
            # svds doesn't abide by scipy.linalg.svd/randomized_svd
            # conventions, so reverse its outputs.
            S = S[::-1]
            # flip eigenvectors' sign to enforce deterministic output
            U, V = svd_flip(U[:, ::-1], V[::-1])

        elif svd_solver == 'randomized':
            # sign flipping is done inside
            U, S, V = randomized_svd(X, n_components=n_components,
                                     n_iter=self.iterated_power,
                                     flip_sign=True,
                                     random_state=random_state)

        self.n_samples_, self.n_features_ = n_samples, n_features
        self.components_ = V
        self.n_components_ = n_components

        # Get variance explained by singular values
        self.explained_variance_ = (S ** 2) / (n_samples - 1)
        total_var = np.var(X, ddof=1, axis=0)
        self.explained_variance_ratio_ = \
            self.explained_variance_ / total_var.sum()
        self.singular_values_ = S.copy()  # Store the singular values.

        if self.n_components_ < min(n_features, n_samples):
            self.noise_variance_ = (total_var.sum() -
                                    self.explained_variance_.sum())
            self.noise_variance_ /= min(n_features, n_samples) - n_components
        else:
            self.noise_variance_ = 0.

        return U, S, V

    def score_samples(self, X):
        """Return the log-likelihood of each sample.

        See. "Pattern Recognition and Machine Learning"
        by C. Bishop, 12.2.1 p. 574
        or http://www.miketipping.com/papers/met-mppca.pdf

        Parameters
        ----------
        X : array, shape(n_samples, n_features)
            The data.

        Returns
        -------
        ll : array, shape (n_samples,)
            Log-likelihood of each sample under the current model.
        """
        check_is_fitted(self)

        X = check_array(X)
        Xr = X - self.mean_
        n_features = X.shape[1]
        precision = self.get_precision()
        log_like = -.5 * (Xr * (np.dot(Xr, precision))).sum(axis=1)
        log_like -= .5 * (n_features * log(2. * np.pi) -
                          fast_logdet(precision))
        return log_like

    def score(self, X, y=None):
        """Return the average log-likelihood of all samples.

        See. "Pattern Recognition and Machine Learning"
        by C. Bishop, 12.2.1 p. 574
        or http://www.miketipping.com/papers/met-mppca.pdf

        Parameters
        ----------
        X : array, shape(n_samples, n_features)
            The data.

        y : None
            Ignored variable.

        Returns
        -------
        ll : float
            Average log-likelihood of the samples under the current model.
        """
        return np.mean(self.score_samples(X))<|MERGE_RESOLUTION|>--- conflicted
+++ resolved
@@ -28,7 +28,6 @@
 from ..utils.validation import _deprecate_positional_args
 
 
-<<<<<<< HEAD
 def get_array_module(array):
     if isinstance(array, np.ndarray):
         # if we need scipy support
@@ -43,12 +42,8 @@
     return cupy
 
 
-def _assess_dimension_(spectrum, rank, n_samples, n_features):
-    """Compute the likelihood of a rank ``rank`` dataset.
-=======
-def _assess_dimension(spectrum, rank, n_samples):
+def _assess_dimension(spectrum, rank, n_samples, n_features):
     """Compute the log-likelihood of a rank ``rank`` dataset.
->>>>>>> c8e05588
 
     The dataset is assumed to be embedded in gaussian noise of shape(n,
     dimf) having spectrum ``spectrum``.
