--- conflicted
+++ resolved
@@ -306,42 +306,6 @@
             self, X[validation_mask], y[validation_mask],
             sample_weight[validation_mask], classes=classes)
 
-<<<<<<< HEAD
-    # mypy error: Decorated property not supported
-    @deprecated(  # type: ignore
-        "Attribute standard_coef_ was deprecated "
-        "in version 0.23 and will be removed in 0.25.")
-    @property
-    def standard_coef_(self):
-        return self._standard_coef
-
-    # mypy error: Decorated property not supported
-    @deprecated(  # type: ignore
-        "Attribute standard_intercept_ was deprecated "
-        "in version 0.23 and will be removed in 0.25."
-    )
-    @property
-    def standard_intercept_(self):
-        return self._standard_intercept
-
-    # mypy error: Decorated property not supported
-    @deprecated(  # type: ignore
-        "Attribute average_coef_ was deprecated "
-        "in version 0.23 and will be removed in 0.25.")
-    @property
-    def average_coef_(self):
-        return self._average_coef
-
-    # mypy error: Decorated property not supported
-    @deprecated(  # type: ignore
-        "Attribute average_intercept_ was deprecated "
-        "in version 0.23 and will be removed in 0.25.")
-    @property
-    def average_intercept_(self):
-        return self._average_intercept
-
-=======
->>>>>>> 5f3bfccb
 
 def _prepare_fit_binary(est, y, i):
     """Initialization for fit_binary.
