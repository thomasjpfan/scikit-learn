--- conflicted
+++ resolved
@@ -1216,16 +1216,12 @@
         corresponds to outcome 1 (True) and `-intercept_` corresponds to
         outcome 0 (False).
 
-<<<<<<< HEAD
-    n_iter_ : ndarray of shape (n_classes,) or (1,)
-=======
     n_features_in_ : int
         Number of features seen during :term:`fit`.
 
         .. versionadded:: 0.24
 
     n_iter_ : ndarray of shape (n_classes,) or (1, )
->>>>>>> 1cd282d6
         Actual number of iterations for all classes. If binary or multinomial,
         it returns only 1 element. For liblinear solver, only the maximum
         number of iteration across all classes is given.
@@ -1290,8 +1286,6 @@
     >>> clf.score(X, y)
     0.97...
     """
-<<<<<<< HEAD
-    @_deprecate_positional_args
     def __init__(self,
                  penalty: Literal["l1", "l2", "elasticnet", "none"] = "l2",
                  *,
@@ -1310,14 +1304,6 @@
                  warm_start: bool = False,
                  n_jobs: Optional[int] = None,
                  l1_ratio: Optional[float] = None):
-=======
-    def __init__(self, penalty='l2', *, dual=False, tol=1e-4, C=1.0,
-                 fit_intercept=True, intercept_scaling=1, class_weight=None,
-                 random_state=None, solver='lbfgs', max_iter=100,
-                 multi_class='auto', verbose=0, warm_start=False, n_jobs=None,
-                 l1_ratio=None):
->>>>>>> 1cd282d6
-
         self.penalty = penalty
         self.dual = dual
         self.tol = tol
