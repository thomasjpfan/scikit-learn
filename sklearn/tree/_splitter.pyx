--- conflicted
+++ resolved
@@ -398,14 +398,11 @@
         Splitter.init(self, X, y, sample_weight)
         self.data_splitter = BaseSparseSplitter(X, self.samples, self.n_samples)
 
-<<<<<<< HEAD
+
 cdef class BaseBestSplitter(Splitter):
+    """Splitter for finding the best split."""
     cdef DataSplitter data_splitter
 
-=======
-cdef class BestSplitter(BaseDenseSplitter):
-    """Splitter for finding the best split."""
->>>>>>> ce00ba81
     cdef int node_split(self, double impurity, SplitRecord* split,
                         SIZE_t* n_constant_features) nogil except -1:
         """Find the best split on node samples[start:end]
@@ -685,7 +682,6 @@
 
 cdef class RandomSplitter(Splitter):
     """Splitter for finding the best random split."""
-<<<<<<< HEAD
     cdef int init(
         self,
         object X,
@@ -711,8 +707,6 @@
 cdef class BaseRandomSplitter(Splitter):
     cdef DataSplitter data_splitter
 
-=======
->>>>>>> ce00ba81
     cdef int node_split(self, double impurity, SplitRecord* split,
                         SIZE_t* n_constant_features) nogil except -1:
         # return node_split_random(
@@ -1266,430 +1260,4 @@
     """Swap sample pos_1 and pos_2 preserving sparse invariant."""
     samples[pos_1], samples[pos_2] =  samples[pos_2], samples[pos_1]
     index_to_samples[samples[pos_1]] = pos_1
-<<<<<<< HEAD
-    index_to_samples[samples[pos_2]] = pos_2
-=======
-    index_to_samples[samples[pos_2]] = pos_2
-
-
-cdef class BestSparseSplitter(BaseSparseSplitter):
-    """Splitter for finding the best split, using the sparse data."""
-    cdef int node_split(self, double impurity, SplitRecord* split,
-                        SIZE_t* n_constant_features) nogil except -1:
-        """Find the best split on node samples[start:end], using sparse features
-
-        Returns -1 in case of failure to allocate memory (and raise MemoryError)
-        or 0 otherwise.
-        """
-        # Find the best split
-        cdef SIZE_t[::1] samples = self.samples
-        cdef SIZE_t start = self.start
-        cdef SIZE_t end = self.end
-
-        cdef SIZE_t[::1] features = self.features
-        cdef SIZE_t[::1] constant_features = self.constant_features
-        cdef SIZE_t n_features = self.n_features
-
-        cdef DTYPE_t[::1] Xf = self.feature_values
-        cdef SIZE_t[::1] index_to_samples = self.index_to_samples
-        cdef SIZE_t max_features = self.max_features
-        cdef SIZE_t min_samples_leaf = self.min_samples_leaf
-        cdef double min_weight_leaf = self.min_weight_leaf
-        cdef UINT32_t* random_state = &self.rand_r_state
-
-        cdef SplitRecord best, current
-        _init_split(&best, end)
-        cdef double current_proxy_improvement = - INFINITY
-        cdef double best_proxy_improvement = - INFINITY
-
-        cdef SIZE_t f_i = n_features
-        cdef SIZE_t f_j, p
-        cdef SIZE_t n_visited_features = 0
-        # Number of features discovered to be constant during the split search
-        cdef SIZE_t n_found_constants = 0
-        # Number of features known to be constant and drawn without replacement
-        cdef SIZE_t n_drawn_constants = 0
-        cdef SIZE_t n_known_constants = n_constant_features[0]
-        # n_total_constants = n_known_constants + n_found_constants
-        cdef SIZE_t n_total_constants = n_known_constants
-
-        cdef SIZE_t p_next
-        cdef SIZE_t p_prev
-        cdef bint is_samples_sorted = 0  # indicate is sorted_samples is
-                                         # inititialized
-
-        # We assume implicitly that end_positive = end and
-        # start_negative = start
-        cdef SIZE_t start_positive
-        cdef SIZE_t end_negative
-
-        # Sample up to max_features without replacement using a
-        # Fisher-Yates-based algorithm (using the local variables `f_i` and
-        # `f_j` to compute a permutation of the `features` array).
-        #
-        # Skip the CPU intensive evaluation of the impurity criterion for
-        # features that were already detected as constant (hence not suitable
-        # for good splitting) by ancestor nodes and save the information on
-        # newly discovered constant features to spare computation on descendant
-        # nodes.
-        while (f_i > n_total_constants and  # Stop early if remaining features
-                                            # are constant
-                (n_visited_features < max_features or
-                 # At least one drawn features must be non constant
-                 n_visited_features <= n_found_constants + n_drawn_constants)):
-
-            n_visited_features += 1
-
-            # Loop invariant: elements of features in
-            # - [:n_drawn_constant[ holds drawn and known constant features;
-            # - [n_drawn_constant:n_known_constant[ holds known constant
-            #   features that haven't been drawn yet;
-            # - [n_known_constant:n_total_constant[ holds newly found constant
-            #   features;
-            # - [n_total_constant:f_i[ holds features that haven't been drawn
-            #   yet and aren't constant apriori.
-            # - [f_i:n_features[ holds features that have been drawn
-            #   and aren't constant.
-
-            # Draw a feature at random
-            f_j = rand_int(n_drawn_constants, f_i - n_found_constants,
-                           random_state)
-
-            if f_j < n_known_constants:
-                # f_j in the interval [n_drawn_constants, n_known_constants[
-                features[f_j], features[n_drawn_constants] = features[n_drawn_constants], features[f_j]
-
-                n_drawn_constants += 1
-                continue
-
-            # f_j in the interval [n_known_constants, f_i - n_found_constants[
-            f_j += n_found_constants
-            # f_j in the interval [n_total_constants, f_i[
-
-            current.feature = features[f_j]
-            self.extract_nnz(current.feature, &end_negative, &start_positive,
-                             &is_samples_sorted)
-            # Sort the positive and negative parts of `Xf`
-            sort(&Xf[start], &samples[start], end_negative - start)
-            if start_positive < end:
-                sort(&Xf[start_positive], &samples[start_positive],
-                     end - start_positive)
-
-            # Update index_to_samples to take into account the sort
-            for p in range(start, end_negative):
-                index_to_samples[samples[p]] = p
-            for p in range(start_positive, end):
-                index_to_samples[samples[p]] = p
-
-            # Add one or two zeros in Xf, if there is any
-            if end_negative < start_positive:
-                start_positive -= 1
-                Xf[start_positive] = 0.
-
-                if end_negative != start_positive:
-                    Xf[end_negative] = 0.
-                    end_negative += 1
-
-            if Xf[end - 1] <= Xf[start] + FEATURE_THRESHOLD:
-                features[f_j], features[n_total_constants] = features[n_total_constants], features[f_j]
-
-                n_found_constants += 1
-                n_total_constants += 1
-                continue
-
-            f_i -= 1
-            features[f_i], features[f_j] = features[f_j], features[f_i]
-
-            # Evaluate all splits
-            self.criterion.reset()
-            p = start
-
-            while p < end:
-                if p + 1 != end_negative:
-                    p_next = p + 1
-                else:
-                    p_next = start_positive
-
-                while (p_next < end and
-                        Xf[p_next] <= Xf[p] + FEATURE_THRESHOLD):
-                    p = p_next
-                    if p + 1 != end_negative:
-                        p_next = p + 1
-                    else:
-                        p_next = start_positive
-
-
-                # (p_next >= end) or (X[samples[p_next], current.feature] >
-                #                     X[samples[p], current.feature])
-                p_prev = p
-                p = p_next
-                # (p >= end) or (X[samples[p], current.feature] >
-                #                X[samples[p_prev], current.feature])
-
-                if p >= end:
-                    continue
-
-                current.pos = p
-
-                # Reject if min_samples_leaf is not guaranteed
-                if (((current.pos - start) < min_samples_leaf) or
-                        ((end - current.pos) < min_samples_leaf)):
-                    continue
-
-                self.criterion.update(current.pos)
-
-                # Reject if min_weight_leaf is not satisfied
-                if ((self.criterion.weighted_n_left < min_weight_leaf) or
-                        (self.criterion.weighted_n_right < min_weight_leaf)):
-                    continue
-
-                current_proxy_improvement = self.criterion.proxy_impurity_improvement()
-
-                if current_proxy_improvement > best_proxy_improvement:
-                    best_proxy_improvement = current_proxy_improvement
-                    # sum of halves used to avoid infinite values
-                    current.threshold = Xf[p_prev] / 2.0 + Xf[p] / 2.0
-
-                    if (
-                        current.threshold == Xf[p] or
-                        current.threshold == INFINITY or
-                        current.threshold == -INFINITY
-                    ):
-                        current.threshold = Xf[p_prev]
-
-                    best = current
-
-        # Reorganize into samples[start:best.pos] + samples[best.pos:end]
-        if best.pos < end:
-            self.extract_nnz(best.feature, &end_negative, &start_positive,
-                             &is_samples_sorted)
-
-            self._partition(best.threshold, end_negative, start_positive,
-                            best.pos)
-
-            self.criterion.reset()
-            self.criterion.update(best.pos)
-            self.criterion.children_impurity(&best.impurity_left,
-                                             &best.impurity_right)
-            best.improvement = self.criterion.impurity_improvement(
-                impurity, best.impurity_left, best.impurity_right)
-
-        # Respect invariant for constant features: the original order of
-        # element in features[:n_known_constants] must be preserved for sibling
-        # and child nodes
-        memcpy(&features[0], &constant_features[0], sizeof(SIZE_t) * n_known_constants)
-
-        # Copy newly found constant features
-        memcpy(&constant_features[n_known_constants],
-               &features[n_known_constants],
-               sizeof(SIZE_t) * n_found_constants)
-
-        # Return values
-        split[0] = best
-        n_constant_features[0] = n_total_constants
-        return 0
-
-
-cdef class RandomSparseSplitter(BaseSparseSplitter):
-    """Splitter for finding a random split, using the sparse data."""
-    cdef int node_split(self, double impurity, SplitRecord* split,
-                        SIZE_t* n_constant_features) nogil except -1:
-        """Find a random split on node samples[start:end], using sparse features
-
-        Returns -1 in case of failure to allocate memory (and raise MemoryError)
-        or 0 otherwise.
-        """
-        # Find the best split
-        cdef SIZE_t start = self.start
-        cdef SIZE_t end = self.end
-
-        cdef SIZE_t[::1] features = self.features
-        cdef SIZE_t[::1] constant_features = self.constant_features
-        cdef SIZE_t n_features = self.n_features
-
-        cdef DTYPE_t[::1] Xf = self.feature_values
-        cdef SIZE_t max_features = self.max_features
-        cdef SIZE_t min_samples_leaf = self.min_samples_leaf
-        cdef double min_weight_leaf = self.min_weight_leaf
-        cdef UINT32_t* random_state = &self.rand_r_state
-
-        cdef SplitRecord best, current
-        _init_split(&best, end)
-        cdef double current_proxy_improvement = - INFINITY
-        cdef double best_proxy_improvement = - INFINITY
-
-        cdef DTYPE_t current_feature_value
-
-        cdef SIZE_t f_i = n_features
-        cdef SIZE_t f_j, p
-        cdef SIZE_t n_visited_features = 0
-        # Number of features discovered to be constant during the split search
-        cdef SIZE_t n_found_constants = 0
-        # Number of features known to be constant and drawn without replacement
-        cdef SIZE_t n_drawn_constants = 0
-        cdef SIZE_t n_known_constants = n_constant_features[0]
-        # n_total_constants = n_known_constants + n_found_constants
-        cdef SIZE_t n_total_constants = n_known_constants
-
-        cdef DTYPE_t min_feature_value
-        cdef DTYPE_t max_feature_value
-
-        cdef bint is_samples_sorted = 0  # indicate that sorted_samples is
-                                         # inititialized
-
-        # We assume implicitly that end_positive = end and
-        # start_negative = start
-        cdef SIZE_t start_positive
-        cdef SIZE_t end_negative
-
-        # Sample up to max_features without replacement using a
-        # Fisher-Yates-based algorithm (using the local variables `f_i` and
-        # `f_j` to compute a permutation of the `features` array).
-        #
-        # Skip the CPU intensive evaluation of the impurity criterion for
-        # features that were already detected as constant (hence not suitable
-        # for good splitting) by ancestor nodes and save the information on
-        # newly discovered constant features to spare computation on descendant
-        # nodes.
-        while (f_i > n_total_constants and  # Stop early if remaining features
-                                            # are constant
-                (n_visited_features < max_features or
-                 # At least one drawn features must be non constant
-                 n_visited_features <= n_found_constants + n_drawn_constants)):
-
-            n_visited_features += 1
-
-            # Loop invariant: elements of features in
-            # - [:n_drawn_constant[ holds drawn and known constant features;
-            # - [n_drawn_constant:n_known_constant[ holds known constant
-            #   features that haven't been drawn yet;
-            # - [n_known_constant:n_total_constant[ holds newly found constant
-            #   features;
-            # - [n_total_constant:f_i[ holds features that haven't been drawn
-            #   yet and aren't constant apriori.
-            # - [f_i:n_features[ holds features that have been drawn
-            #   and aren't constant.
-
-            # Draw a feature at random
-            f_j = rand_int(n_drawn_constants, f_i - n_found_constants,
-                           random_state)
-
-            if f_j < n_known_constants:
-                # f_j in the interval [n_drawn_constants, n_known_constants[
-                features[f_j], features[n_drawn_constants] = features[n_drawn_constants], features[f_j]
-
-                n_drawn_constants += 1
-                continue
-
-            # f_j in the interval [n_known_constants, f_i - n_found_constants[
-            f_j += n_found_constants
-            # f_j in the interval [n_total_constants, f_i[
-
-            current.feature = features[f_j]
-
-            self.extract_nnz(current.feature,
-                             &end_negative, &start_positive,
-                             &is_samples_sorted)
-
-            if end_negative != start_positive:
-                # There is a zero
-                min_feature_value = 0
-                max_feature_value = 0
-            else:
-                min_feature_value = Xf[start]
-                max_feature_value = min_feature_value
-
-            # Find min, max in Xf[start:end_negative]
-            for p in range(start, end_negative):
-                current_feature_value = Xf[p]
-
-                if current_feature_value < min_feature_value:
-                    min_feature_value = current_feature_value
-                elif current_feature_value > max_feature_value:
-                    max_feature_value = current_feature_value
-
-            # Update min, max given Xf[start_positive:end]
-            for p in range(start_positive, end):
-                current_feature_value = Xf[p]
-
-                if current_feature_value < min_feature_value:
-                    min_feature_value = current_feature_value
-                elif current_feature_value > max_feature_value:
-                    max_feature_value = current_feature_value
-
-            if max_feature_value <= min_feature_value + FEATURE_THRESHOLD:
-                features[f_j] = features[n_total_constants]
-                features[n_total_constants] = current.feature
-
-                n_found_constants += 1
-                n_total_constants += 1
-                continue
-
-            f_i -= 1
-            features[f_i], features[f_j] = features[f_j], features[f_i]
-
-            # Draw a random threshold
-            current.threshold = rand_uniform(min_feature_value,
-                                             max_feature_value,
-                                             random_state)
-
-            if current.threshold == max_feature_value:
-                current.threshold = min_feature_value
-
-            # Partition
-            current.pos = self._partition(current.threshold,
-                                          end_negative,
-                                          start_positive,
-                                          start_positive)
-
-            # Reject if min_samples_leaf is not guaranteed
-            if (((current.pos - start) < min_samples_leaf) or
-                    ((end - current.pos) < min_samples_leaf)):
-                continue
-
-            # Evaluate split
-            self.criterion.reset()
-            self.criterion.update(current.pos)
-
-            # Reject if min_weight_leaf is not satisfied
-            if ((self.criterion.weighted_n_left < min_weight_leaf) or
-                    (self.criterion.weighted_n_right < min_weight_leaf)):
-                continue
-
-            current_proxy_improvement = self.criterion.proxy_impurity_improvement()
-
-            if current_proxy_improvement > best_proxy_improvement:
-                best_proxy_improvement = current_proxy_improvement
-                best = current
-
-        # Reorganize into samples[start:best.pos] + samples[best.pos:end]
-        if best.pos < end:
-            if current.feature != best.feature:
-                self.extract_nnz(best.feature, &end_negative, &start_positive,
-                                 &is_samples_sorted)
-
-                self._partition(best.threshold, end_negative, start_positive,
-                                best.pos)
-
-            self.criterion.reset()
-            self.criterion.update(best.pos)
-            self.criterion.children_impurity(&best.impurity_left,
-                                             &best.impurity_right)
-            best.improvement = self.criterion.impurity_improvement(
-                impurity, best.impurity_left, best.impurity_right)
-
-        # Respect invariant for constant features: the original order of
-        # element in features[:n_known_constants] must be preserved for sibling
-        # and child nodes
-        memcpy(&features[0], &constant_features[0], sizeof(SIZE_t) * n_known_constants)
-
-        # Copy newly found constant features
-        memcpy(&constant_features[n_known_constants],
-               &features[n_known_constants],
-               sizeof(SIZE_t) * n_found_constants)
-
-        # Return values
-        split[0] = best
-        n_constant_features[0] = n_total_constants
-        return 0
->>>>>>> ce00ba81
+    index_to_samples[samples[pos_2]] = pos_2