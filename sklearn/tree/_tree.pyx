# Authors: Gilles Louppe <g.louppe@gmail.com>
#          Peter Prettenhofer <peter.prettenhofer@gmail.com>
#          Brian Holt <bdholt1@gmail.com>
#          Noel Dawe <noel@dawe.me>
#          Satrajit Gosh <satrajit.ghosh@gmail.com>
#          Lars Buitinck
#          Arnaud Joly <arnaud.v.joly@gmail.com>
#          Joel Nothman <joel.nothman@gmail.com>
#          Fares Hedayati <fares.hedayati@gmail.com>
#          Jacob Schreiber <jmschreiber91@gmail.com>
#          Nelson Liu <nelson@nelsonliu.me>
#
# License: BSD 3 clause

from cpython cimport Py_INCREF, PyObject, PyTypeObject

from libc.stdlib cimport free
from libc.math cimport fabs
from libc.string cimport memcpy
from libc.string cimport memset
from libc.stdint cimport SIZE_MAX
from libcpp.vector cimport vector
from libcpp.algorithm cimport pop_heap
from libcpp.algorithm cimport push_heap
from libcpp cimport bool

import struct

import numpy as np
cimport numpy as np
np.import_array()

from scipy.sparse import issparse
from scipy.sparse import csr_matrix

<<<<<<< HEAD
from ._utils cimport Stack
from ._utils cimport StackRecord
=======
from ._utils cimport PriorityHeap
from ._utils cimport PriorityHeapRecord
>>>>>>> 70eebb99
from ._utils cimport safe_realloc
from ._utils cimport sizet_ptr_to_ndarray

cdef extern from "numpy/arrayobject.h":
    object PyArray_NewFromDescr(PyTypeObject* subtype, np.dtype descr,
                                int nd, np.npy_intp* dims,
                                np.npy_intp* strides,
                                void* data, int flags, object obj)
    int PyArray_SetBaseObject(np.ndarray arr, PyObject* obj)

cdef extern from "<stack>" namespace "std" nogil:
    cdef cppclass stack[T]:
        ctypedef T value_type
        stack() except +
        bint empty()
        void pop()
        void push(T&) except +  # Raise c++ exception for bad_alloc -> MemoryError
        T& top()

# =============================================================================
# Types and constants
# =============================================================================

from numpy import float32 as DTYPE
from numpy import float64 as DOUBLE

cdef double INFINITY = np.inf
cdef double EPSILON = np.finfo('double').eps

# Some handy constants (BestFirstTreeBuilder)
cdef int IS_FIRST = 1
cdef int IS_NOT_FIRST = 0
cdef int IS_LEFT = 1
cdef int IS_NOT_LEFT = 0

TREE_LEAF = -1
TREE_UNDEFINED = -2
cdef SIZE_t _TREE_LEAF = TREE_LEAF
cdef SIZE_t _TREE_UNDEFINED = TREE_UNDEFINED
cdef SIZE_t INITIAL_STACK_SIZE = 10

# Build the corresponding numpy dtype for Node.
# This works by casting `dummy` to an array of Node of length 1, which numpy
# can construct a `dtype`-object for. See https://stackoverflow.com/q/62448946
# for a more detailed explanation.
cdef Node dummy;
NODE_DTYPE = np.asarray(<Node[:1]>(&dummy)).dtype

# =============================================================================
# TreeBuilder
# =============================================================================

cdef class TreeBuilder:
    """Interface for different tree building strategies."""

    cpdef build(self, Tree tree, object X, np.ndarray y,
                np.ndarray sample_weight=None):
        """Build a decision tree from the training set (X, y)."""
        pass

    cdef inline _check_input(self, object X, np.ndarray y,
                             np.ndarray sample_weight):
        """Check input dtype, layout and format"""
        if issparse(X):
            X = X.tocsc()
            X.sort_indices()

            if X.data.dtype != DTYPE:
                X.data = np.ascontiguousarray(X.data, dtype=DTYPE)

            if X.indices.dtype != np.int32 or X.indptr.dtype != np.int32:
                raise ValueError("No support for np.int64 index based "
                                 "sparse matrices")

        elif X.dtype != DTYPE:
            # since we have to copy we will make it fortran for efficiency
            X = np.asfortranarray(X, dtype=DTYPE)

        if y.dtype != DOUBLE or not y.flags.contiguous:
            y = np.ascontiguousarray(y, dtype=DOUBLE)

        if (sample_weight is not None and
            (sample_weight.dtype != DOUBLE or
            not sample_weight.flags.contiguous)):
                sample_weight = np.asarray(sample_weight, dtype=DOUBLE,
                                           order="C")

        return X, y, sample_weight

# Depth first builder ---------------------------------------------------------
# A record on the stack for depth-first tree growing
cdef struct StackRecord:
    SIZE_t start
    SIZE_t end
    SIZE_t depth
    SIZE_t parent
    bint is_left
    double impurity
    SIZE_t n_constant_features

cdef class DepthFirstTreeBuilder(TreeBuilder):
    """Build a decision tree in depth-first fashion."""

    def __cinit__(self, Splitter splitter, SIZE_t min_samples_split,
                  SIZE_t min_samples_leaf, double min_weight_leaf,
                  SIZE_t max_depth, double min_impurity_decrease):
        self.splitter = splitter
        self.min_samples_split = min_samples_split
        self.min_samples_leaf = min_samples_leaf
        self.min_weight_leaf = min_weight_leaf
        self.max_depth = max_depth
        self.min_impurity_decrease = min_impurity_decrease

    cpdef build(self, Tree tree, object X, np.ndarray y,
                np.ndarray sample_weight=None):
        """Build a decision tree from the training set (X, y)."""

        # check input
        X, y, sample_weight = self._check_input(X, y, sample_weight)

        cdef DOUBLE_t* sample_weight_ptr = NULL
        if sample_weight is not None:
            sample_weight_ptr = <DOUBLE_t*> sample_weight.data

        # Initial capacity
        cdef int init_capacity

        if tree.max_depth <= 10:
            init_capacity = (2 ** (tree.max_depth + 1)) - 1
        else:
            init_capacity = 2047

        tree._resize(init_capacity)

        # Parameters
        cdef Splitter splitter = self.splitter
        cdef SIZE_t max_depth = self.max_depth
        cdef SIZE_t min_samples_leaf = self.min_samples_leaf
        cdef double min_weight_leaf = self.min_weight_leaf
        cdef SIZE_t min_samples_split = self.min_samples_split
        cdef double min_impurity_decrease = self.min_impurity_decrease

        # Recursive partition (without actual recursion)
        splitter.init(X, y, sample_weight_ptr)

        cdef SIZE_t start
        cdef SIZE_t end
        cdef SIZE_t depth
        cdef SIZE_t parent
        cdef bint is_left
        cdef SIZE_t n_node_samples = splitter.n_samples
        cdef double weighted_n_samples = splitter.weighted_n_samples
        cdef double weighted_n_node_samples
        cdef SplitRecord split
        cdef SIZE_t node_id

        cdef double impurity = INFINITY
        cdef SIZE_t n_constant_features
        cdef bint is_leaf
        cdef bint first = 1
        cdef SIZE_t max_depth_seen = -1
        cdef int rc = 0

        cdef stack[StackRecord] builder_stack
        cdef StackRecord stack_record

        with nogil:
            # push root node onto stack
            builder_stack.push({
                "start": 0,
                "end": n_node_samples,
                "depth": 0,
                "parent": _TREE_UNDEFINED,
                "is_left": 0,
                "impurity": INFINITY,
                "n_constant_features": 0})

            while not builder_stack.empty():
                stack_record = builder_stack.top()
                builder_stack.pop()

                start = stack_record.start
                end = stack_record.end
                depth = stack_record.depth
                parent = stack_record.parent
                is_left = stack_record.is_left
                impurity = stack_record.impurity
                n_constant_features = stack_record.n_constant_features

                n_node_samples = end - start
                splitter.node_reset(start, end, &weighted_n_node_samples)

                is_leaf = (depth >= max_depth or
                           n_node_samples < min_samples_split or
                           n_node_samples < 2 * min_samples_leaf or
                           weighted_n_node_samples < 2 * min_weight_leaf)

                if first:
                    impurity = splitter.node_impurity()
                    first = 0

                # impurity == 0 with tolerance due to rounding errors
                is_leaf = is_leaf or impurity <= EPSILON

                if not is_leaf:
                    splitter.node_split(impurity, &split, &n_constant_features)
                    # If EPSILON=0 in the below comparison, float precision
                    # issues stop splitting, producing trees that are
                    # dissimilar to v0.18
                    is_leaf = (is_leaf or split.pos >= end or
                               (split.improvement + EPSILON <
                                min_impurity_decrease))

                node_id = tree._add_node(parent, is_left, is_leaf, split.feature,
                                         split.threshold, impurity, n_node_samples,
                                         weighted_n_node_samples)

                if node_id == SIZE_MAX:
                    rc = -1
                    break

                # Store value for all nodes, to facilitate tree/model
                # inspection and interpretation
                splitter.node_value(tree.value + node_id * tree.value_stride)

                if not is_leaf:
                    # Push right child on stack
                    builder_stack.push({
                        "start": split.pos,
                        "end": end,
                        "depth": depth + 1,
                        "parent": node_id,
                        "is_left": 0,
                        "impurity": split.impurity_right,
                        "n_constant_features": n_constant_features})

                    # Push left child on stack
                    builder_stack.push({
                        "start": start,
                        "end": split.pos,
                        "depth": depth + 1,
                        "parent": node_id,
                        "is_left": 1,
                        "impurity": split.impurity_left,
                        "n_constant_features": n_constant_features})

                if depth > max_depth_seen:
                    max_depth_seen = depth

            if rc >= 0:
                rc = tree._resize_c(tree.node_count)

            if rc >= 0:
                tree.max_depth = max_depth_seen
        if rc == -1:
            raise MemoryError()


# Best first builder ----------------------------------------------------------

cdef struct PriorityHeapRecord:
    SIZE_t node_id
    SIZE_t start
    SIZE_t end
    SIZE_t pos
    SIZE_t depth
    bint is_leaf
    double impurity
    double impurity_left
    double impurity_right
    double improvement

cdef inline bool _compare_records(PriorityHeapRecord left, PriorityHeapRecord right):
    return left.improvement < right.improvement

cdef inline void _add_to_frontier(PriorityHeapRecord rec,
                                  vector[PriorityHeapRecord]& frontier) nogil:
    """Adds record `rec` to the priority queue `frontier`."""
    frontier.push_back(rec)
    push_heap(frontier.begin(), frontier.end(), &_compare_records)


cdef class BestFirstTreeBuilder(TreeBuilder):
    """Build a decision tree in best-first fashion.

    The best node to expand is given by the node at the frontier that has the
    highest impurity improvement.
    """
    cdef SIZE_t max_leaf_nodes

    def __cinit__(self, Splitter splitter, SIZE_t min_samples_split,
                  SIZE_t min_samples_leaf,  min_weight_leaf,
                  SIZE_t max_depth, SIZE_t max_leaf_nodes,
                  double min_impurity_decrease):
        self.splitter = splitter
        self.min_samples_split = min_samples_split
        self.min_samples_leaf = min_samples_leaf
        self.min_weight_leaf = min_weight_leaf
        self.max_depth = max_depth
        self.max_leaf_nodes = max_leaf_nodes
        self.min_impurity_decrease = min_impurity_decrease

    cpdef build(self, Tree tree, object X, np.ndarray y,
                np.ndarray sample_weight=None):
        """Build a decision tree from the training set (X, y)."""

        # check input
        X, y, sample_weight = self._check_input(X, y, sample_weight)

        cdef DOUBLE_t* sample_weight_ptr = NULL
        if sample_weight is not None:
            sample_weight_ptr = <DOUBLE_t*> sample_weight.data

        # Parameters
        cdef Splitter splitter = self.splitter
        cdef SIZE_t max_leaf_nodes = self.max_leaf_nodes
        cdef SIZE_t min_samples_leaf = self.min_samples_leaf
        cdef double min_weight_leaf = self.min_weight_leaf
        cdef SIZE_t min_samples_split = self.min_samples_split

        # Recursive partition (without actual recursion)
        splitter.init(X, y, sample_weight_ptr)

        cdef vector[PriorityHeapRecord] frontier
        cdef PriorityHeapRecord record
        cdef PriorityHeapRecord split_node_left
        cdef PriorityHeapRecord split_node_right

        cdef SIZE_t n_node_samples = splitter.n_samples
        cdef SIZE_t max_split_nodes = max_leaf_nodes - 1
        cdef bint is_leaf
        cdef SIZE_t max_depth_seen = -1
        cdef int rc = 0
        cdef Node* node

        # Initial capacity
        cdef SIZE_t init_capacity = max_split_nodes + max_leaf_nodes
        tree._resize(init_capacity)

        with nogil:
            # add root to frontier
            rc = self._add_split_node(splitter, tree, 0, n_node_samples,
                                      INFINITY, IS_FIRST, IS_LEFT, NULL, 0,
                                      &split_node_left)
            if rc >= 0:
                _add_to_frontier(split_node_left, frontier)

            while not frontier.empty():
                pop_heap(frontier.begin(), frontier.end(), &_compare_records)
                record = frontier.back()
                frontier.pop_back()

                node = &tree.nodes[record.node_id]
                is_leaf = (record.is_leaf or max_split_nodes <= 0)

                if is_leaf:
                    # Node is not expandable; set node as leaf
                    node.left_child = _TREE_LEAF
                    node.right_child = _TREE_LEAF
                    node.feature = _TREE_UNDEFINED
                    node.threshold = _TREE_UNDEFINED

                else:
                    # Node is expandable

                    # Decrement number of split nodes available
                    max_split_nodes -= 1

                    # Compute left split node
                    rc = self._add_split_node(splitter, tree,
                                              record.start, record.pos,
                                              record.impurity_left,
                                              IS_NOT_FIRST, IS_LEFT, node,
                                              record.depth + 1,
                                              &split_node_left)
                    if rc == -1:
                        break

                    # tree.nodes may have changed
                    node = &tree.nodes[record.node_id]

                    # Compute right split node
                    rc = self._add_split_node(splitter, tree, record.pos,
                                              record.end,
                                              record.impurity_right,
                                              IS_NOT_FIRST, IS_NOT_LEFT, node,
                                              record.depth + 1,
                                              &split_node_right)
                    if rc == -1:
                        break

                    # Add nodes to queue
                    _add_to_frontier(split_node_left, frontier)
                    _add_to_frontier(split_node_right, frontier)

                if record.depth > max_depth_seen:
                    max_depth_seen = record.depth

            if rc >= 0:
                rc = tree._resize_c(tree.node_count)

            if rc >= 0:
                tree.max_depth = max_depth_seen

        if rc == -1:
            raise MemoryError()

    cdef inline int _add_split_node(self, Splitter splitter, Tree tree,
                                    SIZE_t start, SIZE_t end, double impurity,
                                    bint is_first, bint is_left, Node* parent,
                                    SIZE_t depth,
                                    PriorityHeapRecord* res) nogil except -1:
        """Adds node w/ partition ``[start, end)`` to the frontier. """
        cdef SplitRecord split
        cdef SIZE_t node_id
        cdef SIZE_t n_node_samples
        cdef SIZE_t n_constant_features = 0
        cdef double weighted_n_samples = splitter.weighted_n_samples
        cdef double min_impurity_decrease = self.min_impurity_decrease
        cdef double weighted_n_node_samples
        cdef bint is_leaf
        cdef SIZE_t n_left, n_right
        cdef double imp_diff

        splitter.node_reset(start, end, &weighted_n_node_samples)

        if is_first:
            impurity = splitter.node_impurity()

        n_node_samples = end - start
        is_leaf = (depth >= self.max_depth or
                   n_node_samples < self.min_samples_split or
                   n_node_samples < 2 * self.min_samples_leaf or
                   weighted_n_node_samples < 2 * self.min_weight_leaf or
                   impurity <= EPSILON  # impurity == 0 with tolerance
                   )

        if not is_leaf:
            splitter.node_split(impurity, &split, &n_constant_features)
            # If EPSILON=0 in the below comparison, float precision issues stop
            # splitting early, producing trees that are dissimilar to v0.18
            is_leaf = (is_leaf or split.pos >= end or
                       split.improvement + EPSILON < min_impurity_decrease)

        node_id = tree._add_node(parent - tree.nodes
                                 if parent != NULL
                                 else _TREE_UNDEFINED,
                                 is_left, is_leaf,
                                 split.feature, split.threshold, impurity, n_node_samples,
                                 weighted_n_node_samples)
        if node_id == SIZE_MAX:
            return -1

        # compute values also for split nodes (might become leafs later).
        splitter.node_value(tree.value + node_id * tree.value_stride)

        res.node_id = node_id
        res.start = start
        res.end = end
        res.depth = depth
        res.impurity = impurity

        if not is_leaf:
            # is split node
            res.pos = split.pos
            res.is_leaf = 0
            res.improvement = split.improvement
            res.impurity_left = split.impurity_left
            res.impurity_right = split.impurity_right

        else:
            # is leaf => 0 improvement
            res.pos = end
            res.is_leaf = 1
            res.improvement = 0.0
            res.impurity_left = impurity
            res.impurity_right = impurity

        return 0


# =============================================================================
# Tree
# =============================================================================

cdef class Tree:
    """Array-based representation of a binary decision tree.

    The binary tree is represented as a number of parallel arrays. The i-th
    element of each array holds information about the node `i`. Node 0 is the
    tree's root. You can find a detailed description of all arrays in
    `_tree.pxd`. NOTE: Some of the arrays only apply to either leaves or split
    nodes, resp. In this case the values of nodes of the other type are
    arbitrary!

    Attributes
    ----------
    node_count : int
        The number of nodes (internal nodes + leaves) in the tree.

    capacity : int
        The current capacity (i.e., size) of the arrays, which is at least as
        great as `node_count`.

    max_depth : int
        The depth of the tree, i.e. the maximum depth of its leaves.

    children_left : array of int, shape [node_count]
        children_left[i] holds the node id of the left child of node i.
        For leaves, children_left[i] == TREE_LEAF. Otherwise,
        children_left[i] > i. This child handles the case where
        X[:, feature[i]] <= threshold[i].

    children_right : array of int, shape [node_count]
        children_right[i] holds the node id of the right child of node i.
        For leaves, children_right[i] == TREE_LEAF. Otherwise,
        children_right[i] > i. This child handles the case where
        X[:, feature[i]] > threshold[i].

    feature : array of int, shape [node_count]
        feature[i] holds the feature to split on, for the internal node i.

    threshold : array of double, shape [node_count]
        threshold[i] holds the threshold for the internal node i.

    value : array of double, shape [node_count, n_outputs, max_n_classes]
        Contains the constant prediction value of each node.

    impurity : array of double, shape [node_count]
        impurity[i] holds the impurity (i.e., the value of the splitting
        criterion) at node i.

    n_node_samples : array of int, shape [node_count]
        n_node_samples[i] holds the number of training samples reaching node i.

    weighted_n_node_samples : array of int, shape [node_count]
        weighted_n_node_samples[i] holds the weighted number of training samples
        reaching node i.
    """
    # Wrap for outside world.
    # WARNING: these reference the current `nodes` and `value` buffers, which
    # must not be freed by a subsequent memory allocation.
    # (i.e. through `_resize` or `__setstate__`)
    property n_classes:
        def __get__(self):
            return sizet_ptr_to_ndarray(self.n_classes, self.n_outputs)

    property children_left:
        def __get__(self):
            return self._get_node_ndarray()['left_child'][:self.node_count]

    property children_right:
        def __get__(self):
            return self._get_node_ndarray()['right_child'][:self.node_count]

    property n_leaves:
        def __get__(self):
            return np.sum(np.logical_and(
                self.children_left == -1,
                self.children_right == -1))

    property feature:
        def __get__(self):
            return self._get_node_ndarray()['feature'][:self.node_count]

    property threshold:
        def __get__(self):
            return self._get_node_ndarray()['threshold'][:self.node_count]

    property impurity:
        def __get__(self):
            return self._get_node_ndarray()['impurity'][:self.node_count]

    property n_node_samples:
        def __get__(self):
            return self._get_node_ndarray()['n_node_samples'][:self.node_count]

    property weighted_n_node_samples:
        def __get__(self):
            return self._get_node_ndarray()['weighted_n_node_samples'][:self.node_count]

    property value:
        def __get__(self):
            return self._get_value_ndarray()[:self.node_count]

    def __cinit__(self, int n_features, np.ndarray n_classes, int n_outputs):
        """Constructor."""
        cdef SIZE_t dummy = 0
        size_t_dtype = np.array(dummy).dtype

        n_classes = _check_n_classes(n_classes, size_t_dtype)

        # Input/Output layout
        self.n_features = n_features
        self.n_outputs = n_outputs
        self.n_classes = NULL
        safe_realloc(&self.n_classes, n_outputs)

        self.max_n_classes = np.max(n_classes)
        self.value_stride = n_outputs * self.max_n_classes

        cdef SIZE_t k
        for k in range(n_outputs):
            self.n_classes[k] = n_classes[k]

        # Inner structures
        self.max_depth = 0
        self.node_count = 0
        self.capacity = 0
        self.value = NULL
        self.nodes = NULL

    def __dealloc__(self):
        """Destructor."""
        # Free all inner structures
        free(self.n_classes)
        free(self.value)
        free(self.nodes)

    def __reduce__(self):
        """Reduce re-implementation, for pickling."""
        return (Tree, (self.n_features,
                       sizet_ptr_to_ndarray(self.n_classes, self.n_outputs),
                       self.n_outputs), self.__getstate__())

    def __getstate__(self):
        """Getstate re-implementation, for pickling."""
        d = {}
        # capacity is inferred during the __setstate__ using nodes
        d["max_depth"] = self.max_depth
        d["node_count"] = self.node_count
        d["nodes"] = self._get_node_ndarray()
        d["values"] = self._get_value_ndarray()
        return d

    def __setstate__(self, d):
        """Setstate re-implementation, for unpickling."""
        self.max_depth = d["max_depth"]
        self.node_count = d["node_count"]

        if 'nodes' not in d:
            raise ValueError('You have loaded Tree version which '
                             'cannot be imported')

        node_ndarray = d['nodes']
        value_ndarray = d['values']

        value_shape = (node_ndarray.shape[0], self.n_outputs,
                       self.max_n_classes)

        node_ndarray = _check_node_ndarray(node_ndarray, expected_dtype=NODE_DTYPE)
        value_ndarray = _check_value_ndarray(
            value_ndarray,
            expected_dtype=np.dtype(np.float64),
            expected_shape=value_shape
        )

        self.capacity = node_ndarray.shape[0]
        if self._resize_c(self.capacity) != 0:
            raise MemoryError("resizing tree to %d" % self.capacity)
        nodes = memcpy(self.nodes, (<np.ndarray> node_ndarray).data,
                       self.capacity * sizeof(Node))
        value = memcpy(self.value, (<np.ndarray> value_ndarray).data,
                       self.capacity * self.value_stride * sizeof(double))

    cdef int _resize(self, SIZE_t capacity) nogil except -1:
        """Resize all inner arrays to `capacity`, if `capacity` == -1, then
           double the size of the inner arrays.

        Returns -1 in case of failure to allocate memory (and raise MemoryError)
        or 0 otherwise.
        """
        if self._resize_c(capacity) != 0:
            # Acquire gil only if we need to raise
            with gil:
                raise MemoryError()

    cdef int _resize_c(self, SIZE_t capacity=SIZE_MAX) nogil except -1:
        """Guts of _resize

        Returns -1 in case of failure to allocate memory (and raise MemoryError)
        or 0 otherwise.
        """
        if capacity == self.capacity and self.nodes != NULL:
            return 0

        if capacity == SIZE_MAX:
            if self.capacity == 0:
                capacity = 3  # default initial value
            else:
                capacity = 2 * self.capacity

        safe_realloc(&self.nodes, capacity)
        safe_realloc(&self.value, capacity * self.value_stride)

        # value memory is initialised to 0 to enable classifier argmax
        if capacity > self.capacity:
            memset(<void*>(self.value + self.capacity * self.value_stride), 0,
                   (capacity - self.capacity) * self.value_stride *
                   sizeof(double))

        # if capacity smaller than node_count, adjust the counter
        if capacity < self.node_count:
            self.node_count = capacity

        self.capacity = capacity
        return 0

    cdef SIZE_t _add_node(self, SIZE_t parent, bint is_left, bint is_leaf,
                          SIZE_t feature, double threshold, double impurity,
                          SIZE_t n_node_samples,
                          double weighted_n_node_samples) nogil except -1:
        """Add a node to the tree.

        The new node registers itself as the child of its parent.

        Returns (size_t)(-1) on error.
        """
        cdef SIZE_t node_id = self.node_count

        if node_id >= self.capacity:
            if self._resize_c() != 0:
                return SIZE_MAX

        cdef Node* node = &self.nodes[node_id]
        node.impurity = impurity
        node.n_node_samples = n_node_samples
        node.weighted_n_node_samples = weighted_n_node_samples

        if parent != _TREE_UNDEFINED:
            if is_left:
                self.nodes[parent].left_child = node_id
            else:
                self.nodes[parent].right_child = node_id

        if is_leaf:
            node.left_child = _TREE_LEAF
            node.right_child = _TREE_LEAF
            node.feature = _TREE_UNDEFINED
            node.threshold = _TREE_UNDEFINED

        else:
            # left_child and right_child will be set later
            node.feature = feature
            node.threshold = threshold

        self.node_count += 1

        return node_id

    cpdef np.ndarray predict(self, object X):
        """Predict target for X."""
        out = self._get_value_ndarray().take(self.apply(X), axis=0,
                                             mode='clip')
        if self.n_outputs == 1:
            out = out.reshape(X.shape[0], self.max_n_classes)
        return out

    cpdef np.ndarray apply(self, object X):
        """Finds the terminal region (=leaf node) for each sample in X."""
        if issparse(X):
            return self._apply_sparse_csr(X)
        else:
            return self._apply_dense(X)

    cdef inline np.ndarray _apply_dense(self, object X):
        """Finds the terminal region (=leaf node) for each sample in X."""

        # Check input
        if not isinstance(X, np.ndarray):
            raise ValueError("X should be in np.ndarray format, got %s"
                             % type(X))

        if X.dtype != DTYPE:
            raise ValueError("X.dtype should be np.float32, got %s" % X.dtype)

        # Extract input
        cdef const DTYPE_t[:, :] X_ndarray = X
        cdef SIZE_t n_samples = X.shape[0]

        # Initialize output
        cdef np.ndarray[SIZE_t] out = np.zeros((n_samples,), dtype=np.intp)
        cdef SIZE_t* out_ptr = <SIZE_t*> out.data

        # Initialize auxiliary data-structure
        cdef Node* node = NULL
        cdef SIZE_t i = 0

        with nogil:
            for i in range(n_samples):
                node = self.nodes
                # While node not a leaf
                while node.left_child != _TREE_LEAF:
                    # ... and node.right_child != _TREE_LEAF:
                    if X_ndarray[i, node.feature] <= node.threshold:
                        node = &self.nodes[node.left_child]
                    else:
                        node = &self.nodes[node.right_child]

                out_ptr[i] = <SIZE_t>(node - self.nodes)  # node offset

        return out

    cdef inline np.ndarray _apply_sparse_csr(self, object X):
        """Finds the terminal region (=leaf node) for each sample in sparse X.
        """
        # Check input
        if not isinstance(X, csr_matrix):
            raise ValueError("X should be in csr_matrix format, got %s"
                             % type(X))

        if X.dtype != DTYPE:
            raise ValueError("X.dtype should be np.float32, got %s" % X.dtype)

        # Extract input
        cdef np.ndarray[ndim=1, dtype=DTYPE_t] X_data_ndarray = X.data
        cdef np.ndarray[ndim=1, dtype=INT32_t] X_indices_ndarray  = X.indices
        cdef np.ndarray[ndim=1, dtype=INT32_t] X_indptr_ndarray  = X.indptr

        cdef DTYPE_t* X_data = <DTYPE_t*>X_data_ndarray.data
        cdef INT32_t* X_indices = <INT32_t*>X_indices_ndarray.data
        cdef INT32_t* X_indptr = <INT32_t*>X_indptr_ndarray.data

        cdef SIZE_t n_samples = X.shape[0]
        cdef SIZE_t n_features = X.shape[1]

        # Initialize output
        cdef np.ndarray[SIZE_t, ndim=1] out = np.zeros((n_samples,),
                                                       dtype=np.intp)
        cdef SIZE_t* out_ptr = <SIZE_t*> out.data

        # Initialize auxiliary data-structure
        cdef DTYPE_t feature_value = 0.
        cdef Node* node = NULL
        cdef DTYPE_t* X_sample = NULL
        cdef SIZE_t i = 0
        cdef INT32_t k = 0

        # feature_to_sample as a data structure records the last seen sample
        # for each feature; functionally, it is an efficient way to identify
        # which features are nonzero in the present sample.
        cdef SIZE_t* feature_to_sample = NULL

        safe_realloc(&X_sample, n_features)
        safe_realloc(&feature_to_sample, n_features)

        with nogil:
            memset(feature_to_sample, -1, n_features * sizeof(SIZE_t))

            for i in range(n_samples):
                node = self.nodes

                for k in range(X_indptr[i], X_indptr[i + 1]):
                    feature_to_sample[X_indices[k]] = i
                    X_sample[X_indices[k]] = X_data[k]

                # While node not a leaf
                while node.left_child != _TREE_LEAF:
                    # ... and node.right_child != _TREE_LEAF:
                    if feature_to_sample[node.feature] == i:
                        feature_value = X_sample[node.feature]

                    else:
                        feature_value = 0.

                    if feature_value <= node.threshold:
                        node = &self.nodes[node.left_child]
                    else:
                        node = &self.nodes[node.right_child]

                out_ptr[i] = <SIZE_t>(node - self.nodes)  # node offset

            # Free auxiliary arrays
            free(X_sample)
            free(feature_to_sample)

        return out

    cpdef object decision_path(self, object X):
        """Finds the decision path (=node) for each sample in X."""
        if issparse(X):
            return self._decision_path_sparse_csr(X)
        else:
            return self._decision_path_dense(X)

    cdef inline object _decision_path_dense(self, object X):
        """Finds the decision path (=node) for each sample in X."""

        # Check input
        if not isinstance(X, np.ndarray):
            raise ValueError("X should be in np.ndarray format, got %s"
                             % type(X))

        if X.dtype != DTYPE:
            raise ValueError("X.dtype should be np.float32, got %s" % X.dtype)

        # Extract input
        cdef const DTYPE_t[:, :] X_ndarray = X
        cdef SIZE_t n_samples = X.shape[0]

        # Initialize output
        cdef np.ndarray[SIZE_t] indptr = np.zeros(n_samples + 1, dtype=np.intp)
        cdef SIZE_t* indptr_ptr = <SIZE_t*> indptr.data

        cdef np.ndarray[SIZE_t] indices = np.zeros(n_samples *
                                                   (1 + self.max_depth),
                                                   dtype=np.intp)
        cdef SIZE_t* indices_ptr = <SIZE_t*> indices.data

        # Initialize auxiliary data-structure
        cdef Node* node = NULL
        cdef SIZE_t i = 0

        with nogil:
            for i in range(n_samples):
                node = self.nodes
                indptr_ptr[i + 1] = indptr_ptr[i]

                # Add all external nodes
                while node.left_child != _TREE_LEAF:
                    # ... and node.right_child != _TREE_LEAF:
                    indices_ptr[indptr_ptr[i + 1]] = <SIZE_t>(node - self.nodes)
                    indptr_ptr[i + 1] += 1

                    if X_ndarray[i, node.feature] <= node.threshold:
                        node = &self.nodes[node.left_child]
                    else:
                        node = &self.nodes[node.right_child]

                # Add the leave node
                indices_ptr[indptr_ptr[i + 1]] = <SIZE_t>(node - self.nodes)
                indptr_ptr[i + 1] += 1

        indices = indices[:indptr[n_samples]]
        cdef np.ndarray[SIZE_t] data = np.ones(shape=len(indices),
                                               dtype=np.intp)
        out = csr_matrix((data, indices, indptr),
                         shape=(n_samples, self.node_count))

        return out

    cdef inline object _decision_path_sparse_csr(self, object X):
        """Finds the decision path (=node) for each sample in X."""

        # Check input
        if not isinstance(X, csr_matrix):
            raise ValueError("X should be in csr_matrix format, got %s"
                             % type(X))

        if X.dtype != DTYPE:
            raise ValueError("X.dtype should be np.float32, got %s" % X.dtype)

        # Extract input
        cdef np.ndarray[ndim=1, dtype=DTYPE_t] X_data_ndarray = X.data
        cdef np.ndarray[ndim=1, dtype=INT32_t] X_indices_ndarray  = X.indices
        cdef np.ndarray[ndim=1, dtype=INT32_t] X_indptr_ndarray  = X.indptr

        cdef DTYPE_t* X_data = <DTYPE_t*>X_data_ndarray.data
        cdef INT32_t* X_indices = <INT32_t*>X_indices_ndarray.data
        cdef INT32_t* X_indptr = <INT32_t*>X_indptr_ndarray.data

        cdef SIZE_t n_samples = X.shape[0]
        cdef SIZE_t n_features = X.shape[1]

        # Initialize output
        cdef np.ndarray[SIZE_t] indptr = np.zeros(n_samples + 1, dtype=np.intp)
        cdef SIZE_t* indptr_ptr = <SIZE_t*> indptr.data

        cdef np.ndarray[SIZE_t] indices = np.zeros(n_samples *
                                                   (1 + self.max_depth),
                                                   dtype=np.intp)
        cdef SIZE_t* indices_ptr = <SIZE_t*> indices.data

        # Initialize auxiliary data-structure
        cdef DTYPE_t feature_value = 0.
        cdef Node* node = NULL
        cdef DTYPE_t* X_sample = NULL
        cdef SIZE_t i = 0
        cdef INT32_t k = 0

        # feature_to_sample as a data structure records the last seen sample
        # for each feature; functionally, it is an efficient way to identify
        # which features are nonzero in the present sample.
        cdef SIZE_t* feature_to_sample = NULL

        safe_realloc(&X_sample, n_features)
        safe_realloc(&feature_to_sample, n_features)

        with nogil:
            memset(feature_to_sample, -1, n_features * sizeof(SIZE_t))

            for i in range(n_samples):
                node = self.nodes
                indptr_ptr[i + 1] = indptr_ptr[i]

                for k in range(X_indptr[i], X_indptr[i + 1]):
                    feature_to_sample[X_indices[k]] = i
                    X_sample[X_indices[k]] = X_data[k]

                # While node not a leaf
                while node.left_child != _TREE_LEAF:
                    # ... and node.right_child != _TREE_LEAF:

                    indices_ptr[indptr_ptr[i + 1]] = <SIZE_t>(node - self.nodes)
                    indptr_ptr[i + 1] += 1

                    if feature_to_sample[node.feature] == i:
                        feature_value = X_sample[node.feature]

                    else:
                        feature_value = 0.

                    if feature_value <= node.threshold:
                        node = &self.nodes[node.left_child]
                    else:
                        node = &self.nodes[node.right_child]

                # Add the leave node
                indices_ptr[indptr_ptr[i + 1]] = <SIZE_t>(node - self.nodes)
                indptr_ptr[i + 1] += 1

            # Free auxiliary arrays
            free(X_sample)
            free(feature_to_sample)

        indices = indices[:indptr[n_samples]]
        cdef np.ndarray[SIZE_t] data = np.ones(shape=len(indices),
                                               dtype=np.intp)
        out = csr_matrix((data, indices, indptr),
                         shape=(n_samples, self.node_count))

        return out


    cpdef compute_feature_importances(self, normalize=True):
        """Computes the importance of each feature (aka variable)."""
        cdef Node* left
        cdef Node* right
        cdef Node* nodes = self.nodes
        cdef Node* node = nodes
        cdef Node* end_node = node + self.node_count

        cdef double normalizer = 0.

        cdef np.ndarray[np.float64_t, ndim=1] importances
        importances = np.zeros((self.n_features,))
        cdef DOUBLE_t* importance_data = <DOUBLE_t*>importances.data

        with nogil:
            while node != end_node:
                if node.left_child != _TREE_LEAF:
                    # ... and node.right_child != _TREE_LEAF:
                    left = &nodes[node.left_child]
                    right = &nodes[node.right_child]

                    importance_data[node.feature] += (
                        node.weighted_n_node_samples * node.impurity -
                        left.weighted_n_node_samples * left.impurity -
                        right.weighted_n_node_samples * right.impurity)
                node += 1

        importances /= nodes[0].weighted_n_node_samples

        if normalize:
            normalizer = np.sum(importances)

            if normalizer > 0.0:
                # Avoid dividing by zero (e.g., when root is pure)
                importances /= normalizer

        return importances

    cdef np.ndarray _get_value_ndarray(self):
        """Wraps value as a 3-d NumPy array.

        The array keeps a reference to this Tree, which manages the underlying
        memory.
        """
        cdef np.npy_intp shape[3]
        shape[0] = <np.npy_intp> self.node_count
        shape[1] = <np.npy_intp> self.n_outputs
        shape[2] = <np.npy_intp> self.max_n_classes
        cdef np.ndarray arr
        arr = np.PyArray_SimpleNewFromData(3, shape, np.NPY_DOUBLE, self.value)
        Py_INCREF(self)
        if PyArray_SetBaseObject(arr, <PyObject*> self) < 0:
            raise ValueError("Can't initialize array.")
        return arr

    cdef np.ndarray _get_node_ndarray(self):
        """Wraps nodes as a NumPy struct array.

        The array keeps a reference to this Tree, which manages the underlying
        memory. Individual fields are publicly accessible as properties of the
        Tree.
        """
        cdef np.npy_intp shape[1]
        shape[0] = <np.npy_intp> self.node_count
        cdef np.npy_intp strides[1]
        strides[0] = sizeof(Node)
        cdef np.ndarray arr
        Py_INCREF(NODE_DTYPE)
        arr = PyArray_NewFromDescr(<PyTypeObject *> np.ndarray,
                                   <np.dtype> NODE_DTYPE, 1, shape,
                                   strides, <void*> self.nodes,
                                   np.NPY_DEFAULT, None)
        Py_INCREF(self)
        if PyArray_SetBaseObject(arr, <PyObject*> self) < 0:
            raise ValueError("Can't initialize array.")
        return arr

    def compute_partial_dependence(self, DTYPE_t[:, ::1] X,
                                   int[::1] target_features,
                                   double[::1] out):
        """Partial dependence of the response on the ``target_feature`` set.

        For each sample in ``X`` a tree traversal is performed.
        Each traversal starts from the root with weight 1.0.

        At each non-leaf node that splits on a target feature, either
        the left child or the right child is visited based on the feature
        value of the current sample, and the weight is not modified.
        At each non-leaf node that splits on a complementary feature,
        both children are visited and the weight is multiplied by the fraction
        of training samples which went to each child.

        At each leaf, the value of the node is multiplied by the current
        weight (weights sum to 1 for all visited terminal nodes).

        Parameters
        ----------
        X : view on 2d ndarray, shape (n_samples, n_target_features)
            The grid points on which the partial dependence should be
            evaluated.
        target_features : view on 1d ndarray, shape (n_target_features)
            The set of target features for which the partial dependence
            should be evaluated.
        out : view on 1d ndarray, shape (n_samples)
            The value of the partial dependence function on each grid
            point.
        """
        cdef:
            double[::1] weight_stack = np.zeros(self.node_count,
                                                dtype=np.float64)
            SIZE_t[::1] node_idx_stack = np.zeros(self.node_count,
                                                  dtype=np.intp)
            SIZE_t sample_idx
            SIZE_t feature_idx
            int stack_size
            double left_sample_frac
            double current_weight
            double total_weight  # used for sanity check only
            Node *current_node  # use a pointer to avoid copying attributes
            SIZE_t current_node_idx
            bint is_target_feature
            SIZE_t _TREE_LEAF = TREE_LEAF  # to avoid python interactions

        for sample_idx in range(X.shape[0]):
            # init stacks for current sample
            stack_size = 1
            node_idx_stack[0] = 0  # root node
            weight_stack[0] = 1  # all the samples are in the root node
            total_weight = 0

            while stack_size > 0:
                # pop the stack
                stack_size -= 1
                current_node_idx = node_idx_stack[stack_size]
                current_node = &self.nodes[current_node_idx]

                if current_node.left_child == _TREE_LEAF:
                    # leaf node
                    out[sample_idx] += (weight_stack[stack_size] *
                                        self.value[current_node_idx])
                    total_weight += weight_stack[stack_size]
                else:
                    # non-leaf node

                    # determine if the split feature is a target feature
                    is_target_feature = False
                    for feature_idx in range(target_features.shape[0]):
                        if target_features[feature_idx] == current_node.feature:
                            is_target_feature = True
                            break

                    if is_target_feature:
                        # In this case, we push left or right child on stack
                        if X[sample_idx, feature_idx] <= current_node.threshold:
                            node_idx_stack[stack_size] = current_node.left_child
                        else:
                            node_idx_stack[stack_size] = current_node.right_child
                        stack_size += 1
                    else:
                        # In this case, we push both children onto the stack,
                        # and give a weight proportional to the number of
                        # samples going through each branch.

                        # push left child
                        node_idx_stack[stack_size] = current_node.left_child
                        left_sample_frac = (
                            self.nodes[current_node.left_child].weighted_n_node_samples /
                            current_node.weighted_n_node_samples)
                        current_weight = weight_stack[stack_size]
                        weight_stack[stack_size] = current_weight * left_sample_frac
                        stack_size += 1

                        # push right child
                        node_idx_stack[stack_size] = current_node.right_child
                        weight_stack[stack_size] = (
                            current_weight * (1 - left_sample_frac))
                        stack_size += 1

            # Sanity check. Should never happen.
            if not (0.999 < total_weight < 1.001):
                raise ValueError("Total weight should be 1.0 but was %.9f" %
                                 total_weight)


def _check_n_classes(n_classes, expected_dtype):
    if n_classes.ndim != 1:
        raise ValueError(
            f"Wrong dimensions for n_classes from the pickle: "
            f"expected 1, got {n_classes.ndim}"
        )

    if n_classes.dtype == expected_dtype:
        return n_classes

    # Handles both different endianness and different bitness
    if n_classes.dtype.kind == "i" and n_classes.dtype.itemsize in [4, 8]:
        return n_classes.astype(expected_dtype, casting="same_kind")

    raise ValueError(
        "n_classes from the pickle has an incompatible dtype:\n"
        f"- expected: {expected_dtype}\n"
        f"- got:      {n_classes.dtype}"
    )


def _check_value_ndarray(value_ndarray, expected_dtype, expected_shape):
    if value_ndarray.shape != expected_shape:
        raise ValueError(
            "Wrong shape for value array from the pickle: "
            f"expected {expected_shape}, got {value_ndarray.shape}"
        )

    if not value_ndarray.flags.c_contiguous:
        raise ValueError(
            "value array from the pickle should be a C-contiguous array"
        )

    if value_ndarray.dtype == expected_dtype:
        return value_ndarray

    # Handles different endianness
    if value_ndarray.dtype.str.endswith('f8'):
        return value_ndarray.astype(expected_dtype, casting='equiv')

    raise ValueError(
        "value array from the pickle has an incompatible dtype:\n"
        f"- expected: {expected_dtype}\n"
        f"- got:      {value_ndarray.dtype}"
    )


def _dtype_to_dict(dtype):
    return {name: dt.str for name, (dt, *rest) in dtype.fields.items()}


def _dtype_dict_with_modified_bitness(dtype_dict):
    # field names in Node struct with SIZE_t types (see sklearn/tree/_tree.pxd)
    indexing_field_names = ["left_child", "right_child", "feature", "n_node_samples"]

    expected_dtype_size = str(struct.calcsize("P"))
    allowed_dtype_size = "8" if expected_dtype_size == "4" else "4"

    allowed_dtype_dict = dtype_dict.copy()
    for name in indexing_field_names:
        allowed_dtype_dict[name] = allowed_dtype_dict[name].replace(
            expected_dtype_size, allowed_dtype_size
        )

    return allowed_dtype_dict


def _all_compatible_dtype_dicts(dtype):
    # The Cython code for decision trees uses platform-specific SIZE_t
    # typed indexing fields that correspond to either i4 or i8 dtypes for
    # the matching fields in the numpy array depending on the bitness of
    # the platform (32 bit or 64 bit respectively).
    #
    # We need to cast the indexing fields of the NODE_DTYPE-dtyped array at
    # pickle load time to enable cross-bitness deployment scenarios. We
    # typically want to make it possible to run the expensive fit method of
    # a tree estimator on a 64 bit server platform, pickle the estimator
    # for deployment and run the predict method of a low power 32 bit edge
    # platform.
    #
    # A similar thing happens for endianness, the machine where the pickle was
    # saved can have a different endianness than the machine where the pickle
    # is loaded

    dtype_dict = _dtype_to_dict(dtype)
    dtype_dict_with_modified_bitness = _dtype_dict_with_modified_bitness(dtype_dict)
    dtype_dict_with_modified_endianness = _dtype_to_dict(dtype.newbyteorder())
    dtype_dict_with_modified_bitness_and_endianness = _dtype_dict_with_modified_bitness(
        dtype_dict_with_modified_endianness
    )

    return [
        dtype_dict,
        dtype_dict_with_modified_bitness,
        dtype_dict_with_modified_endianness,
        dtype_dict_with_modified_bitness_and_endianness,
    ]


def _check_node_ndarray(node_ndarray, expected_dtype):
    if node_ndarray.ndim != 1:
        raise ValueError(
            "Wrong dimensions for node array from the pickle: "
            f"expected 1, got {node_ndarray.ndim}"
        )

    if not node_ndarray.flags.c_contiguous:
        raise ValueError(
            "node array from the pickle should be a C-contiguous array"
        )

    node_ndarray_dtype = node_ndarray.dtype
    if node_ndarray_dtype == expected_dtype:
        return node_ndarray

    node_ndarray_dtype_dict = _dtype_to_dict(node_ndarray_dtype)
    all_compatible_dtype_dicts = _all_compatible_dtype_dicts(expected_dtype)

    if node_ndarray_dtype_dict not in all_compatible_dtype_dicts:
        raise ValueError(
            "node array from the pickle has an incompatible dtype:\n"
            f"- expected: {expected_dtype}\n"
            f"- got     : {node_ndarray_dtype}"
        )

    return node_ndarray.astype(expected_dtype, casting="same_kind")


# =============================================================================
# Build Pruned Tree
# =============================================================================


cdef class _CCPPruneController:
    """Base class used by build_pruned_tree_ccp and ccp_pruning_path
    to control pruning.
    """
    cdef bint stop_pruning(self, DOUBLE_t effective_alpha) nogil:
        """Return 1 to stop pruning and 0 to continue pruning"""
        return 0

    cdef void save_metrics(self, DOUBLE_t effective_alpha,
                           DOUBLE_t subtree_impurities) nogil:
        """Save metrics when pruning"""
        pass

    cdef void after_pruning(self, unsigned char[:] in_subtree) nogil:
        """Called after pruning"""
        pass


cdef class _AlphaPruner(_CCPPruneController):
    """Use alpha to control when to stop pruning."""
    cdef DOUBLE_t ccp_alpha
    cdef SIZE_t capacity

    def __cinit__(self, DOUBLE_t ccp_alpha):
        self.ccp_alpha = ccp_alpha
        self.capacity = 0

    cdef bint stop_pruning(self, DOUBLE_t effective_alpha) nogil:
        # The subtree on the previous iteration has the greatest ccp_alpha
        # less than or equal to self.ccp_alpha
        return self.ccp_alpha < effective_alpha

    cdef void after_pruning(self, unsigned char[:] in_subtree) nogil:
        """Updates the number of leaves in subtree"""
        for i in range(in_subtree.shape[0]):
            if in_subtree[i]:
                self.capacity += 1


cdef class _PathFinder(_CCPPruneController):
    """Record metrics used to return the cost complexity path."""
    cdef DOUBLE_t[:] ccp_alphas
    cdef DOUBLE_t[:] impurities
    cdef UINT32_t count

    def __cinit__(self,  int node_count):
        self.ccp_alphas = np.zeros(shape=(node_count), dtype=np.float64)
        self.impurities = np.zeros(shape=(node_count), dtype=np.float64)
        self.count = 0

    cdef void save_metrics(self,
                           DOUBLE_t effective_alpha,
                           DOUBLE_t subtree_impurities) nogil:
        self.ccp_alphas[self.count] = effective_alpha
        self.impurities[self.count] = subtree_impurities
        self.count += 1


cdef struct CostComplexityPruningRecord:
    SIZE_t node_idx
    SIZE_t parent

cdef _cost_complexity_prune(unsigned char[:] leaves_in_subtree, # OUT
                            Tree orig_tree,
                            _CCPPruneController controller):
    """Perform cost complexity pruning.

    This function takes an already grown tree, `orig_tree` and outputs a
    boolean mask `leaves_in_subtree` to are the leaves in the pruned tree. The
    controller signals when the pruning should stop and is passed the
    metrics of the subtrees during the pruning process.

    Parameters
    ----------
    leaves_in_subtree : unsigned char[:]
        Output for leaves of subtree
    orig_tree : Tree
        Original tree
    ccp_controller : _CCPPruneController
        Cost complexity controller
    """

    cdef:
        SIZE_t i
        SIZE_t n_nodes = orig_tree.node_count
        # prior probability using weighted samples
        DOUBLE_t[:] weighted_n_node_samples = orig_tree.weighted_n_node_samples
        DOUBLE_t total_sum_weights = weighted_n_node_samples[0]
        DOUBLE_t[:] impurity = orig_tree.impurity
        # weighted impurity of each node
        DOUBLE_t[:] r_node = np.empty(shape=n_nodes, dtype=np.float64)

        SIZE_t[:] child_l = orig_tree.children_left
        SIZE_t[:] child_r = orig_tree.children_right
        SIZE_t[:] parent = np.zeros(shape=n_nodes, dtype=np.intp)

        stack[CostComplexityPruningRecord] ccp_stack
        CostComplexityPruningRecord stack_record
        int rc = 0
        SIZE_t node_idx
        stack[SIZE_t] node_indices_stack

        SIZE_t[:] n_leaves = np.zeros(shape=n_nodes, dtype=np.intp)
        DOUBLE_t[:] r_branch = np.zeros(shape=n_nodes, dtype=np.float64)
        DOUBLE_t current_r
        SIZE_t leaf_idx
        SIZE_t parent_idx

        # candidate nodes that can be pruned
        unsigned char[:] candidate_nodes = np.zeros(shape=n_nodes,
                                                    dtype=np.uint8)
        # nodes in subtree
        unsigned char[:] in_subtree = np.ones(shape=n_nodes, dtype=np.uint8)
        DOUBLE_t[:] g_node = np.zeros(shape=n_nodes, dtype=np.float64)
        SIZE_t pruned_branch_node_idx
        DOUBLE_t subtree_alpha
        DOUBLE_t effective_alpha
        SIZE_t child_l_idx
        SIZE_t child_r_idx
        SIZE_t n_pruned_leaves
        DOUBLE_t r_diff
        DOUBLE_t max_float64 = np.finfo(np.float64).max

    # find parent node ids and leaves
    with nogil:

        for i in range(r_node.shape[0]):
            r_node[i] = (
                weighted_n_node_samples[i] * impurity[i] / total_sum_weights)

        # Push the root node
        ccp_stack.push({"node_idx": 0, "parent": -1})

        while not ccp_stack.empty():
            stack_record = ccp_stack.top()
            ccp_stack.pop()

            node_idx = stack_record.node_idx
            parent[node_idx] = stack_record.parent

            if child_l[node_idx] == _TREE_LEAF:
                # ... and child_r[node_idx] == _TREE_LEAF:
                leaves_in_subtree[node_idx] = 1
            else:
                ccp_stack.push({"node_idx": child_l[node_idx], "parent": node_idx})
                ccp_stack.push({"node_idx": child_r[node_idx], "parent": node_idx})

        # computes number of leaves in all branches and the overall impurity of
        # the branch. The overall impurity is the sum of r_node in its leaves.
        for leaf_idx in range(leaves_in_subtree.shape[0]):
            if not leaves_in_subtree[leaf_idx]:
                continue
            r_branch[leaf_idx] = r_node[leaf_idx]

            # bubble up values to ancestor nodes
            current_r = r_node[leaf_idx]
            while leaf_idx != 0:
                parent_idx = parent[leaf_idx]
                r_branch[parent_idx] += current_r
                n_leaves[parent_idx] += 1
                leaf_idx = parent_idx

        for i in range(leaves_in_subtree.shape[0]):
            candidate_nodes[i] = not leaves_in_subtree[i]

        # save metrics before pruning
        controller.save_metrics(0.0, r_branch[0])

        # while root node is not a leaf
        while candidate_nodes[0]:

            # computes ccp_alpha for subtrees and finds the minimal alpha
            effective_alpha = max_float64
            for i in range(n_nodes):
                if not candidate_nodes[i]:
                    continue
                subtree_alpha = (r_node[i] - r_branch[i]) / (n_leaves[i] - 1)
                if subtree_alpha < effective_alpha:
                    effective_alpha = subtree_alpha
                    pruned_branch_node_idx = i

            if controller.stop_pruning(effective_alpha):
                break

            node_indices_stack.push(pruned_branch_node_idx)

            # descendants of branch are not in subtree
            while not node_indices_stack.empty():
                node_idx = node_indices_stack.top()
                node_indices_stack.pop()

                if not in_subtree[node_idx]:
                    continue # branch has already been marked for pruning
                candidate_nodes[node_idx] = 0
                leaves_in_subtree[node_idx] = 0
                in_subtree[node_idx] = 0

                if child_l[node_idx] != _TREE_LEAF:
                    # ... and child_r[node_idx] != _TREE_LEAF:
                    node_indices_stack.push(child_l[node_idx])
                    node_indices_stack.push(child_r[node_idx])
            leaves_in_subtree[pruned_branch_node_idx] = 1
            in_subtree[pruned_branch_node_idx] = 1

            # updates number of leaves
            n_pruned_leaves = n_leaves[pruned_branch_node_idx] - 1
            n_leaves[pruned_branch_node_idx] = 0

            # computes the increase in r_branch to bubble up
            r_diff = r_node[pruned_branch_node_idx] - r_branch[pruned_branch_node_idx]
            r_branch[pruned_branch_node_idx] = r_node[pruned_branch_node_idx]

            # bubble up values to ancestors
            node_idx = parent[pruned_branch_node_idx]
            while node_idx != -1:
                n_leaves[node_idx] -= n_pruned_leaves
                r_branch[node_idx] += r_diff
                node_idx = parent[node_idx]

            controller.save_metrics(effective_alpha, r_branch[0])

        controller.after_pruning(in_subtree)


def _build_pruned_tree_ccp(
    Tree tree, # OUT
    Tree orig_tree,
    DOUBLE_t ccp_alpha):
    """Build a pruned tree from the original tree using cost complexity
    pruning.

    The values and nodes from the original tree are copied into the pruned
    tree.

    Parameters
    ----------
    tree : Tree
        Location to place the pruned tree
    orig_tree : Tree
        Original tree
    ccp_alpha : positive double
        Complexity parameter. The subtree with the largest cost complexity
        that is smaller than ``ccp_alpha`` will be chosen. By default,
        no pruning is performed.
    """

    cdef:
        SIZE_t n_nodes = orig_tree.node_count
        unsigned char[:] leaves_in_subtree = np.zeros(
            shape=n_nodes, dtype=np.uint8)

    pruning_controller = _AlphaPruner(ccp_alpha=ccp_alpha)

    _cost_complexity_prune(leaves_in_subtree, orig_tree, pruning_controller)

    _build_pruned_tree(tree, orig_tree, leaves_in_subtree,
                       pruning_controller.capacity)


def ccp_pruning_path(Tree orig_tree):
    """Computes the cost complexity pruning path.

    Parameters
    ----------
    tree : Tree
        Original tree.

    Returns
    -------
    path_info : dict
        Information about pruning path with attributes:

        ccp_alphas : ndarray
            Effective alphas of subtree during pruning.

        impurities : ndarray
            Sum of the impurities of the subtree leaves for the
            corresponding alpha value in ``ccp_alphas``.
    """
    cdef:
        unsigned char[:] leaves_in_subtree = np.zeros(
            shape=orig_tree.node_count, dtype=np.uint8)

    path_finder = _PathFinder(orig_tree.node_count)

    _cost_complexity_prune(leaves_in_subtree, orig_tree, path_finder)

    cdef:
        UINT32_t total_items = path_finder.count
        np.ndarray ccp_alphas = np.empty(shape=total_items,
                                         dtype=np.float64)
        np.ndarray impurities = np.empty(shape=total_items,
                                         dtype=np.float64)
        UINT32_t count = 0

    while count < total_items:
        ccp_alphas[count] = path_finder.ccp_alphas[count]
        impurities[count] = path_finder.impurities[count]
        count += 1

    return {'ccp_alphas': ccp_alphas, 'impurities': impurities}


cdef struct BuildPrunedRecord:
    SIZE_t start
    SIZE_t depth
    SIZE_t parent
    bint is_left

cdef _build_pruned_tree(
    Tree tree, # OUT
    Tree orig_tree,
    const unsigned char[:] leaves_in_subtree,
    SIZE_t capacity):
    """Build a pruned tree.

    Build a pruned tree from the original tree by transforming the nodes in
    ``leaves_in_subtree`` into leaves.

    Parameters
    ----------
    tree : Tree
        Location to place the pruned tree
    orig_tree : Tree
        Original tree
    leaves_in_subtree : unsigned char memoryview, shape=(node_count, )
        Boolean mask for leaves to include in subtree
    capacity : SIZE_t
        Number of nodes to initially allocate in pruned tree
    """
    tree._resize(capacity)

    cdef:
        SIZE_t orig_node_id
        SIZE_t new_node_id
        SIZE_t depth
        SIZE_t parent
        bint is_left
        bint is_leaf

        # value_stride for original tree and new tree are the same
        SIZE_t value_stride = orig_tree.value_stride
        SIZE_t max_depth_seen = -1
        int rc = 0
        Node* node
        double* orig_value_ptr
        double* new_value_ptr

        stack[BuildPrunedRecord] prune_stack
        BuildPrunedRecord stack_record

    with nogil:
        # push root node onto stack
        prune_stack.push({"start": 0, "depth": 0, "parent": _TREE_UNDEFINED, "is_left": 0})

        while not prune_stack.empty():
            stack_record = prune_stack.top()
            prune_stack.pop()

            orig_node_id = stack_record.start
            depth = stack_record.depth
            parent = stack_record.parent
            is_left = stack_record.is_left

            is_leaf = leaves_in_subtree[orig_node_id]
            node = &orig_tree.nodes[orig_node_id]

            new_node_id = tree._add_node(
                parent, is_left, is_leaf, node.feature, node.threshold,
                node.impurity, node.n_node_samples,
                node.weighted_n_node_samples)

            if new_node_id == SIZE_MAX:
                rc = -1
                break

            # copy value from original tree to new tree
            orig_value_ptr = orig_tree.value + value_stride * orig_node_id
            new_value_ptr = tree.value + value_stride * new_node_id
            memcpy(new_value_ptr, orig_value_ptr, sizeof(double) * value_stride)

            if not is_leaf:
                # Push right child on stack
                prune_stack.push({"start": node.right_child, "depth": depth + 1,
                                  "parent": new_node_id, "is_left": 0})
                # push left child on stack
                prune_stack.push({"start": node.left_child, "depth": depth + 1,
                                  "parent": new_node_id, "is_left": 1})

            if depth > max_depth_seen:
                max_depth_seen = depth

        if rc >= 0:
            tree.max_depth = max_depth_seen
    if rc == -1:
        raise MemoryError("pruning tree")<|MERGE_RESOLUTION|>--- conflicted
+++ resolved
@@ -33,13 +33,6 @@
 from scipy.sparse import issparse
 from scipy.sparse import csr_matrix
 
-<<<<<<< HEAD
-from ._utils cimport Stack
-from ._utils cimport StackRecord
-=======
-from ._utils cimport PriorityHeap
-from ._utils cimport PriorityHeapRecord
->>>>>>> 70eebb99
 from ._utils cimport safe_realloc
 from ._utils cimport sizet_ptr_to_ndarray
 
