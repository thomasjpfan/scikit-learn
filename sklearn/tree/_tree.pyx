--- conflicted
+++ resolved
@@ -766,12 +766,8 @@
     cdef SIZE_t _add_node(self, SIZE_t parent, bint is_left, bint is_leaf,
                           SIZE_t feature, double threshold, double impurity,
                           SIZE_t n_node_samples,
-<<<<<<< HEAD
                           double weighted_n_node_samples,
-                          unsigned char missing_go_to_left) nogil except -1:
-=======
-                          double weighted_n_node_samples) except -1 nogil:
->>>>>>> 7b595569
+                          unsigned char missing_go_to_left) except -1 nogil:
         """Add a node to the tree.
 
         The new node registers itself as the child of its parent.
