"""Decision tree based models for classification and regression."""

# Authors: The scikit-learn developers
# SPDX-License-Identifier: BSD-3-Clause

from ._classes import (
    BaseDecisionTree,
    DecisionTreeClassifier,
    DecisionTreeRegressor,
    ExtraTreeClassifier,
    ExtraTreeRegressor,
)
from ._export import export_graphviz, export_text, plot_tree

__all__ = [
    "BaseDecisionTree",
    "DecisionTreeClassifier",
    "DecisionTreeRegressor",
    "ExtraTreeClassifier",
    "ExtraTreeRegressor",
    "export_graphviz",
    "export_text",
<<<<<<< HEAD
]


def __dir__():
    return __all__
=======
    "plot_tree",
]
>>>>>>> efc355e9
<|MERGE_RESOLUTION|>--- conflicted
+++ resolved
@@ -20,13 +20,9 @@
     "ExtraTreeRegressor",
     "export_graphviz",
     "export_text",
-<<<<<<< HEAD
+    "plot_tree",
 ]
 
 
 def __dir__():
-    return __all__
-=======
-    "plot_tree",
-]
->>>>>>> efc355e9
+    return __all__