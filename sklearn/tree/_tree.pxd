--- conflicted
+++ resolved
@@ -59,16 +59,10 @@
     cdef SIZE_t _add_node(self, SIZE_t parent, bint is_left, bint is_leaf,
                           SIZE_t feature, double threshold, double impurity,
                           SIZE_t n_node_samples,
-<<<<<<< HEAD
                           double weighted_n_node_samples,
-                          unsigned char missing_go_to_left) nogil except -1
-    cdef int _resize(self, SIZE_t capacity) nogil except -1
-    cdef int _resize_c(self, SIZE_t capacity=*) nogil except -1
-=======
-                          double weighted_n_node_samples) except -1 nogil
+                          unsigned char missing_go_to_left) except -1 nogil
     cdef int _resize(self, SIZE_t capacity) except -1 nogil
     cdef int _resize_c(self, SIZE_t capacity=*) except -1 nogil
->>>>>>> 7b595569
 
     cdef cnp.ndarray _get_value_ndarray(self)
     cdef cnp.ndarray _get_node_ndarray(self)
