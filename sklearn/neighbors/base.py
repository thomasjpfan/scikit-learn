--- conflicted
+++ resolved
@@ -45,13 +45,8 @@
 
 VALID_METRICS_SPARSE = dict(ball_tree=[],
                             kd_tree=[],
-<<<<<<< HEAD
-                            brute=(set(PAIRWISE_DISTANCE_FUNCTIONS.keys()) -
-                                   {'masked_euclidean'}))
-=======
                             brute=(PAIRWISE_DISTANCE_FUNCTIONS.keys() -
-                                   {'haversine'}))
->>>>>>> f283ed6b
+                                   {'haversine', 'masked_euclidean'}))
 
 
 def _check_weights(weights):
