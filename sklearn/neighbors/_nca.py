--- conflicted
+++ resolved
@@ -520,16 +520,11 @@
 
         return sign * loss, sign * gradient.ravel()
 
-<<<<<<< HEAD
     def __sklearn_tags__(self):
         more_tags = {"requires_y": True}
         return {**super().__sklearn_tags__(), **more_tags}
-=======
-    def _more_tags(self):
-        return {"requires_y": True}
 
     @property
     def _n_features_out(self):
         """Number of transformed output features."""
-        return self.components_.shape[0]
->>>>>>> 0bdc754e
+        return self.components_.shape[0]