"""
General tests for all estimators in sklearn.
"""

# Authors: Andreas Mueller <amueller@ais.uni-bonn.de>
#          Gael Varoquaux gael.varoquaux@normalesup.org
# License: BSD 3 clause

import os
import warnings
import sys
import re
import pkgutil
from inspect import isgenerator
from functools import partial

import pytest
import numpy as np

from sklearn.utils import all_estimators
from sklearn.utils._testing import ignore_warnings
from sklearn.exceptions import ConvergenceWarning, SkipTestWarning
from sklearn.utils.estimator_checks import check_estimator

import sklearn
from sklearn.base import BiclusterMixin
from sklearn.base import BaseEstimator

from sklearn.decomposition import PCA
from sklearn.decomposition import NMF
from sklearn.linear_model._base import LinearClassifierMixin
from sklearn.linear_model import LogisticRegression
from sklearn.linear_model import Ridge
from sklearn.model_selection import GridSearchCV
from sklearn.model_selection import RandomizedSearchCV
from sklearn.pipeline import make_pipeline
from sklearn.svm import NuSVC

from sklearn.utils import IS_PYPY
from sklearn.utils._testing import SkipTest
from sklearn.utils.estimator_checks import (
    _construct_instance,
    _set_checking_parameters,
    _get_check_estimator_ids,
    check_class_weight_balanced_linear_classifier,
    parametrize_with_checks,
    check_n_features_in_after_fitting,
)
from sklearn.utils.validation import check_non_negative, check_array


def test_all_estimator_no_base_class():
    # test that all_estimators doesn't find abstract classes.
    for name, Estimator in all_estimators():
        msg = ("Base estimators such as {0} should not be included"
               " in all_estimators").format(name)
        assert not name.lower().startswith('base'), msg


def _sample_func(x, y=1):
    pass


@pytest.mark.parametrize("val, expected", [
    (partial(_sample_func, y=1), "_sample_func(y=1)"),
    (_sample_func, "_sample_func"),
    (partial(_sample_func, 'world'), "_sample_func"),
    (LogisticRegression(C=2.0), "LogisticRegression(C=2.0)"),
    (LogisticRegression(random_state=1, solver='newton-cg',
                        class_weight='balanced', warm_start=True),
     "LogisticRegression(class_weight='balanced',random_state=1,"
     "solver='newton-cg',warm_start=True)")
])
def test_get_check_estimator_ids(val, expected):
    assert _get_check_estimator_ids(val) == expected


def _tested_estimators():
    for name, Estimator in all_estimators():
        if issubclass(Estimator, BiclusterMixin):
            continue
        try:
            estimator = _construct_instance(Estimator)
        except SkipTest:
            continue

        yield estimator


@parametrize_with_checks(list(_tested_estimators()))
def test_estimators(estimator, check, request):
    # Common tests for estimator instances
    with ignore_warnings(category=(FutureWarning,
                                   ConvergenceWarning,
                                   UserWarning, FutureWarning)):
        _set_checking_parameters(estimator)
        check(estimator)


def test_check_estimator_generate_only():
    all_instance_gen_checks = check_estimator(LogisticRegression(),
                                              generate_only=True)
    assert isgenerator(all_instance_gen_checks)


@ignore_warnings(category=(DeprecationWarning, FutureWarning))
# ignore deprecated open(.., 'U') in numpy distutils
def test_configure():
    # Smoke test the 'configure' step of setup, this tests all the
    # 'configure' functions in the setup.pys in scikit-learn
    # This test requires Cython which is not necessarily there when running
    # the tests of an installed version of scikit-learn or when scikit-learn
    # is installed in editable mode by pip build isolation enabled.
    pytest.importorskip("Cython")
    cwd = os.getcwd()
    setup_path = os.path.abspath(os.path.join(sklearn.__path__[0], '..'))
    setup_filename = os.path.join(setup_path, 'setup.py')
    if not os.path.exists(setup_filename):
        pytest.skip('setup.py not available')
    # XXX unreached code as of v0.22
    try:
        os.chdir(setup_path)
        old_argv = sys.argv
        sys.argv = ['setup.py', 'config']

        with warnings.catch_warnings():
            # The configuration spits out warnings when not finding
            # Blas/Atlas development headers
            warnings.simplefilter('ignore', UserWarning)
            with open('setup.py') as f:
                exec(f.read(), dict(__name__='__main__'))
    finally:
        sys.argv = old_argv
        os.chdir(cwd)


def _tested_linear_classifiers():
    classifiers = all_estimators(type_filter='classifier')

    with warnings.catch_warnings(record=True):
        for name, clazz in classifiers:
            required_parameters = getattr(clazz, "_required_parameters", [])
            if len(required_parameters):
                # FIXME
                continue

            if ('class_weight' in clazz().get_params().keys() and
                    issubclass(clazz, LinearClassifierMixin)):
                yield name, clazz


@pytest.mark.parametrize("name, Classifier",
                         _tested_linear_classifiers())
def test_class_weight_balanced_linear_classifiers(name, Classifier):
    check_class_weight_balanced_linear_classifier(name, Classifier)


@ignore_warnings
def test_import_all_consistency():
    # Smoke test to check that any name in a __all__ list is actually defined
    # in the namespace of the module or package.
    pkgs = pkgutil.walk_packages(path=sklearn.__path__, prefix='sklearn.',
                                 onerror=lambda _: None)
    submods = [modname for _, modname, _ in pkgs]
    for modname in submods + ['sklearn']:
        if ".tests." in modname:
            continue
        if IS_PYPY and ('_svmlight_format_io' in modname or
                        'feature_extraction._hashing_fast' in modname):
            continue
        package = __import__(modname, fromlist="dummy")
        for name in getattr(package, '__all__', ()):
            assert hasattr(package, name),\
                "Module '{0}' has no attribute '{1}'".format(modname, name)


def test_root_import_all_completeness():
    EXCEPTIONS = ('utils', 'tests', 'base', 'setup', 'conftest')
    for _, modname, _ in pkgutil.walk_packages(path=sklearn.__path__,
                                               onerror=lambda _: None):
        if '.' in modname or modname.startswith('_') or modname in EXCEPTIONS:
            continue
        assert modname in sklearn.__all__


def test_all_tests_are_importable():
    # Ensure that for each contentful subpackage, there is a test directory
    # within it that is also a subpackage (i.e. a directory with __init__.py)

    HAS_TESTS_EXCEPTIONS = re.compile(r'''(?x)
                                      \.externals(\.|$)|
                                      \.tests(\.|$)|
                                      \._
                                      ''')
    lookup = {name: ispkg
              for _, name, ispkg
              in pkgutil.walk_packages(sklearn.__path__, prefix='sklearn.')}
    missing_tests = [name for name, ispkg in lookup.items()
                     if ispkg
                     and not HAS_TESTS_EXCEPTIONS.search(name)
                     and name + '.tests' not in lookup]
    assert missing_tests == [], ('{0} do not have `tests` subpackages. '
                                 'Perhaps they require '
                                 '__init__.py or an add_subpackage directive '
                                 'in the parent '
                                 'setup.py'.format(missing_tests))


def test_class_support_removed():
    # Make sure passing classes to check_estimator or parametrize_with_checks
    # raises an error

    msg = "Passing a class was deprecated.* isn't supported anymore"
    with pytest.raises(TypeError, match=msg):
        check_estimator(LogisticRegression)

    with pytest.raises(TypeError, match=msg):
        parametrize_with_checks([LogisticRegression])


class MyNMFWithBadErrorMessage(NMF):
    # Same as NMF but raises an uninformative error message if X has negative
    # value. This estimator would fail the check suite in strict mode,
    # specifically it would fail check_fit_non_negative
    def fit(self, X, y=None, **params):
        X = check_array(X, accept_sparse=('csr', 'csc'),
                        dtype=[np.float64, np.float32])
        try:
            check_non_negative(X, whom='')
        except ValueError:
            raise ValueError("Some non-informative error msg")

        return super().fit(X, y, **params)


def test_strict_mode_check_estimator():
    # Tests various conditions for the strict mode of check_estimator()
    # Details are in the comments

    # LogisticRegression has no _xfail_checks, so when strict_mode is on, there
    # should be no skipped tests.
    with pytest.warns(None) as catched_warnings:
        check_estimator(LogisticRegression(), strict_mode=True)
    assert not any(isinstance(w, SkipTestWarning) for w in catched_warnings)
    # When strict mode is off, check_n_features should be skipped because it's
    # a fully strict check
    msg_check_n_features_in = 'check_n_features_in is fully strict '
    with pytest.warns(SkipTestWarning, match=msg_check_n_features_in):
        check_estimator(LogisticRegression(), strict_mode=False)

    # NuSVC has some _xfail_checks. They should be skipped regardless of
    # strict_mode
    with pytest.warns(SkipTestWarning,
                      match='fails for the decision_function method'):
        check_estimator(NuSVC(), strict_mode=True)
    # When strict mode is off, check_n_features_in is skipped along with the
    # rest of the xfail_checks
    with pytest.warns(SkipTestWarning, match=msg_check_n_features_in):
        check_estimator(NuSVC(), strict_mode=False)

    # MyNMF will fail check_fit_non_negative() in strict mode because it yields
    # a bad error message
    with pytest.raises(
        AssertionError, match="The error message should contain"
    ):
        check_estimator(MyNMFWithBadErrorMessage(), strict_mode=True)
    # However, it should pass the test suite in non-strict mode because when
    # strict mode is off, check_fit_non_negative() will not check the exact
    # error messsage. (We still assert that the warning from
    # check_n_features_in is raised)
    with pytest.warns(SkipTestWarning, match=msg_check_n_features_in):
        check_estimator(MyNMFWithBadErrorMessage(), strict_mode=False)


@parametrize_with_checks([LogisticRegression(),
                          NuSVC(),
                          MyNMFWithBadErrorMessage()],
                         strict_mode=False)
def test_strict_mode_parametrize_with_checks(estimator, check):
    # Ideally we should assert that the strict checks are Xfailed...
    check(estimator)


<<<<<<< HEAD
@pytest.mark.parametrize("name, estimator", all_estimators(),
                         ids=_get_check_estimator_ids)
def test_mro_order(name, estimator):
    """Checks that BaseEstimator is at the end of the mro."""
    assert estimator.mro()[-2:] == [BaseEstimator, object]
=======
def _generate_search_cv_instances():
    for SearchCV, (Estimator, param_grid) in zip(
        [GridSearchCV, RandomizedSearchCV],
        [
            (Ridge, {"alpha": [0.1, 1.0]}),
            (LogisticRegression, {"C": [0.1, 1.0]}),
        ],
    ):
        yield SearchCV(Estimator(), param_grid)

    for SearchCV, (Estimator, param_grid) in zip(
        [GridSearchCV, RandomizedSearchCV],
        [
            (Ridge, {"ridge__alpha": [0.1, 1.0]}),
            (LogisticRegression, {"logisticregression__C": [0.1, 1.0]}),
        ],
    ):
        yield SearchCV(
            make_pipeline(PCA(), Estimator()), param_grid
        ).set_params(error_score="raise")


@parametrize_with_checks(list(_generate_search_cv_instances()))
def test_search_cv(estimator, check, request):
    # Common tests for SearchCV instances
    # We have a separate test because those meta-estimators can accept a
    # wide range of base estimators (classifiers, regressors, pipelines)
    with ignore_warnings(
        category=(
            FutureWarning,
            ConvergenceWarning,
            UserWarning,
            FutureWarning,
        )
    ):
        check(estimator)


# TODO: When more modules get added, we can remove it from this list to make
# sure it gets tested. After we finish each module we can move the checks
# into sklearn.utils.estimator_checks.check_n_features_in.
#
# check_estimators_partial_fit_n_features can either be removed or updated
# with the two more assertions:
# 1. `n_features_in_` is set during the first call to `partial_fit`.
# 2. More strict when it comes to the error message.
#
# check_classifiers_train would need to be updated with the error message
N_FEATURES_IN_AFTER_FIT_MODULES_TO_IGNORE = {
    'calibration',
    'cluster',
    'compose',
    'covariance',
    'cross_decomposition',
    'discriminant_analysis',
    'ensemble',
    'feature_extraction',
    'feature_selection',
    'gaussian_process',
    'impute',
    'isotonic',
    'kernel_approximation',
    'kernel_ridge',
    'linear_model',
    'manifold',
    'mixture',
    'model_selection',
    'multiclass',
    'multioutput',
    'naive_bayes',
    'neighbors',
    'pipeline',
    'preprocessing',
    'random_projection',
    'semi_supervised',
    'svm',
    'tree',
}

N_FEATURES_IN_AFTER_FIT_ESTIMATORS = [
    est for est in _tested_estimators() if est.__module__.split('.')[1] not in
    N_FEATURES_IN_AFTER_FIT_MODULES_TO_IGNORE
]


@pytest.mark.parametrize("estimator", N_FEATURES_IN_AFTER_FIT_ESTIMATORS,
                         ids=_get_check_estimator_ids)
def test_check_n_features_in_after_fitting(estimator):
    _set_checking_parameters(estimator)
    check_n_features_in_after_fitting(estimator.__class__.__name__, estimator)
>>>>>>> 1e386a49
<|MERGE_RESOLUTION|>--- conflicted
+++ resolved
@@ -281,13 +281,6 @@
     check(estimator)
 
 
-<<<<<<< HEAD
-@pytest.mark.parametrize("name, estimator", all_estimators(),
-                         ids=_get_check_estimator_ids)
-def test_mro_order(name, estimator):
-    """Checks that BaseEstimator is at the end of the mro."""
-    assert estimator.mro()[-2:] == [BaseEstimator, object]
-=======
 def _generate_search_cv_instances():
     for SearchCV, (Estimator, param_grid) in zip(
         [GridSearchCV, RandomizedSearchCV],
@@ -378,4 +371,10 @@
 def test_check_n_features_in_after_fitting(estimator):
     _set_checking_parameters(estimator)
     check_n_features_in_after_fitting(estimator.__class__.__name__, estimator)
->>>>>>> 1e386a49
+
+
+@pytest.mark.parametrize("name, estimator", all_estimators(),
+                         ids=_get_check_estimator_ids)
+def test_mro_order(name, estimator):
+    """Checks that BaseEstimator is at the end of the mro."""
+    assert estimator.mro()[-2:] == [BaseEstimator, object]