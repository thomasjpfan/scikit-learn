"""
General tests for all estimators in sklearn.
"""

# Authors: Andreas Mueller <amueller@ais.uni-bonn.de>
#          Gael Varoquaux gael.varoquaux@normalesup.org
# License: BSD 3 clause

import os
import warnings
import sys
import re
import pkgutil
from inspect import isgenerator
from functools import partial

import pytest
import numpy as np

from sklearn.utils import all_estimators
from sklearn.utils._testing import ignore_warnings
from sklearn.exceptions import ConvergenceWarning, SkipTestWarning
from sklearn.utils.estimator_checks import check_estimator

import sklearn
from sklearn.base import BiclusterMixin

from sklearn.decomposition import NMF
from sklearn.utils.validation import check_non_negative, check_array
from sklearn.linear_model._base import LinearClassifierMixin
from sklearn.linear_model import LogisticRegression
from sklearn.svm import NuSVC
from sklearn.utils import IS_PYPY
from sklearn.utils._testing import SkipTest
from sklearn.utils._typing import get_annotations
from sklearn.utils.estimator_checks import (
    _construct_instance,
    _set_checking_parameters,
    _get_check_estimator_ids,
    check_class_weight_balanced_linear_classifier,
    parametrize_with_checks)


def test_all_estimator_no_base_class():
    # test that all_estimators doesn't find abstract classes.
    for name, Estimator in all_estimators():
        msg = ("Base estimators such as {0} should not be included"
               " in all_estimators").format(name)
        assert not name.lower().startswith('base'), msg


def _sample_func(x, y=1):
    pass


@pytest.mark.parametrize("val, expected", [
    (partial(_sample_func, y=1), "_sample_func(y=1)"),
    (_sample_func, "_sample_func"),
    (partial(_sample_func, 'world'), "_sample_func"),
    (LogisticRegression(C=2.0), "LogisticRegression(C=2.0)"),
    (LogisticRegression(random_state=1, solver='newton-cg',
                        class_weight='balanced', warm_start=True),
     "LogisticRegression(class_weight='balanced',random_state=1,"
     "solver='newton-cg',warm_start=True)")
])
def test_get_check_estimator_ids(val, expected):
    assert _get_check_estimator_ids(val) == expected


def _tested_estimators():
    for name, Estimator in all_estimators():
        if issubclass(Estimator, BiclusterMixin):
            continue
        try:
            estimator = _construct_instance(Estimator)
        except SkipTest:
            continue

        yield estimator


@parametrize_with_checks(list(_tested_estimators()))
def test_estimators(estimator, check, request):
    # Common tests for estimator instances
    with ignore_warnings(category=(FutureWarning,
                                   ConvergenceWarning,
                                   UserWarning, FutureWarning)):
        _set_checking_parameters(estimator)
        check(estimator)


def test_check_estimator_generate_only():
    all_instance_gen_checks = check_estimator(LogisticRegression(),
                                              generate_only=True)
    assert isgenerator(all_instance_gen_checks)


@ignore_warnings(category=(DeprecationWarning, FutureWarning))
# ignore deprecated open(.., 'U') in numpy distutils
def test_configure():
    # Smoke test the 'configure' step of setup, this tests all the
    # 'configure' functions in the setup.pys in scikit-learn
    # This test requires Cython which is not necessarily there when running
    # the tests of an installed version of scikit-learn or when scikit-learn
    # is installed in editable mode by pip build isolation enabled.
    pytest.importorskip("Cython")
    cwd = os.getcwd()
    setup_path = os.path.abspath(os.path.join(sklearn.__path__[0], '..'))
    setup_filename = os.path.join(setup_path, 'setup.py')
    if not os.path.exists(setup_filename):
        pytest.skip('setup.py not available')
    # XXX unreached code as of v0.22
    try:
        os.chdir(setup_path)
        old_argv = sys.argv
        sys.argv = ['setup.py', 'config']

        with warnings.catch_warnings():
            # The configuration spits out warnings when not finding
            # Blas/Atlas development headers
            warnings.simplefilter('ignore', UserWarning)
            with open('setup.py') as f:
                exec(f.read(), dict(__name__='__main__'))
    finally:
        sys.argv = old_argv
        os.chdir(cwd)


def _tested_linear_classifiers():
    classifiers = all_estimators(type_filter='classifier')

    with warnings.catch_warnings(record=True):
        for name, clazz in classifiers:
            required_parameters = getattr(clazz, "_required_parameters", [])
            if len(required_parameters):
                # FIXME
                continue

            if ('class_weight' in clazz().get_params().keys() and
                    issubclass(clazz, LinearClassifierMixin)):
                yield name, clazz


@pytest.mark.parametrize("name, Classifier",
                         _tested_linear_classifiers())
def test_class_weight_balanced_linear_classifiers(name, Classifier):
    check_class_weight_balanced_linear_classifier(name, Classifier)


@ignore_warnings
def test_import_all_consistency():
    # Smoke test to check that any name in a __all__ list is actually defined
    # in the namespace of the module or package.
    pkgs = pkgutil.walk_packages(path=sklearn.__path__, prefix='sklearn.',
                                 onerror=lambda _: None)
    submods = [modname for _, modname, _ in pkgs]
    for modname in submods + ['sklearn']:
        if ".tests." in modname:
            continue
        if IS_PYPY and ('_svmlight_format_io' in modname or
                        'feature_extraction._hashing_fast' in modname):
            continue
        package = __import__(modname, fromlist="dummy")
        for name in getattr(package, '__all__', ()):
            assert hasattr(package, name),\
                "Module '{0}' has no attribute '{1}'".format(modname, name)


def test_root_import_all_completeness():
    EXCEPTIONS = ('utils', 'tests', 'base', 'setup', 'conftest')
    for _, modname, _ in pkgutil.walk_packages(path=sklearn.__path__,
                                               onerror=lambda _: None):
        if '.' in modname or modname.startswith('_') or modname in EXCEPTIONS:
            continue
        assert modname in sklearn.__all__


def test_all_tests_are_importable():
    # Ensure that for each contentful subpackage, there is a test directory
    # within it that is also a subpackage (i.e. a directory with __init__.py)

    HAS_TESTS_EXCEPTIONS = re.compile(r'''(?x)
                                      \.externals(\.|$)|
                                      \.tests(\.|$)|
                                      \._
                                      ''')
    lookup = {name: ispkg
              for _, name, ispkg
              in pkgutil.walk_packages(sklearn.__path__, prefix='sklearn.')}
    missing_tests = [name for name, ispkg in lookup.items()
                     if ispkg
                     and not HAS_TESTS_EXCEPTIONS.search(name)
                     and name + '.tests' not in lookup]
    assert missing_tests == [], ('{0} do not have `tests` subpackages. '
                                 'Perhaps they require '
                                 '__init__.py or an add_subpackage directive '
                                 'in the parent '
                                 'setup.py'.format(missing_tests))


def test_class_support_removed():
    # Make sure passing classes to check_estimator or parametrize_with_checks
    # raises an error

    msg = "Passing a class was deprecated.* isn't supported anymore"
    with pytest.raises(TypeError, match=msg):
        check_estimator(LogisticRegression)

    with pytest.raises(TypeError, match=msg):
        parametrize_with_checks([LogisticRegression])


<<<<<<< HEAD
TYPING_IGNORED = {
    'ARDRegression', 'AdaBoostClassifier', 'AdaBoostRegressor',
    'AdditiveChi2Sampler', 'AffinityPropagation',
    'AgglomerativeClustering', 'BaggingClassifier', 'BaggingRegressor',
    'BayesianGaussianMixture', 'BayesianRidge', 'BernoulliNB',
    'BernoulliRBM', 'Binarizer', 'Birch', 'CCA', 'CalibratedClassifierCV',
    'CategoricalNB', 'ClassifierChain', 'ColumnTransformer',
    'ComplementNB', 'CountVectorizer', 'DBSCAN', 'DecisionTreeClassifier',
    'DecisionTreeRegressor', 'DictVectorizer', 'DictionaryLearning',
    'DummyClassifier', 'DummyRegressor', 'ElasticNet', 'ElasticNetCV',
    'EllipticEnvelope', 'EmpiricalCovariance', 'ExtraTreeClassifier',
    'ExtraTreeRegressor', 'ExtraTreesClassifier', 'ExtraTreesRegressor',
    'FactorAnalysis', 'FastICA', 'FeatureAgglomeration', 'FeatureHasher',
    'FeatureUnion', 'FunctionTransformer', 'GammaRegressor',
    'GaussianMixture', 'GaussianNB', 'GaussianProcessClassifier',
    'GaussianProcessRegressor', 'GaussianRandomProjection',
    'GenericUnivariateSelect', 'GradientBoostingClassifier',
    'GradientBoostingRegressor', 'GraphicalLasso', 'GraphicalLassoCV',
    'GridSearchCV', 'HashingVectorizer', 'HistGradientBoostingClassifier',
    'HistGradientBoostingRegressor', 'HuberRegressor', 'IncrementalPCA',
    'IsolationForest', 'Isomap', 'IsotonicRegression', 'IterativeImputer',
    'KBinsDiscretizer', 'KMeans', 'KNNImputer', 'KNeighborsClassifier',
    'KNeighborsRegressor', 'KNeighborsTransformer', 'KernelCenterer',
    'KernelDensity', 'KernelPCA', 'KernelRidge', 'LabelBinarizer',
    'LabelEncoder', 'LabelPropagation', 'LabelSpreading', 'Lars', 'LarsCV',
    'Lasso', 'LassoCV', 'LassoLars', 'LassoLarsCV', 'LassoLarsIC',
    'LatentDirichletAllocation', 'LedoitWolf',
    'LinearDiscriminantAnalysis', 'LinearRegression', 'LinearSVC',
    'LinearSVR', 'LocalOutlierFactor', 'LocallyLinearEmbedding',
    'LogisticRegressionCV', 'MDS', 'MLPClassifier',
    'MLPRegressor', 'MaxAbsScaler', 'MeanShift', 'MinCovDet',
    'MinMaxScaler', 'MiniBatchDictionaryLearning', 'MiniBatchKMeans',
    'MiniBatchSparsePCA', 'MissingIndicator', 'MultiLabelBinarizer',
    'MultiOutputClassifier', 'MultiOutputRegressor', 'MultiTaskElasticNet',
    'MultiTaskElasticNetCV', 'MultiTaskLasso', 'MultiTaskLassoCV',
    'MultinomialNB', 'NMF', 'NearestCentroid', 'NearestNeighbors',
    'NeighborhoodComponentsAnalysis', 'Normalizer', 'NuSVC', 'NuSVR',
    'Nystroem', 'OAS', 'OPTICS', 'OneClassSVM', 'OneHotEncoder',
    'OneVsOneClassifier', 'OneVsRestClassifier', 'OrdinalEncoder',
    'OrthogonalMatchingPursuit', 'OrthogonalMatchingPursuitCV',
    'OutputCodeClassifier', 'PCA', 'PLSCanonical', 'PLSRegression',
    'PLSSVD', 'PassiveAggressiveClassifier', 'PassiveAggressiveRegressor',
    'PatchExtractor', 'Perceptron', 'Pipeline', 'PoissonRegressor',
    'PolynomialFeatures', 'PowerTransformer',
    'QuadraticDiscriminantAnalysis', 'QuantileTransformer',
    'RANSACRegressor', 'RBFSampler', 'RFE', 'RFECV',
    'RadiusNeighborsClassifier', 'RadiusNeighborsRegressor',
    'RadiusNeighborsTransformer', 'RandomForestClassifier',
    'RandomForestRegressor', 'RandomTreesEmbedding', 'RandomizedSearchCV',
    'RegressorChain', 'Ridge', 'RidgeCV', 'RidgeClassifier',
    'RidgeClassifierCV', 'RobustScaler', 'SGDClassifier', 'SGDRegressor',
    'SVC', 'SVR', 'SelectFdr', 'SelectFpr', 'SelectFromModel', 'SelectFwe',
    'SelectKBest', 'SelectPercentile', 'ShrunkCovariance', 'SimpleImputer',
    'SkewedChi2Sampler', 'SparseCoder', 'SparsePCA',
    'SparseRandomProjection', 'SpectralBiclustering', 'SpectralClustering',
    'SpectralCoclustering', 'SpectralEmbedding', 'StackingClassifier',
    'StackingRegressor', 'StandardScaler', 'TSNE', 'TfidfTransformer',
    'TfidfVectorizer', 'TheilSenRegressor', 'TransformedTargetRegressor',
    'TruncatedSVD', 'TweedieRegressor', 'VarianceThreshold',
    'VotingClassifier', 'VotingRegressor'
}


@pytest.mark.parametrize(
    'name, Estimator', [
        pytest.param(
            name, Estimator, marks=pytest.mark.skipif(
                name in TYPING_IGNORED,
                reason="Estimator does not have annotations"))
        for name, Estimator in all_estimators()])
def test_estimators_typestring(name, Estimator):
    # Check that docstring's type is formated correctly
    docscrape = pytest.importorskip('numpydoc.docscrape')

    doc = docscrape.ClassDoc(Estimator)
    parameters = doc['Parameters']
    parameter_annnotations = get_annotations(Estimator.__init__)
    _check_annotations(parameters, parameter_annnotations)

    attributes = doc['Attributes']
    attribute_annotations = get_annotations(Estimator)
    _check_annotations(attributes, attribute_annotations)


def _check_annotations(docstring_items, expected_annotations):

    assert len(docstring_items) == len(expected_annotations)

    for item in docstring_items:
        name, type_str = item.name, item.type

        # skip annotations with "shape of" for now, this can be added when
        # we support Annotated
        if "of shape" in type_str:
            continue

        # whitespaces are collapsed to one whitespace
        type_str = ' '.join(item.type.split())
        assert expected_annotations[name] == type_str, (
            f"{name} has incorrectly formated docstring")
=======
class MyNMFWithBadErrorMessage(NMF):
    # Same as NMF but raises an uninformative error message if X has negative
    # value. This estimator would fail the check suite in strict mode,
    # specifically it would fail check_fit_non_negative
    def fit(self, X, y=None, **params):
        X = check_array(X, accept_sparse=('csr', 'csc'),
                        dtype=[np.float64, np.float32])
        try:
            check_non_negative(X, whom='')
        except ValueError:
            raise ValueError("Some non-informative error msg")

        return super().fit(X, y, **params)


def test_strict_mode_check_estimator():
    # Tests various conditions for the strict mode of check_estimator()
    # Details are in the comments

    # LogisticRegression has no _xfail_checks, so when strict_mode is on, there
    # should be no skipped tests.
    with pytest.warns(None) as catched_warnings:
        check_estimator(LogisticRegression(), strict_mode=True)
    assert not any(isinstance(w, SkipTestWarning) for w in catched_warnings)
    # When strict mode is off, check_n_features should be skipped because it's
    # a fully strict check
    msg_check_n_features_in = 'check_n_features_in is fully strict '
    with pytest.warns(SkipTestWarning, match=msg_check_n_features_in):
        check_estimator(LogisticRegression(), strict_mode=False)

    # NuSVC has some _xfail_checks. They should be skipped regardless of
    # strict_mode
    with pytest.warns(SkipTestWarning,
                      match='fails for the decision_function method'):
        check_estimator(NuSVC(), strict_mode=True)
    # When strict mode is off, check_n_features_in is skipped along with the
    # rest of the xfail_checks
    with pytest.warns(SkipTestWarning, match=msg_check_n_features_in):
        check_estimator(NuSVC(), strict_mode=False)

    # MyNMF will fail check_fit_non_negative() in strict mode because it yields
    # a bad error message
    with pytest.raises(AssertionError, match='does not match'):
        check_estimator(MyNMFWithBadErrorMessage(), strict_mode=True)
    # However, it should pass the test suite in non-strict mode because when
    # strict mode is off, check_fit_non_negative() will not check the exact
    # error messsage. (We still assert that the warning from
    # check_n_features_in is raised)
    with pytest.warns(SkipTestWarning, match=msg_check_n_features_in):
        check_estimator(MyNMFWithBadErrorMessage(), strict_mode=False)


@parametrize_with_checks([LogisticRegression(),
                          NuSVC(),
                          MyNMFWithBadErrorMessage()],
                         strict_mode=False)
def test_strict_mode_parametrize_with_checks(estimator, check):
    # Ideally we should assert that the strict checks are Xfailed...
    check(estimator)
>>>>>>> 1ac9d681
<|MERGE_RESOLUTION|>--- conflicted
+++ resolved
@@ -210,7 +210,6 @@
         parametrize_with_checks([LogisticRegression])
 
 
-<<<<<<< HEAD
 TYPING_IGNORED = {
     'ARDRegression', 'AdaBoostClassifier', 'AdaBoostRegressor',
     'AdditiveChi2Sampler', 'AffinityPropagation',
@@ -311,7 +310,8 @@
         type_str = ' '.join(item.type.split())
         assert expected_annotations[name] == type_str, (
             f"{name} has incorrectly formated docstring")
-=======
+
+
 class MyNMFWithBadErrorMessage(NMF):
     # Same as NMF but raises an uninformative error message if X has negative
     # value. This estimator would fail the check suite in strict mode,
@@ -370,5 +370,4 @@
                          strict_mode=False)
 def test_strict_mode_parametrize_with_checks(estimator, check):
     # Ideally we should assert that the strict checks are Xfailed...
-    check(estimator)
->>>>>>> 1ac9d681
+    check(estimator)