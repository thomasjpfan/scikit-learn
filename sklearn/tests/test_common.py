--- conflicted
+++ resolved
@@ -381,11 +381,6 @@
 # from this list to be tested
 GET_FEATURES_OUT_MODULES_TO_IGNORE = [
     "cluster",
-<<<<<<< HEAD
-    "discriminant_analysis",
-=======
-    "cross_decomposition",
->>>>>>> 5c675183
     "ensemble",
     "isotonic",
     "kernel_approximation",
