# Author: Gael Varoquaux
# License: BSD 3 clause

import numpy as np
import scipy.sparse as sp
import pytest

import sklearn
from sklearn.utils._testing import assert_array_equal
from sklearn.utils._testing import assert_raises
from sklearn.utils._testing import assert_no_warnings
from sklearn.utils._testing import assert_warns_message
from sklearn.utils._testing import ignore_warnings

from sklearn.base import BaseEstimator, clone, is_classifier, _is_pairwise
from sklearn.svm import SVC
from sklearn.pipeline import Pipeline
from sklearn.model_selection import GridSearchCV
from sklearn.decomposition import KernelPCA

from sklearn.tree import DecisionTreeClassifier
from sklearn.tree import DecisionTreeRegressor
from sklearn import datasets

from sklearn.base import TransformerMixin
from sklearn.utils._mocking import MockDataFrame
from sklearn import config_context
import pickle


#############################################################################
# A few test classes
class MyEstimator(BaseEstimator):

    def __init__(self, l1=0, empty=None):
        self.l1 = l1
        self.empty = empty


class K(BaseEstimator):
    def __init__(self, c=None, d=None):
        self.c = c
        self.d = d


class T(BaseEstimator):
    def __init__(self, a=None, b=None):
        self.a = a
        self.b = b


class NaNTag(BaseEstimator):
    def _more_tags(self):
        return {'allow_nan': True}


class NoNaNTag(BaseEstimator):
    def _more_tags(self):
        return {'allow_nan': False}


class OverrideTag(NaNTag):
    def _more_tags(self):
        return {'allow_nan': False}


class DiamondOverwriteTag(NaNTag, NoNaNTag):
    def _more_tags(self):
        return dict()


class InheritDiamondOverwriteTag(DiamondOverwriteTag):
    pass


class ModifyInitParams(BaseEstimator):
    """Deprecated behavior.
    Equal parameters but with a type cast.
    Doesn't fulfill a is a
    """
    def __init__(self, a=np.array([0])):
        self.a = a.copy()


class Buggy(BaseEstimator):
    " A buggy estimator that does not set its parameters right. "

    def __init__(self, a=None):
        self.a = 1


class NoEstimator:
    def __init__(self):
        pass

    def fit(self, X=None, y=None):
        return self

    def predict(self, X=None):
        return None


class VargEstimator(BaseEstimator):
    """scikit-learn estimators shouldn't have vargs."""
    def __init__(self, *vargs):
        pass


#############################################################################
# The tests

def test_clone():
    # Tests that clone creates a correct deep copy.
    # We create an estimator, make a copy of its original state
    # (which, in this case, is the current state of the estimator),
    # and check that the obtained copy is a correct deep copy.

    from sklearn.feature_selection import SelectFpr, f_classif

    selector = SelectFpr(f_classif, alpha=0.1)
    new_selector = clone(selector)
    assert selector is not new_selector
    assert selector.get_params() == new_selector.get_params()

    selector = SelectFpr(f_classif, alpha=np.zeros((10, 2)))
    new_selector = clone(selector)
    assert selector is not new_selector


def test_clone_2():
    # Tests that clone doesn't copy everything.
    # We first create an estimator, give it an own attribute, and
    # make a copy of its original state. Then we check that the copy doesn't
    # have the specific attribute we manually added to the initial estimator.

    from sklearn.feature_selection import SelectFpr, f_classif

    selector = SelectFpr(f_classif, alpha=0.1)
    selector.own_attribute = "test"
    new_selector = clone(selector)
    assert not hasattr(new_selector, "own_attribute")


def test_clone_buggy():
    # Check that clone raises an error on buggy estimators.
    buggy = Buggy()
    buggy.a = 2
    assert_raises(RuntimeError, clone, buggy)

    no_estimator = NoEstimator()
    assert_raises(TypeError, clone, no_estimator)

    varg_est = VargEstimator()
    assert_raises(RuntimeError, clone, varg_est)

    est = ModifyInitParams()
    assert_raises(RuntimeError, clone, est)


def test_clone_empty_array():
    # Regression test for cloning estimators with empty arrays
    clf = MyEstimator(empty=np.array([]))
    clf2 = clone(clf)
    assert_array_equal(clf.empty, clf2.empty)

    clf = MyEstimator(empty=sp.csr_matrix(np.array([[0]])))
    clf2 = clone(clf)
    assert_array_equal(clf.empty.data, clf2.empty.data)


def test_clone_nan():
    # Regression test for cloning estimators with default parameter as np.nan
    clf = MyEstimator(empty=np.nan)
    clf2 = clone(clf)

    assert clf.empty is clf2.empty


def test_clone_sparse_matrices():
    sparse_matrix_classes = [
        getattr(sp, name)
        for name in dir(sp) if name.endswith('_matrix')]

    for cls in sparse_matrix_classes:
        sparse_matrix = cls(np.eye(5))
        clf = MyEstimator(empty=sparse_matrix)
        clf_cloned = clone(clf)
        assert clf.empty.__class__ is clf_cloned.empty.__class__
        assert_array_equal(clf.empty.toarray(), clf_cloned.empty.toarray())


def test_clone_estimator_types():
    # Check that clone works for parameters that are types rather than
    # instances
    clf = MyEstimator(empty=MyEstimator)
    clf2 = clone(clf)

    assert clf.empty is clf2.empty


def test_clone_class_rather_than_instance():
    # Check that clone raises expected error message when
    # cloning class rather than instance
    msg = "You should provide an instance of scikit-learn estimator"
    with pytest.raises(TypeError, match=msg):
        clone(MyEstimator)


def test_repr():
    # Smoke test the repr of the base estimator.
    my_estimator = MyEstimator()
    repr(my_estimator)
    test = T(K(), K())
    assert (
        repr(test) ==
        "T(a=K(), b=K())")

    some_est = T(a=["long_params"] * 1000)
    assert len(repr(some_est)) == 485


def test_str():
    # Smoke test the str of the base estimator
    my_estimator = MyEstimator()
    str(my_estimator)


def test_get_params():
    test = T(K(), K())

    assert 'a__d' in test.get_params(deep=True)
    assert 'a__d' not in test.get_params(deep=False)

    test.set_params(a__d=2)
    assert test.a.d == 2
    assert_raises(ValueError, test.set_params, a__a=2)


def test_is_classifier():
    svc = SVC()
    assert is_classifier(svc)
    assert is_classifier(GridSearchCV(svc, {'C': [0.1, 1]}))
    assert is_classifier(Pipeline([('svc', svc)]))
    assert is_classifier(Pipeline(
        [('svc_cv', GridSearchCV(svc, {'C': [0.1, 1]}))]))


def test_set_params():
    # test nested estimator parameter setting
    clf = Pipeline([("svc", SVC())])
    # non-existing parameter in svc
    assert_raises(ValueError, clf.set_params, svc__stupid_param=True)
    # non-existing parameter of pipeline
    assert_raises(ValueError, clf.set_params, svm__stupid_param=True)
    # we don't currently catch if the things in pipeline are estimators
    # bad_pipeline = Pipeline([("bad", NoEstimator())])
    # assert_raises(AttributeError, bad_pipeline.set_params,
    #               bad__stupid_param=True)


def test_set_params_passes_all_parameters():
    # Make sure all parameters are passed together to set_params
    # of nested estimator. Regression test for #9944

    class TestDecisionTree(DecisionTreeClassifier):
        def set_params(self, **kwargs):
            super().set_params(**kwargs)
            # expected_kwargs is in test scope
            assert kwargs == expected_kwargs
            return self

    expected_kwargs = {'max_depth': 5, 'min_samples_leaf': 2}
    for est in [Pipeline([('estimator', TestDecisionTree())]),
                GridSearchCV(TestDecisionTree(), {})]:
        est.set_params(estimator__max_depth=5,
                       estimator__min_samples_leaf=2)


def test_set_params_updates_valid_params():
    # Check that set_params tries to set SVC().C, not
    # DecisionTreeClassifier().C
    gscv = GridSearchCV(DecisionTreeClassifier(), {})
    gscv.set_params(estimator=SVC(), estimator__C=42.0)
    assert gscv.estimator.C == 42.0


def test_score_sample_weight():

    rng = np.random.RandomState(0)

    # test both ClassifierMixin and RegressorMixin
    estimators = [DecisionTreeClassifier(max_depth=2),
                  DecisionTreeRegressor(max_depth=2)]
    sets = [datasets.load_iris(),
            datasets.load_boston()]

    for est, ds in zip(estimators, sets):
        est.fit(ds.data, ds.target)
        # generate random sample weights
        sample_weight = rng.randint(1, 10, size=len(ds.target))
        # check that the score with and without sample weights are different
        assert (est.score(ds.data, ds.target) !=
                est.score(ds.data, ds.target,
                          sample_weight=sample_weight)), (
                              "Unweighted and weighted scores "
                              "are unexpectedly equal")


def test_clone_pandas_dataframe():

    class DummyEstimator(TransformerMixin, BaseEstimator):
        """This is a dummy class for generating numerical features

        This feature extractor extracts numerical features from pandas data
        frame.

        Parameters
        ----------

        df: pandas data frame
            The pandas data frame parameter.

        Notes
        -----
        """
        def __init__(self, df=None, scalar_param=1):
            self.df = df
            self.scalar_param = scalar_param

        def fit(self, X, y=None):
            pass

        def transform(self, X):
            pass

    # build and clone estimator
    d = np.arange(10)
    df = MockDataFrame(d)
    e = DummyEstimator(df, scalar_param=1)
    cloned_e = clone(e)

    # the test
    assert (e.df == cloned_e.df).values.all()
    assert e.scalar_param == cloned_e.scalar_param


def test_pickle_version_warning_is_not_raised_with_matching_version():
    iris = datasets.load_iris()
    tree = DecisionTreeClassifier().fit(iris.data, iris.target)
    tree_pickle = pickle.dumps(tree)
    assert b"version" in tree_pickle
    tree_restored = assert_no_warnings(pickle.loads, tree_pickle)

    # test that we can predict with the restored decision tree classifier
    score_of_original = tree.score(iris.data, iris.target)
    score_of_restored = tree_restored.score(iris.data, iris.target)
    assert score_of_original == score_of_restored


class TreeBadVersion(DecisionTreeClassifier):
    def __getstate__(self):
        return dict(self.__dict__.items(), _sklearn_version="something")


pickle_error_message = (
    "Trying to unpickle estimator {estimator} from "
    "version {old_version} when using version "
    "{current_version}. This might "
    "lead to breaking code or invalid results. "
    "Use at your own risk.")


def test_pickle_version_warning_is_issued_upon_different_version():
    iris = datasets.load_iris()
    tree = TreeBadVersion().fit(iris.data, iris.target)
    tree_pickle_other = pickle.dumps(tree)
    message = pickle_error_message.format(estimator="TreeBadVersion",
                                          old_version="something",
                                          current_version=sklearn.__version__)
    assert_warns_message(UserWarning, message, pickle.loads, tree_pickle_other)


class TreeNoVersion(DecisionTreeClassifier):
    def __getstate__(self):
        return self.__dict__


def test_pickle_version_warning_is_issued_when_no_version_info_in_pickle():
    iris = datasets.load_iris()
    # TreeNoVersion has no getstate, like pre-0.18
    tree = TreeNoVersion().fit(iris.data, iris.target)

    tree_pickle_noversion = pickle.dumps(tree)
    assert b"version" not in tree_pickle_noversion
    message = pickle_error_message.format(estimator="TreeNoVersion",
                                          old_version="pre-0.18",
                                          current_version=sklearn.__version__)
    # check we got the warning about using pre-0.18 pickle
    assert_warns_message(UserWarning, message, pickle.loads,
                         tree_pickle_noversion)


def test_pickle_version_no_warning_is_issued_with_non_sklearn_estimator():
    iris = datasets.load_iris()
    tree = TreeNoVersion().fit(iris.data, iris.target)
    tree_pickle_noversion = pickle.dumps(tree)
    try:
        module_backup = TreeNoVersion.__module__
        TreeNoVersion.__module__ = "notsklearn"
        assert_no_warnings(pickle.loads, tree_pickle_noversion)
    finally:
        TreeNoVersion.__module__ = module_backup


class DontPickleAttributeMixin:
    def __getstate__(self):
        data = self.__dict__.copy()
        data["_attribute_not_pickled"] = None
        return data

    def __setstate__(self, state):
        state["_restored"] = True
        self.__dict__.update(state)


class MultiInheritanceEstimator(DontPickleAttributeMixin, BaseEstimator):
    def __init__(self, attribute_pickled=5):
        self.attribute_pickled = attribute_pickled
        self._attribute_not_pickled = None


def test_pickling_when_getstate_is_overwritten_by_mixin():
    estimator = MultiInheritanceEstimator()
    estimator._attribute_not_pickled = "this attribute should not be pickled"

    serialized = pickle.dumps(estimator)
    estimator_restored = pickle.loads(serialized)
    assert estimator_restored.attribute_pickled == 5
    assert estimator_restored._attribute_not_pickled is None
    assert estimator_restored._restored


def test_pickling_when_getstate_is_overwritten_by_mixin_outside_of_sklearn():
    try:
        estimator = MultiInheritanceEstimator()
        text = "this attribute should not be pickled"
        estimator._attribute_not_pickled = text
        old_mod = type(estimator).__module__
        type(estimator).__module__ = "notsklearn"

        serialized = estimator.__getstate__()
        assert serialized == {'_attribute_not_pickled': None,
                              'attribute_pickled': 5}

        serialized['attribute_pickled'] = 4
        estimator.__setstate__(serialized)
        assert estimator.attribute_pickled == 4
        assert estimator._restored
    finally:
        type(estimator).__module__ = old_mod


class SingleInheritanceEstimator(BaseEstimator):
    def __init__(self, attribute_pickled=5):
        self.attribute_pickled = attribute_pickled
        self._attribute_not_pickled = None

    def __getstate__(self):
        data = self.__dict__.copy()
        data["_attribute_not_pickled"] = None
        return data


@ignore_warnings(category=(UserWarning))
def test_pickling_works_when_getstate_is_overwritten_in_the_child_class():
    estimator = SingleInheritanceEstimator()
    estimator._attribute_not_pickled = "this attribute should not be pickled"

    serialized = pickle.dumps(estimator)
    estimator_restored = pickle.loads(serialized)
    assert estimator_restored.attribute_pickled == 5
    assert estimator_restored._attribute_not_pickled is None


def test_tag_inheritance():
    # test that changing tags by inheritance is not allowed

    nan_tag_est = NaNTag()
    no_nan_tag_est = NoNaNTag()
    assert nan_tag_est._get_tags()['allow_nan']
    assert not no_nan_tag_est._get_tags()['allow_nan']

    redefine_tags_est = OverrideTag()
    assert not redefine_tags_est._get_tags()['allow_nan']

    diamond_tag_est = DiamondOverwriteTag()
    assert diamond_tag_est._get_tags()['allow_nan']

    inherit_diamond_tag_est = InheritDiamondOverwriteTag()
    assert inherit_diamond_tag_est._get_tags()['allow_nan']


def test_warns_on_get_params_non_attribute():
    class MyEstimator(BaseEstimator):
        def __init__(self, param=5):
            pass

        def fit(self, X, y=None):
            return self

    est = MyEstimator()
    with pytest.warns(FutureWarning, match='AttributeError'):
        params = est.get_params()

    assert params['param'] is None


def test_repr_mimebundle_():
    # Checks the display configuration flag controls the json output
    tree = DecisionTreeClassifier()
    output = tree._repr_mimebundle_()
    assert "text/plain" in output
    assert "text/html" not in output

    with config_context(display='diagram'):
        output = tree._repr_mimebundle_()
        assert "text/plain" in output
        assert "text/html" in output


def test_repr_html_wraps():
    # Checks the display configuration flag controls the html output
    tree = DecisionTreeClassifier()
    msg = "_repr_html_ is only defined when"
    with pytest.raises(AttributeError, match=msg):
        output = tree._repr_html_()

    with config_context(display='diagram'):
        output = tree._repr_html_()
        assert "<style>" in output


<<<<<<< HEAD
def test_feature_names_in():
    # Simple checks for feature_names_in
    pd = pytest.importorskip("pandas")
    iris = datasets.load_iris()
    X_np, y = iris.data, iris.target
    df = pd.DataFrame(X_np, columns=iris.feature_names)

    class NoOpTransformer(TransformerMixin, BaseEstimator):
        def fit(self, X, y):
            self._validate_data(X)
            return self

        def transform(self, X):
            self._validate_data(X, reset=False)
            return X

    trans = NoOpTransformer().fit(df, y)
    assert_array_equal(trans.feature_names_in_, df.columns)

    msg = "The column names should match those that were passed"
    df_bad = pd.DataFrame(X_np, columns=iris.feature_names[::-1])
    with pytest.warns(FutureWarning, match=msg):
        trans.transform(df_bad)

    # does not warn when transforming on numpy array
    with pytest.warns(None) as record:
        trans.transform(X_np)
    assert not record

    # fitted on numpy array and transformed on pandas array does not warn
    trans = NoOpTransformer().fit(X_np, y)
    with pytest.warns(None) as record:
        trans.transform(df)
=======
# TODO: Remove in 0.26 when the _pairwise attribute is removed
def test_is_pairwise():
    # simple checks for _is_pairwise
    pca = KernelPCA(kernel='precomputed')
    with pytest.warns(None) as record:
        assert _is_pairwise(pca)
    assert not record

    # pairwise attribute that is not consistent with the pairwise tag
    class IncorrectTagPCA(KernelPCA):
        _pairwise = False

    pca = IncorrectTagPCA(kernel='precomputed')
    msg = ("_pairwise was deprecated in 0.24 and will be removed in 0.26. "
           "Set the estimator tags of your estimator instead")
    with pytest.warns(FutureWarning, match=msg):
        assert not _is_pairwise(pca)

    # the _pairwise attribute is present and set to False while the pairwise
    # tag is not present
    class FalsePairwise(BaseEstimator):
        _pairwise = False

        def _get_tags(self):
            tags = super()._get_tags()
            del tags['pairwise']
            return tags

    false_pairwise = FalsePairwise()
    with pytest.warns(None) as record:
        assert not _is_pairwise(false_pairwise)
    assert not record

    # the _pairwise attribute is present and set to True while pairwise tag is
    # not present
    class TruePairwise(FalsePairwise):
        _pairwise = True

    true_pairwise = TruePairwise()
    with pytest.warns(FutureWarning, match=msg):
        assert _is_pairwise(true_pairwise)

    # pairwise attribute is not defined thus tag is used
    est = BaseEstimator()
    with pytest.warns(None) as record:
        assert not _is_pairwise(est)
>>>>>>> f2635e27
    assert not record<|MERGE_RESOLUTION|>--- conflicted
+++ resolved
@@ -540,41 +540,6 @@
         assert "<style>" in output
 
 
-<<<<<<< HEAD
-def test_feature_names_in():
-    # Simple checks for feature_names_in
-    pd = pytest.importorskip("pandas")
-    iris = datasets.load_iris()
-    X_np, y = iris.data, iris.target
-    df = pd.DataFrame(X_np, columns=iris.feature_names)
-
-    class NoOpTransformer(TransformerMixin, BaseEstimator):
-        def fit(self, X, y):
-            self._validate_data(X)
-            return self
-
-        def transform(self, X):
-            self._validate_data(X, reset=False)
-            return X
-
-    trans = NoOpTransformer().fit(df, y)
-    assert_array_equal(trans.feature_names_in_, df.columns)
-
-    msg = "The column names should match those that were passed"
-    df_bad = pd.DataFrame(X_np, columns=iris.feature_names[::-1])
-    with pytest.warns(FutureWarning, match=msg):
-        trans.transform(df_bad)
-
-    # does not warn when transforming on numpy array
-    with pytest.warns(None) as record:
-        trans.transform(X_np)
-    assert not record
-
-    # fitted on numpy array and transformed on pandas array does not warn
-    trans = NoOpTransformer().fit(X_np, y)
-    with pytest.warns(None) as record:
-        trans.transform(df)
-=======
 # TODO: Remove in 0.26 when the _pairwise attribute is removed
 def test_is_pairwise():
     # simple checks for _is_pairwise
@@ -621,5 +586,39 @@
     est = BaseEstimator()
     with pytest.warns(None) as record:
         assert not _is_pairwise(est)
->>>>>>> f2635e27
-    assert not record+    assert not record
+
+
+def test_feature_names_in():
+    # Simple checks for feature_names_in
+    pd = pytest.importorskip("pandas")
+    iris = datasets.load_iris()
+    X_np, y = iris.data, iris.target
+    df = pd.DataFrame(X_np, columns=iris.feature_names)
+
+    class NoOpTransformer(TransformerMixin, BaseEstimator):
+        def fit(self, X, y):
+            self._validate_data(X)
+            return self
+
+        def transform(self, X):
+            self._validate_data(X, reset=False)
+            return X
+
+    trans = NoOpTransformer().fit(df, y)
+    assert_array_equal(trans.feature_names_in_, df.columns)
+
+    msg = "The column names should match those that were passed"
+    df_bad = pd.DataFrame(X_np, columns=iris.feature_names[::-1])
+    with pytest.warns(FutureWarning, match=msg):
+        trans.transform(df_bad)
+
+    # does not warn when transforming on numpy array
+    with pytest.warns(None) as record:
+        trans.transform(X_np)
+    assert not record
+
+    # fitted on numpy array and transformed on pandas array does not warn
+    trans = NoOpTransformer().fit(X_np, y)
+    with pytest.warns(None) as record:
+        trans.transform(df)