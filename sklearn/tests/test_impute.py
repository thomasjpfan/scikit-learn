import pytest

import numpy as np
from scipy import sparse

import io

from sklearn.utils.testing import assert_allclose
from sklearn.utils.testing import assert_allclose_dense_sparse
from sklearn.utils.testing import assert_array_equal
from sklearn.utils.testing import assert_array_almost_equal
<<<<<<< HEAD
from sklearn.utils.testing import assert_false
from sklearn.utils.testing import assert_raise_message
=======
>>>>>>> e73acef8

from sklearn.impute import MissingIndicator
from sklearn.impute import KNNImputer
from sklearn.impute import SimpleImputer
from sklearn.pipeline import Pipeline
from sklearn.model_selection import GridSearchCV
from sklearn import tree
from sklearn.random_projection import sparse_random_matrix
from sklearn.metrics.pairwise import masked_euclidean_distances
from sklearn.metrics.pairwise import pairwise_distances
from sklearn.neighbors import KNeighborsRegressor


def _check_statistics(X, X_true,
                      strategy, statistics, missing_values):
    """Utility function for testing imputation for a given strategy.

    Test with dense and sparse arrays

    Check that:
        - the statistics (mean, median, mode) are correct
        - the missing values are imputed correctly"""

    err_msg = "Parameters: strategy = %s, missing_values = %s, " \
              "sparse = {0}" % (strategy, missing_values)

    assert_ae = assert_array_equal

    if X.dtype.kind == 'f' or X_true.dtype.kind == 'f':
        assert_ae = assert_array_almost_equal

    # Normal matrix
    imputer = SimpleImputer(missing_values, strategy=strategy)
    X_trans = imputer.fit(X).transform(X.copy())
    assert_ae(imputer.statistics_, statistics,
              err_msg=err_msg.format(False))
    assert_ae(X_trans, X_true, err_msg=err_msg.format(False))

    # Sparse matrix
    imputer = SimpleImputer(missing_values, strategy=strategy)
    imputer.fit(sparse.csc_matrix(X))
    X_trans = imputer.transform(sparse.csc_matrix(X.copy()))

    if sparse.issparse(X_trans):
        X_trans = X_trans.toarray()

    assert_ae(imputer.statistics_, statistics,
              err_msg=err_msg.format(True))
    assert_ae(X_trans, X_true, err_msg=err_msg.format(True))


def test_imputation_shape():
    # Verify the shapes of the imputed matrix for different strategies.
    X = np.random.randn(10, 2)
    X[::2] = np.nan

    for strategy in ['mean', 'median', 'most_frequent', "constant"]:
        imputer = SimpleImputer(strategy=strategy)
        X_imputed = imputer.fit_transform(sparse.csr_matrix(X))
        assert X_imputed.shape == (10, 2)
        X_imputed = imputer.fit_transform(X)
        assert X_imputed.shape == (10, 2)


@pytest.mark.parametrize("strategy", ["const", 101, None])
def test_imputation_error_invalid_strategy(strategy):
    X = np.ones((3, 5))
    X[0, 0] = np.nan

    with pytest.raises(ValueError, match=str(strategy)):
        imputer = SimpleImputer(strategy=strategy)
        imputer.fit_transform(X)


@pytest.mark.parametrize("strategy", ["mean", "median", "most_frequent"])
def test_imputation_deletion_warning(strategy):
    X = np.ones((3, 5))
    X[:, 0] = np.nan

    with pytest.warns(UserWarning, match="Deleting"):
        imputer = SimpleImputer(strategy=strategy, verbose=True)
        imputer.fit_transform(X)


@pytest.mark.parametrize("strategy", ["mean", "median",
                                      "most_frequent", "constant"])
def test_imputation_error_sparse_0(strategy):
    # check that error are raised when missing_values = 0 and input is sparse
    X = np.ones((3, 5))
    X[0] = 0
    X = sparse.csc_matrix(X)

    imputer = SimpleImputer(strategy=strategy, missing_values=0)
    with pytest.raises(ValueError, match="Provide a dense array"):
        imputer.fit(X)

    imputer.fit(X.toarray())
    with pytest.raises(ValueError, match="Provide a dense array"):
        imputer.transform(X)


def safe_median(arr, *args, **kwargs):
    # np.median([]) raises a TypeError for numpy >= 1.10.1
    length = arr.size if hasattr(arr, 'size') else len(arr)
    return np.nan if length == 0 else np.median(arr, *args, **kwargs)


def safe_mean(arr, *args, **kwargs):
    # np.mean([]) raises a RuntimeWarning for numpy >= 1.10.1
    length = arr.size if hasattr(arr, 'size') else len(arr)
    return np.nan if length == 0 else np.mean(arr, *args, **kwargs)


def test_imputation_mean_median():
    # Test imputation using the mean and median strategies, when
    # missing_values != 0.
    rng = np.random.RandomState(0)

    dim = 10
    dec = 10
    shape = (dim * dim, dim + dec)

    zeros = np.zeros(shape[0])
    values = np.arange(1, shape[0] + 1)
    values[4::2] = - values[4::2]

    tests = [("mean", np.nan, lambda z, v, p: safe_mean(np.hstack((z, v)))),
             ("median", np.nan,
              lambda z, v, p: safe_median(np.hstack((z, v))))]

    for strategy, test_missing_values, true_value_fun in tests:
        X = np.empty(shape)
        X_true = np.empty(shape)
        true_statistics = np.empty(shape[1])

        # Create a matrix X with columns
        #    - with only zeros,
        #    - with only missing values
        #    - with zeros, missing values and values
        # And a matrix X_true containing all true values
        for j in range(shape[1]):
            nb_zeros = (j - dec + 1 > 0) * (j - dec + 1) * (j - dec + 1)
            nb_missing_values = max(shape[0] + dec * dec
                                    - (j + dec) * (j + dec), 0)
            nb_values = shape[0] - nb_zeros - nb_missing_values

            z = zeros[:nb_zeros]
            p = np.repeat(test_missing_values, nb_missing_values)
            v = values[rng.permutation(len(values))[:nb_values]]

            true_statistics[j] = true_value_fun(z, v, p)

            # Create the columns
            X[:, j] = np.hstack((v, z, p))

            if 0 == test_missing_values:
                X_true[:, j] = np.hstack((v,
                                          np.repeat(
                                              true_statistics[j],
                                              nb_missing_values + nb_zeros)))
            else:
                X_true[:, j] = np.hstack((v,
                                          z,
                                          np.repeat(true_statistics[j],
                                                    nb_missing_values)))

            # Shuffle them the same way
            np.random.RandomState(j).shuffle(X[:, j])
            np.random.RandomState(j).shuffle(X_true[:, j])

        # Mean doesn't support columns containing NaNs, median does
        if strategy == "median":
            cols_to_keep = ~np.isnan(X_true).any(axis=0)
        else:
            cols_to_keep = ~np.isnan(X_true).all(axis=0)

        X_true = X_true[:, cols_to_keep]

        _check_statistics(X, X_true, strategy,
                          true_statistics, test_missing_values)


def test_imputation_median_special_cases():
    # Test median imputation with sparse boundary cases
    X = np.array([
        [0, np.nan, np.nan],  # odd: implicit zero
        [5, np.nan, np.nan],  # odd: explicit nonzero
        [0, 0, np.nan],    # even: average two zeros
        [-5, 0, np.nan],   # even: avg zero and neg
        [0, 5, np.nan],    # even: avg zero and pos
        [4, 5, np.nan],    # even: avg nonzeros
        [-4, -5, np.nan],  # even: avg negatives
        [-1, 2, np.nan],   # even: crossing neg and pos
    ]).transpose()

    X_imputed_median = np.array([
        [0, 0, 0],
        [5, 5, 5],
        [0, 0, 0],
        [-5, 0, -2.5],
        [0, 5, 2.5],
        [4, 5, 4.5],
        [-4, -5, -4.5],
        [-1, 2, .5],
    ]).transpose()
    statistics_median = [0, 5, 0, -2.5, 2.5, 4.5, -4.5, .5]

    _check_statistics(X, X_imputed_median, "median",
                      statistics_median, np.nan)


@pytest.mark.parametrize("strategy", ["mean", "median"])
@pytest.mark.parametrize("dtype", [None, object, str])
def test_imputation_mean_median_error_invalid_type(strategy, dtype):
    X = np.array([["a", "b", 3],
                  [4, "e", 6],
                  ["g", "h", 9]], dtype=dtype)

    with pytest.raises(ValueError, match="non-numeric data"):
        imputer = SimpleImputer(strategy=strategy)
        imputer.fit_transform(X)


@pytest.mark.parametrize("strategy", ["constant", "most_frequent"])
@pytest.mark.parametrize("dtype", [str, np.dtype('U'), np.dtype('S')])
def test_imputation_const_mostf_error_invalid_types(strategy, dtype):
    # Test imputation on non-numeric data using "most_frequent" and "constant"
    # strategy
    X = np.array([
        [np.nan, np.nan, "a", "f"],
        [np.nan, "c", np.nan, "d"],
        [np.nan, "b", "d", np.nan],
        [np.nan, "c", "d", "h"],
    ], dtype=dtype)

    err_msg = "SimpleImputer does not support data"
    with pytest.raises(ValueError, match=err_msg):
        imputer = SimpleImputer(strategy=strategy)
        imputer.fit(X).transform(X)


def test_imputation_most_frequent():
    # Test imputation using the most-frequent strategy.
    X = np.array([
        [-1, -1, 0, 5],
        [-1, 2, -1, 3],
        [-1, 1, 3, -1],
        [-1, 2, 3, 7],
    ])

    X_true = np.array([
        [2, 0, 5],
        [2, 3, 3],
        [1, 3, 3],
        [2, 3, 7],
    ])

    # scipy.stats.mode, used in SimpleImputer, doesn't return the first most
    # frequent as promised in the doc but the lowest most frequent. When this
    # test will fail after an update of scipy, SimpleImputer will need to be
    # updated to be consistent with the new (correct) behaviour
    _check_statistics(X, X_true, "most_frequent", [np.nan, 2, 3, 3], -1)


@pytest.mark.parametrize("marker", [None, np.nan, "NAN", "", 0])
def test_imputation_most_frequent_objects(marker):
    # Test imputation using the most-frequent strategy.
    X = np.array([
        [marker, marker, "a", "f"],
        [marker, "c", marker, "d"],
        [marker, "b", "d", marker],
        [marker, "c", "d", "h"],
    ], dtype=object)

    X_true = np.array([
        ["c", "a", "f"],
        ["c", "d", "d"],
        ["b", "d", "d"],
        ["c", "d", "h"],
    ], dtype=object)

    imputer = SimpleImputer(missing_values=marker,
                            strategy="most_frequent")
    X_trans = imputer.fit(X).transform(X)

    assert_array_equal(X_trans, X_true)


@pytest.mark.parametrize("dtype", [object, "category"])
def test_imputation_most_frequent_pandas(dtype):
    # Test imputation using the most frequent strategy on pandas df
    pd = pytest.importorskip("pandas")

    f = io.StringIO(u"Cat1,Cat2,Cat3,Cat4\n"
                    ",i,x,\n"
                    "a,,y,\n"
                    "a,j,,\n"
                    "b,j,x,")

    df = pd.read_csv(f, dtype=dtype)

    X_true = np.array([
        ["a", "i", "x"],
        ["a", "j", "y"],
        ["a", "j", "x"],
        ["b", "j", "x"]
    ], dtype=object)

    imputer = SimpleImputer(strategy="most_frequent")
    X_trans = imputer.fit_transform(df)

    assert_array_equal(X_trans, X_true)


@pytest.mark.parametrize("X_data, missing_value", [(1, 0), (1., np.nan)])
def test_imputation_constant_error_invalid_type(X_data, missing_value):
    # Verify that exceptions are raised on invalid fill_value type
    X = np.full((3, 5), X_data, dtype=float)
    X[0, 0] = missing_value

    with pytest.raises(ValueError, match="imputing numerical"):
        imputer = SimpleImputer(missing_values=missing_value,
                                strategy="constant",
                                fill_value="x")
        imputer.fit_transform(X)


def test_imputation_constant_integer():
    # Test imputation using the constant strategy on integers
    X = np.array([
        [-1, 2, 3, -1],
        [4, -1, 5, -1],
        [6, 7, -1, -1],
        [8, 9, 0, -1]
    ])

    X_true = np.array([
        [0, 2, 3, 0],
        [4, 0, 5, 0],
        [6, 7, 0, 0],
        [8, 9, 0, 0]
    ])

    imputer = SimpleImputer(missing_values=-1, strategy="constant",
                            fill_value=0)
    X_trans = imputer.fit_transform(X)

    assert_array_equal(X_trans, X_true)


@pytest.mark.parametrize("array_constructor", [sparse.csr_matrix, np.asarray])
def test_imputation_constant_float(array_constructor):
    # Test imputation using the constant strategy on floats
    X = np.array([
        [np.nan, 1.1, 0, np.nan],
        [1.2, np.nan, 1.3, np.nan],
        [0, 0, np.nan, np.nan],
        [1.4, 1.5, 0, np.nan]
    ])

    X_true = np.array([
        [-1, 1.1, 0, -1],
        [1.2, -1, 1.3, -1],
        [0, 0, -1, -1],
        [1.4, 1.5, 0, -1]
    ])

    X = array_constructor(X)

    X_true = array_constructor(X_true)

    imputer = SimpleImputer(strategy="constant", fill_value=-1)
    X_trans = imputer.fit_transform(X)

    assert_allclose_dense_sparse(X_trans, X_true)


@pytest.mark.parametrize("marker", [None, np.nan, "NAN", "", 0])
def test_imputation_constant_object(marker):
    # Test imputation using the constant strategy on objects
    X = np.array([
        [marker, "a", "b", marker],
        ["c", marker, "d", marker],
        ["e", "f", marker, marker],
        ["g", "h", "i", marker]
    ], dtype=object)

    X_true = np.array([
        ["missing", "a", "b", "missing"],
        ["c", "missing", "d", "missing"],
        ["e", "f", "missing", "missing"],
        ["g", "h", "i", "missing"]
    ], dtype=object)

    imputer = SimpleImputer(missing_values=marker, strategy="constant",
                            fill_value="missing")
    X_trans = imputer.fit_transform(X)

    assert_array_equal(X_trans, X_true)


@pytest.mark.parametrize("dtype", [object, "category"])
def test_imputation_constant_pandas(dtype):
    # Test imputation using the constant strategy on pandas df
    pd = pytest.importorskip("pandas")

    f = io.StringIO(u"Cat1,Cat2,Cat3,Cat4\n"
                    ",i,x,\n"
                    "a,,y,\n"
                    "a,j,,\n"
                    "b,j,x,")

    df = pd.read_csv(f, dtype=dtype)

    X_true = np.array([
        ["missing_value", "i", "x", "missing_value"],
        ["a", "missing_value", "y", "missing_value"],
        ["a", "j", "missing_value", "missing_value"],
        ["b", "j", "x", "missing_value"]
    ], dtype=object)

    imputer = SimpleImputer(strategy="constant")
    X_trans = imputer.fit_transform(df)

    assert_array_equal(X_trans, X_true)


@pytest.mark.filterwarnings('ignore: The default of the `iid`')  # 0.22
@pytest.mark.filterwarnings('ignore: You should specify a value')  # 0.22
def test_imputation_pipeline_grid_search():
    # Test imputation within a pipeline + gridsearch.
    X = sparse_random_matrix(100, 100, density=0.10)
    missing_values = X.data[0]

    pipeline = Pipeline([('imputer',
                          SimpleImputer(missing_values=missing_values)),
                         ('tree',
                          tree.DecisionTreeRegressor(random_state=0))])

    parameters = {
        'imputer__strategy': ["mean", "median", "most_frequent"]
    }

    Y = sparse_random_matrix(100, 1, density=0.10).toarray()
    gs = GridSearchCV(pipeline, parameters)
    gs.fit(X, Y)


def test_imputation_copy():
    # Test imputation with copy
    X_orig = sparse_random_matrix(5, 5, density=0.75, random_state=0)

    # copy=True, dense => copy
    X = X_orig.copy().toarray()
    imputer = SimpleImputer(missing_values=0, strategy="mean", copy=True)
    Xt = imputer.fit(X).transform(X)
    Xt[0, 0] = -1
    assert not np.all(X == Xt)

    # copy=True, sparse csr => copy
    X = X_orig.copy()
    imputer = SimpleImputer(missing_values=X.data[0], strategy="mean",
                            copy=True)
    Xt = imputer.fit(X).transform(X)
    Xt.data[0] = -1
    assert not np.all(X.data == Xt.data)

    # copy=False, dense => no copy
    X = X_orig.copy().toarray()
    imputer = SimpleImputer(missing_values=0, strategy="mean", copy=False)
    Xt = imputer.fit(X).transform(X)
    Xt[0, 0] = -1
    assert_array_almost_equal(X, Xt)

    # copy=False, sparse csc => no copy
    X = X_orig.copy().tocsc()
    imputer = SimpleImputer(missing_values=X.data[0], strategy="mean",
                            copy=False)
    Xt = imputer.fit(X).transform(X)
    Xt.data[0] = -1
    assert_array_almost_equal(X.data, Xt.data)

    # copy=False, sparse csr => copy
    X = X_orig.copy()
    imputer = SimpleImputer(missing_values=X.data[0], strategy="mean",
                            copy=False)
    Xt = imputer.fit(X).transform(X)
    Xt.data[0] = -1
<<<<<<< HEAD
    assert_false(np.all(X.data == Xt.data))
=======
    assert not np.all(X.data == Xt.data)

>>>>>>> e73acef8
    # Note: If X is sparse and if missing_values=0, then a (dense) copy of X is
    # made, even if copy=False.


@pytest.mark.parametrize(
    "X_fit, X_trans, params, msg_err",
    [(np.array([[-1, 1], [1, 2]]), np.array([[-1, 1], [1, -1]]),
      {'features': 'missing-only', 'sparse': 'auto'},
      'have missing values in transform but have no missing values in fit'),
     (np.array([[-1, 1], [1, 2]]), np.array([[-1, 1], [1, 2]]),
      {'features': 'random', 'sparse': 'auto'},
      "'features' has to be either 'missing-only' or 'all'"),
     (np.array([[-1, 1], [1, 2]]), np.array([[-1, 1], [1, 2]]),
      {'features': 'all', 'sparse': 'random'},
      "'sparse' has to be a boolean or 'auto'")]
)
def test_missing_indicator_error(X_fit, X_trans, params, msg_err):
    indicator = MissingIndicator(missing_values=-1)
    indicator.set_params(**params)
    with pytest.raises(ValueError, match=msg_err):
        indicator.fit(X_fit).transform(X_trans)


@pytest.mark.parametrize(
    "missing_values, dtype",
    [(np.nan, np.float64),
     (0, np.int32),
     (-1, np.int32)])
@pytest.mark.parametrize(
    "arr_type",
    [np.array, sparse.csc_matrix, sparse.csr_matrix, sparse.coo_matrix,
     sparse.lil_matrix, sparse.bsr_matrix])
@pytest.mark.parametrize(
    "param_features, n_features, features_indices",
    [('missing-only', 2, np.array([0, 1])),
     ('all', 3, np.array([0, 1, 2]))])
def test_missing_indicator_new(missing_values, arr_type, dtype, param_features,
                               n_features, features_indices):
    X_fit = np.array([[missing_values, missing_values, 1],
                      [4, missing_values, 2]])
    X_trans = np.array([[missing_values, missing_values, 1],
                        [4, 12, 10]])
    X_fit_expected = np.array([[1, 1, 0], [0, 1, 0]])
    X_trans_expected = np.array([[1, 1, 0], [0, 0, 0]])

    # convert the input to the right array format and right dtype
    X_fit = arr_type(X_fit).astype(dtype)
    X_trans = arr_type(X_trans).astype(dtype)
    X_fit_expected = X_fit_expected.astype(dtype)
    X_trans_expected = X_trans_expected.astype(dtype)

    indicator = MissingIndicator(missing_values=missing_values,
                                 features=param_features,
                                 sparse=False)
    X_fit_mask = indicator.fit_transform(X_fit)
    X_trans_mask = indicator.transform(X_trans)

    assert X_fit_mask.shape[1] == n_features
    assert X_trans_mask.shape[1] == n_features

    assert_array_equal(indicator.features_, features_indices)
    assert_allclose(X_fit_mask, X_fit_expected[:, features_indices])
    assert_allclose(X_trans_mask, X_trans_expected[:, features_indices])

    assert X_fit_mask.dtype == bool
    assert X_trans_mask.dtype == bool
    assert isinstance(X_fit_mask, np.ndarray)
    assert isinstance(X_trans_mask, np.ndarray)

    indicator.set_params(sparse=True)
    X_fit_mask_sparse = indicator.fit_transform(X_fit)
    X_trans_mask_sparse = indicator.transform(X_trans)

    assert X_fit_mask_sparse.dtype == bool
    assert X_trans_mask_sparse.dtype == bool
    assert X_fit_mask_sparse.format == 'csc'
    assert X_trans_mask_sparse.format == 'csc'
    assert_allclose(X_fit_mask_sparse.toarray(), X_fit_mask)
    assert_allclose(X_trans_mask_sparse.toarray(), X_trans_mask)


@pytest.mark.parametrize("param_sparse", [True, False, 'auto'])
@pytest.mark.parametrize("missing_values", [np.nan, 0])
@pytest.mark.parametrize(
    "arr_type",
    [np.array, sparse.csc_matrix, sparse.csr_matrix, sparse.coo_matrix])
def test_missing_indicator_sparse_param(arr_type, missing_values,
                                        param_sparse):
    # check the format of the output with different sparse parameter
    X_fit = np.array([[missing_values, missing_values, 1],
                      [4, missing_values, 2]])
    X_trans = np.array([[missing_values, missing_values, 1],
                        [4, 12, 10]])
    X_fit = arr_type(X_fit).astype(np.float64)
    X_trans = arr_type(X_trans).astype(np.float64)

    indicator = MissingIndicator(missing_values=missing_values,
                                 sparse=param_sparse)
    X_fit_mask = indicator.fit_transform(X_fit)
    X_trans_mask = indicator.transform(X_trans)

    if param_sparse is True:
        assert X_fit_mask.format == 'csc'
        assert X_trans_mask.format == 'csc'
    elif param_sparse == 'auto' and missing_values == 0:
        assert isinstance(X_fit_mask, np.ndarray)
        assert isinstance(X_trans_mask, np.ndarray)
    elif param_sparse is False:
        assert isinstance(X_fit_mask, np.ndarray)
        assert isinstance(X_trans_mask, np.ndarray)
    else:
        if sparse.issparse(X_fit):
            assert X_fit_mask.format == 'csc'
            assert X_trans_mask.format == 'csc'
        else:
            assert isinstance(X_fit_mask, np.ndarray)
            assert isinstance(X_trans_mask, np.ndarray)


#############################################################################
# BEGIN KNNIMPUTER TEST


def test_knn_imputation_shape():
    # Verify the shapes of the imputed matrix for different weights and
    # number of neighbors.
    n_rows = 10
    n_cols = 2
    X = np.random.rand(n_rows, n_cols)
    X[0, 0] = np.nan

    for weights in ['uniform', 'distance']:
        for n_neighbors in range(1, 6):
            imputer = KNNImputer(n_neighbors=n_neighbors, weights=weights)
            X_imputed = imputer.fit_transform(X)
            assert X_imputed.shape == (n_rows, n_cols)


def test_knn_imputation_zero():
    # Test imputation when missing_values == 0
    missing_values = 0
    n_neighbors = 2
    imputer = KNNImputer(missing_values=missing_values,
                         n_neighbors=n_neighbors,
                         weights="uniform")

    # Test with missing_values=0 when NaN present
    X = np.array([
        [np.nan, 0, 0, 0, 5],
        [np.nan, 1, 0, np.nan, 3],
        [np.nan, 2, 0, 0, 0],
        [np.nan, 6, 0, 5, 13],
    ])
    msg = "Input contains NaN, infinity or a value too large for %r." % X.dtype
    assert_raise_message(ValueError, msg, imputer.fit, X)

    # Test with % zeros in column > col_max_missing
    X = np.array([
        [1, 0, 0, 0, 5],
        [2, 1, 0, 2, 3],
        [3, 2, 0, 0, 0],
        [4, 6, 0, 5, 13],
    ])
    msg = "Some column(s) have more than {}% missing values".format(
        imputer.col_max_missing * 100)
    assert_raise_message(ValueError, msg, imputer.fit, X)


def test_knn_imputation_zero_p2():
    # Test with an imputable matrix and also compare with missing_values=np.NaN
    X_zero = np.array([
        [1, 0, 1, 1, 1.],
        [2, 2, 2, 2, 2],
        [3, 3, 3, 3, 0],
        [6, 6, 0, 6, 6],
    ])

    X_nan = np.array([
        [1, np.nan, 1,      1,      1.],
        [2, 2,      2,      2,      2],
        [3, 3,      3,      3,      np.nan],
        [6, 6,      np.nan, 6,      6],
    ])
    statistics_mean = np.nanmean(X_nan, axis=0)

    X_imputed = np.array([
        [1, 2.5,    1,   1, 1.],
        [2, 2,      2,   2, 2],
        [3, 3,      3,   3, 1.5],
        [6, 6,      2.5, 6, 6],
    ])

    imputer_zero = KNNImputer(missing_values=0, n_neighbors=2,
                              weights="uniform")

    imputer_nan = KNNImputer(missing_values=np.nan,
                             n_neighbors=2,
                             weights="uniform")

    assert_array_equal(imputer_zero.fit_transform(X_zero), X_imputed)
    assert_array_equal(imputer_zero.statistics_, statistics_mean)
    assert_array_equal(imputer_zero.fit_transform(X_zero),
                       imputer_nan.fit_transform(X_nan))


def test_knn_imputation_default():
    # Test imputation with default parameter values

    # Test with an imputable matrix
    X = np.array([
        [1,      0,      0,      1],
        [2,      1,      2,      np.nan],
        [3,      2,      3,      np.nan],
        [np.nan, 4,      5,      5],
        [6,      np.nan, 6,      7],
        [8,      8,      8,      8],
        [16,     15,     18,    19],
    ])
    statistics_mean = np.nanmean(X, axis=0)

    X_imputed = np.array([
        [1,      0,      0,      1],
        [2,      1,      2,      8],
        [3,      2,      3,      8],
        [4,      4,      5,      5],
        [6,      3,      6,      7],
        [8,      8,      8,      8],
        [16,     15,     18,    19],
    ])

    imputer = KNNImputer()
    assert_array_equal(imputer.fit_transform(X), X_imputed)
    assert_array_equal(imputer.statistics_, statistics_mean)

    # Test with % missing in row > row_max_missing
    X = np.array([
        [1,      0,      0,      1],
        [2,      1,      2,      np.nan],
        [3,      2,      3,      np.nan],
        [np.nan, 4,      5,      5],
        [6,      np.nan, 6,      7],
        [8,      8,      8,      8],
        [19,     19,     19,     19],
        [np.nan, np.nan, np.nan, 19],
    ])
    statistics_mean = np.nanmean(X, axis=0)
    r7c0, r7c1, r7c2, _ = statistics_mean

    X_imputed = np.array([
        [1,      0,      0,      1],
        [2,      1,      2,      8],
        [3,      2,      3,      8],
        [4,      4,      5,      5],
        [6,      3,      6,      7],
        [8,      8,      8,      8],
        [19,     19,     19,     19],
        [r7c0,   r7c1,   r7c2,   19],
    ])

    imputer = KNNImputer()
    assert_array_almost_equal(imputer.fit_transform(X), X_imputed, decimal=6)
    assert_array_almost_equal(imputer.statistics_, statistics_mean, decimal=6)

    # Test with all neighboring donors also having missing feature values
    X = np.array([
        [1, 0, 0, np.nan],
        [2, 1, 2, np.nan],
        [3, 2, 3, np.nan],
        [4, 4, 5, np.nan],
        [6, 7, 6, np.nan],
        [8, 8, 8, np.nan],
        [20, 20, 20, 20],
        [22, 22, 22, 22]
    ])
    statistics_mean = np.nanmean(X, axis=0)

    X_imputed = np.array([
        [1, 0, 0, 21],
        [2, 1, 2, 21],
        [3, 2, 3, 21],
        [4, 4, 5, 21],
        [6, 7, 6, 21],
        [8, 8, 8, 21],
        [20, 20, 20, 20],
        [22, 22, 22, 22]
    ])

    imputer = KNNImputer()
    assert_array_equal(imputer.fit_transform(X), X_imputed)
    assert_array_equal(imputer.statistics_, statistics_mean)

    # Test when data in fit() and transform() are different
    X = np.array([
        [0,      0],
        [np.nan, 2],
        [4,      3],
        [5,      6],
        [7,      7],
        [9,      8],
        [11,     16]
    ])
    statistics_mean = np.nanmean(X, axis=0)

    Y = np.array([
        [1,      0],
        [3,      2],
        [4,      np.nan]
        ])

    Y_imputed = np.array([
        [1,      0],
        [3,      2],
        [4,      4.8]
        ])

    imputer = KNNImputer()
    assert_array_equal(imputer.fit(X).transform(Y), Y_imputed)
    assert_array_equal(imputer.statistics_, statistics_mean)


def test_default_with_invalid_input():
    # Test imputation with default values and invalid input

    # Test with % missing in a column > col_max_missing
    X = np.array([
        [np.nan, 0, 0, 0, 5],
        [np.nan, 1, 0, np.nan, 3],
        [np.nan, 2, 0, 0, 0],
        [np.nan, 6, 0, 5, 13],
        [np.nan, 7, 0, 7, 8],
        [np.nan, 8, 0, 8, 9],
    ])
    imputer = KNNImputer()
    msg = "Some column(s) have more than {}% missing values".format(
        imputer.col_max_missing * 100)
    assert_raise_message(ValueError, msg, imputer.fit, X)

    # Test with insufficient number of neighbors
    X = np.array([
        [1, 1, 1, 2, np.nan],
        [2, 1, 2, 2, 3],
        [3, 2, 3, 3, 8],
        [6, 6, 2, 5, 13],
    ])
    msg = "There are only %d samples, but n_neighbors=%d." % \
          (X.shape[0], imputer.n_neighbors)
    assert_raise_message(ValueError, msg, imputer.fit, X)

    # Test with inf present
    X = np.array([
        [np.inf, 1, 1, 2, np.nan],
        [2, 1, 2, 2, 3],
        [3, 2, 3, 3, 8],
        [np.nan, 6, 0, 5, 13],
        [np.nan, 7, 0, 7, 8],
        [6, 6, 2, 5, 7],
    ])
    msg = "Input contains infinity"
    assert_raise_message(ValueError, msg, KNNImputer().fit, X)

    # Test with inf present in matrix passed in transform()
    X = np.array([
        [np.inf, 1, 1, 2, np.nan],
        [2, 1, 2, 2, 3],
        [3, 2, 3, 3, 8],
        [np.nan, 6, 0, 5, 13],
        [np.nan, 7, 0, 7, 8],
        [6, 6, 2, 5, 7],
    ])

    X_fit = np.array([
        [0, 1, 1, 2, np.nan],
        [2, 1, 2, 2, 3],
        [3, 2, 3, 3, 8],
        [np.nan, 6, 0, 5, 13],
        [np.nan, 7, 0, 7, 8],
        [6, 6, 2, 5, 7],
    ])
    msg = "Input contains infinity"
    assert_raise_message(ValueError, msg, KNNImputer().fit(X_fit).transform, X)


def test_knn_n_neighbors():

    X = np.array([
        [0,       0],
        [np.nan,  2],
        [4,       3],
        [5,       np.nan],
        [7,       7],
        [np.nan,  8],
        [14,      13]
    ])
    statistics_mean = np.nanmean(X, axis=0)

    # Test with 1 neighbor
    X_imputed_1NN = np.array([
        [0,      0],
        [4,      2],
        [4,      3],
        [5,      3],
        [7,      7],
        [7,      8],
        [14,     13]
    ])

    n_neighbors = 1
    imputer = KNNImputer(n_neighbors=n_neighbors)

    assert_array_equal(imputer.fit_transform(X), X_imputed_1NN)
    assert_array_equal(imputer.statistics_, statistics_mean)

    # Test with 6 neighbors
    X = np.array([
        [0,      0],
        [np.nan, 2],
        [4,      3],
        [5,      np.nan],
        [7,      7],
        [np.nan, 8],
        [14,      13]
    ])

    X_imputed_6NN = np.array([
        [0,      0],
        [6,      2],
        [4,      3],
        [5,      5.5],
        [7,      7],
        [6,      8],
        [14,     13]
    ])

    n_neighbors = 6
    imputer = KNNImputer(n_neighbors=6)
    imputer_plus1 = KNNImputer(n_neighbors=n_neighbors + 1)

    assert_array_equal(imputer.fit_transform(X), X_imputed_6NN)
    assert_array_equal(imputer.statistics_, statistics_mean)
    assert_array_equal(imputer.fit_transform(X), imputer_plus1.fit(
        X).transform(X))


def test_weight_uniform():
    X = np.array([
        [0,      0],
        [np.nan, 2],
        [4,      3],
        [5,      6],
        [7,      7],
        [9,      8],
        [11,     10]
    ])

    # Test with "uniform" weight (or unweighted)
    X_imputed_uniform = np.array([
        [0,      0],
        [5,      2],
        [4,      3],
        [5,      6],
        [7,      7],
        [9,      8],
        [11,     10]
    ])

    imputer = KNNImputer(weights="uniform")
    assert_array_equal(imputer.fit_transform(X), X_imputed_uniform)

    # Test with "callable" weight
    def no_weight(dist=None):
        return None

    imputer = KNNImputer(weights=no_weight)
    assert_array_equal(imputer.fit_transform(X), X_imputed_uniform)


def test_weight_distance():
    X = np.array([
        [0,      0],
        [np.nan, 2],
        [4,      3],
        [5,      6],
        [7,      7],
        [9,      8],
        [11,    10]
    ])

    # Test with "distance" weight
    nn = KNeighborsRegressor(metric="euclidean", weights="distance")
    nn.fit(np.delete(X, 1, axis=0)[:, 1:], np.delete(X, 1, axis=0)[:, 0])
    imputed = nn.predict(X[1:2, 1:])

    # Manual calculation
    X_imputed_distance1 = np.array([
        [0,                 0],
        [3.850394,          2],
        [4,                 3],
        [5,                 6],
        [7,                 7],
        [9,                 8],
        [11,                10]
    ])

    # NearestNeighbor calculation
    X_imputed_distance2 = np.array([
        [0,                 0],
        [imputed,           2],
        [4,                 3],
        [5,                 6],
        [7,                 7],
        [9,                 8],
        [11,                10]
    ])

    imputer = KNNImputer(weights="distance")
    assert_array_almost_equal(imputer.fit_transform(X), X_imputed_distance1,
                              decimal=6)
    assert_array_almost_equal(imputer.fit_transform(X), X_imputed_distance2,
                              decimal=6)

    # Test with weights = "distance" and n_neighbors=2
    X = np.array([
        [np.nan, 0,      0],
        [2,      1,      2],
        [3,      2,      3],
        [4,      5,      5],
    ])
    statistics_mean = np.nanmean(X, axis=0)

    X_imputed = np.array([
        [2.3828, 0,     0],
        [2,      1,     2],
        [3,      2,     3],
        [4,      5,     5],
    ])

    imputer = KNNImputer(n_neighbors=2, weights="distance")
    assert_array_almost_equal(imputer.fit_transform(X), X_imputed,
                              decimal=4)
    assert_array_equal(imputer.statistics_, statistics_mean)

    # Test with varying missingness patterns
    X = np.array([
        [1,         0,          0,  1],
        [0,         np.nan,     1,  np.nan],
        [1,         1,          1,  np.nan],
        [0,         1,          0,  0],
        [0,         0,          0,  0],
        [1,         0,          1,  1],
        [10,        10,         10, 10],
    ])
    statistics_mean = np.nanmean(X, axis=0)

    # Get weights of donor neighbors
    dist = masked_euclidean_distances(X)
    r1c1_nbor_dists = dist[1, [0, 2, 3, 4, 5]]
    r1c3_nbor_dists = dist[1, [0, 3, 4, 5, 6]]
    r1c1_nbor_wt = (1/r1c1_nbor_dists)
    r1c3_nbor_wt = (1 / r1c3_nbor_dists)

    r2c3_nbor_dists = dist[2, [0, 3, 4, 5, 6]]
    r2c3_nbor_wt = 1/r2c3_nbor_dists

    # Collect donor values
    col1_donor_values = np.ma.masked_invalid(X[[0, 2, 3, 4, 5], 1]).copy()
    col3_donor_values = np.ma.masked_invalid(X[[0, 3, 4, 5, 6], 3]).copy()

    # Final imputed values
    r1c1_imp = np.ma.average(col1_donor_values, weights=r1c1_nbor_wt)
    r1c3_imp = np.ma.average(col3_donor_values, weights=r1c3_nbor_wt)
    r2c3_imp = np.ma.average(col3_donor_values, weights=r2c3_nbor_wt)

    X_imputed = np.array([
        [1,         0,          0,  1],
        [0,         r1c1_imp,   1,  r1c3_imp],
        [1,         1,          1,  r2c3_imp],
        [0,         1,          0,  0],
        [0,         0,          0,  0],
        [1,         0,          1,  1],
        [10,        10,         10, 10],
    ])

    imputer = KNNImputer(weights="distance")
    assert_array_almost_equal(imputer.fit_transform(X), X_imputed, decimal=6)
    assert_array_equal(imputer.statistics_, statistics_mean)


def test_metric_type():
    X = np.array([
        [0,      0],
        [np.nan, 2],
        [4,      3],
        [5,      6],
        [7,      7],
        [9,      8],
        [11,     10]
    ])

    # Test with a metric type without NaN support
    imputer = KNNImputer(metric="euclidean")
    bad_metric_msg = "The selected metric does not support NaN values."
    assert_raise_message(ValueError, bad_metric_msg, imputer.fit, X)


def test_callable_metric():

    # Define callable metric that returns the l1 norm:
    def custom_callable(x, y, missing_values=np.nan, squared=False):
        x = np.ma.array(x, mask=np.isnan(x))
        y = np.ma.array(y, mask=np.isnan(y))
        dist = np.nansum(np.abs(x-y))
        return dist

    X = np.array([
        [4, 3, 3, np.nan],
        [6, 9, 6, 9],
        [4, 8, 6, 9],
        [np.nan, 9, 11, 10.]
    ])

    X_imputed = np.array([
        [4, 3, 3, 9],
        [6, 9, 6, 9],
        [4, 8, 6, 9],
        [5, 9, 11, 10.]
    ])

    imputer = KNNImputer(n_neighbors=2, metric=custom_callable)
    assert_array_equal(imputer.fit_transform(X), X_imputed)


def test_complete_features():

    # Test with use_complete=True
    X = np.array([
        [0,      np.nan,    0,       np.nan],
        [1,      1,         1,       np.nan],
        [2,      2,         np.nan,  2],
        [3,      3,         3,       3],
        [4,      4,         4,       4],
        [5,      5,         5,       5],
        [6,      6,         6,       6],
        [np.nan, 7,         7,       7]
    ])

    r0c1 = np.mean(X[1:6, 1])
    r0c3 = np.mean(X[2:-1, -1])
    r1c3 = np.mean(X[2:-1, -1])
    r2c2 = np.nanmean(X[:6, 2])
    r7c0 = np.mean(X[2:-1, 0])

    X_imputed = np.array([
        [0,     r0c1,   0,    r0c3],
        [1,     1,      1,    r1c3],
        [2,     2,      r2c2, 2],
        [3,     3,      3,    3],
        [4,     4,      4,    4],
        [5,     5,      5,    5],
        [6,     6,      6,    6],
        [r7c0,  7,      7,    7]
    ])

    imputer_comp = KNNImputer()
    assert_array_almost_equal(imputer_comp.fit_transform(X), X_imputed)


def test_complete_features_weighted():

    # Test with use_complete=True
    X = np.array([
        [0,      0,     0,       np.nan],
        [1,      1,     1,       np.nan],
        [2,      2,     np.nan,  2],
        [3,      3,     3,       3],
        [4,      4,     4,       4],
        [5,      5,     5,       5],
        [6,      6,     6,       6],
        [np.nan, 7,     7,       7]
    ])

    dist = pairwise_distances(X,
                              metric="masked_euclidean",
                              squared=False)

    # Calculate weights
    r0c3_w = 1.0 / dist[0, 2:-1]
    r1c3_w = 1.0 / dist[1, 2:-1]
    r2c2_w = 1.0 / dist[2, (0, 1, 3, 4, 5)]
    r7c0_w = 1.0 / dist[7, 2:7]

    # Calculate weighted averages
    r0c3 = np.average(X[2:-1, -1], weights=r0c3_w)
    r1c3 = np.average(X[2:-1, -1], weights=r1c3_w)
    r2c2 = np.average(X[(0, 1, 3, 4, 5), 2], weights=r2c2_w)
    r7c0 = np.average(X[2:7, 0], weights=r7c0_w)

    X_imputed = np.array([
        [0,     0,  0,    r0c3],
        [1,     1,  1,    r1c3],
        [2,     2,  r2c2, 2],
        [3,     3,  3,    3],
        [4,     4,  4,    4],
        [5,     5,  5,    5],
        [6,     6,  6,    6],
        [r7c0,  7,  7,    7]
    ])

    imputer_comp_wt = KNNImputer(weights="distance")
    assert_array_almost_equal(imputer_comp_wt.fit_transform(X), X_imputed)


@pytest.mark.parametrize("imputer_constructor",
                         [SimpleImputer])
@pytest.mark.parametrize(
    "imputer_missing_values, missing_value, err_msg",
    [("NaN", np.nan, "Input contains NaN"),
     ("-1", -1, "types are expected to be both numerical.")])
def test_inconsistent_dtype_X_missing_values(imputer_constructor,
                                             imputer_missing_values,
                                             missing_value,
                                             err_msg):
    # regression test for issue #11390. Comparison between incoherent dtype
    # for X and missing_values was not raising a proper error.
    rng = np.random.RandomState(42)
    X = rng.randn(10, 10)
    X[0, 0] = missing_value

    imputer = imputer_constructor(missing_values=imputer_missing_values)

    with pytest.raises(ValueError, match=err_msg):
        imputer.fit_transform(X)<|MERGE_RESOLUTION|>--- conflicted
+++ resolved
@@ -9,11 +9,7 @@
 from sklearn.utils.testing import assert_allclose_dense_sparse
 from sklearn.utils.testing import assert_array_equal
 from sklearn.utils.testing import assert_array_almost_equal
-<<<<<<< HEAD
-from sklearn.utils.testing import assert_false
 from sklearn.utils.testing import assert_raise_message
-=======
->>>>>>> e73acef8
 
 from sklearn.impute import MissingIndicator
 from sklearn.impute import KNNImputer
@@ -502,12 +498,8 @@
                             copy=False)
     Xt = imputer.fit(X).transform(X)
     Xt.data[0] = -1
-<<<<<<< HEAD
-    assert_false(np.all(X.data == Xt.data))
-=======
     assert not np.all(X.data == Xt.data)
 
->>>>>>> e73acef8
     # Note: If X is sparse and if missing_values=0, then a (dense) copy of X is
     # made, even if copy=False.
 
