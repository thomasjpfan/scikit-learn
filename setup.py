#! /usr/bin/env python
#
# Copyright (C) 2007-2009 Cournapeau David <cournape@gmail.com>
#               2010 Fabian Pedregosa <fabian.pedregosa@inria.fr>
# License: 3-clause BSD

import sys
import os
import platform
import shutil
from distutils.command.clean import clean as Clean
from pkg_resources import parse_version
import traceback
import builtins

# This is a bit (!) hackish: we are setting a global variable so that the main
# sklearn __init__ can detect if it is being loaded by the setup routine, to
# avoid attempting to load components that aren't built yet:
# the numpy distutils extensions that are used by scikit-learn to recursively
# build the compiled extensions in sub-packages is based on the Python import
# machinery.
builtins.__SKLEARN_SETUP__ = True

DISTNAME = 'scikit-learn'
DESCRIPTION = 'A set of python modules for machine learning and data mining'
with open('README.rst') as f:
    LONG_DESCRIPTION = f.read()
MAINTAINER = 'Andreas Mueller'
MAINTAINER_EMAIL = 'amueller@ais.uni-bonn.de'
URL = 'http://scikit-learn.org'
DOWNLOAD_URL = 'https://pypi.org/project/scikit-learn/#files'
LICENSE = 'new BSD'

# We can actually import a restricted version of sklearn that
# does not need the compiled code
import sklearn

VERSION = sklearn.__version__

if platform.python_implementation() == 'PyPy':
    SCIPY_MIN_VERSION = '1.1.0'
    NUMPY_MIN_VERSION = '1.14.0'
else:
    SCIPY_MIN_VERSION = '0.17.0'
    NUMPY_MIN_VERSION = '1.11.0'


# Optional setuptools features
# We need to import setuptools early, if we want setuptools features,
# as it monkey-patches the 'setup' function
# For some commands, use setuptools
SETUPTOOLS_COMMANDS = {
    'develop', 'release', 'bdist_egg', 'bdist_rpm',
    'bdist_wininst', 'install_egg_info', 'build_sphinx',
    'egg_info', 'easy_install', 'upload', 'bdist_wheel',
<<<<<<< HEAD
    '--single-version-externally-managed', 'build_ext',
])
=======
    '--single-version-externally-managed',
}
>>>>>>> af842d36
if SETUPTOOLS_COMMANDS.intersection(sys.argv):
    import setuptools

    extra_setuptools_args = dict(
        zip_safe=False,  # the package can run out of an .egg file
        include_package_data=True,
        extras_require={
            'alldeps': (
                'numpy >= {}'.format(NUMPY_MIN_VERSION),
                'scipy >= {}'.format(SCIPY_MIN_VERSION),
            ),
        },
    )
else:
    extra_setuptools_args = dict()


# Custom clean command to remove build artifacts

class CleanCommand(Clean):
    description = "Remove build artifacts from the source tree"

    def run(self):
        Clean.run(self)
        # Remove c files if we are not within a sdist package
        cwd = os.path.abspath(os.path.dirname(__file__))
        remove_c_files = not os.path.exists(os.path.join(cwd, 'PKG-INFO'))
        if remove_c_files:
            print('Will remove generated .c files')
        if os.path.exists('build'):
            shutil.rmtree('build')
        for dirpath, dirnames, filenames in os.walk('sklearn'):
            for filename in filenames:
                if any(filename.endswith(suffix) for suffix in
                       (".so", ".pyd", ".dll", ".pyc")):
                    os.unlink(os.path.join(dirpath, filename))
                    continue
                extension = os.path.splitext(filename)[1]
                if remove_c_files and extension in ['.c', '.cpp']:
                    pyx_file = str.replace(filename, extension, '.pyx')
                    if os.path.exists(os.path.join(dirpath, pyx_file)):
                        os.unlink(os.path.join(dirpath, filename))
            for dirname in dirnames:
                if dirname == '__pycache__':
                    shutil.rmtree(os.path.join(dirpath, dirname))


def get_openmp_flag(compiler):
    if sys.platform == "win32" and ('icc' in compiler or 'icl' in compiler):
        return ['/Qopenmp']
    elif sys.platform == "win32":
        return ['/openmp']
    elif sys.platform == "darwin" and ('icc' in compiler or 'icl' in compiler):
        return ['-openmp']
    elif sys.platform == "darwin" and 'openmp' in os.getenv('CPPFLAGS', ''):
        # -fopenmp can't be passed as compile flag when using Apple-clang.
        # OpenMP support has to be enabled during preprocessing.
        #
        # For example, our macOS wheel build jobs use the following environment
        # variables to build with Apple-clang and the brew installed "libomp":
        #
        # export CPPFLAGS="$CPPFLAGS -Xpreprocessor -fopenmp"
        # export CFLAGS="$CFLAGS -I/usr/local/opt/libomp/include"
        # export LDFLAGS="$LDFLAGS -L/usr/local/opt/libomp/lib -lomp"
        # export DYLD_LIBRARY_PATH=/usr/local/opt/libomp/lib
        return ['']
    # Default flag for GCC and clang:
    return ['-fopenmp']


OPENMP_EXTENSIONS = [
    "sklearn._fast_gradient_boosting._gradient_boosting",
    "sklearn._fast_gradient_boosting.splitting",
    "sklearn._fast_gradient_boosting.binning",
    "sklearn._fast_gradient_boosting.predictor",
    "sklearn._fast_gradient_boosting.loss",
]


# custom build_ext command to set OpenMP compile flags depending on os and
# compiler
# build_ext has to be imported after setuptools
from numpy.distutils.command.build_ext import build_ext  # noqa


class build_ext_subclass(build_ext):
    def build_extensions(self):
        if hasattr(self.compiler, 'compiler'):
            compiler = self.compiler.compiler[0]
        else:
            compiler = self.compiler.__class__.__name__

        openmp_flag = get_openmp_flag(compiler)

        for e in self.extensions:
            if e.name in OPENMP_EXTENSIONS:
                e.extra_compile_args += openmp_flag
                e.extra_link_args += openmp_flag

        build_ext.build_extensions(self)


cmdclass = {'clean': CleanCommand, 'build_ext': build_ext_subclass}


# Optional wheelhouse-uploader features
# To automate release of binary packages for scikit-learn we need a tool
# to download the packages generated by travis and appveyor workers (with
# version number matching the current release) and upload them all at once
# to PyPI at release time.
# The URL of the artifact repositories are configured in the setup.cfg file.

WHEELHOUSE_UPLOADER_COMMANDS = {'fetch_artifacts', 'upload_all'}
if WHEELHOUSE_UPLOADER_COMMANDS.intersection(sys.argv):
    import wheelhouse_uploader.cmd

    cmdclass.update(vars(wheelhouse_uploader.cmd))


def configuration(parent_package='', top_path=None):
    if os.path.exists('MANIFEST'):
        os.remove('MANIFEST')

    from numpy.distutils.misc_util import Configuration

    config = Configuration(None, parent_package, top_path)

    # Avoid non-useful msg:
    # "Ignoring attempt to set 'name' (from ... "
    config.set_options(ignore_setup_xxx_py=True,
                       assume_default_configuration=True,
                       delegate_options_to_subpackages=True,
                       quiet=True)

    config.add_subpackage('sklearn')

    return config


def get_numpy_status():
    """
    Returns a dictionary containing a boolean specifying whether NumPy
    is up-to-date, along with the version string (empty string if
    not installed).
    """
    numpy_status = {}
    try:
        import numpy
        numpy_version = numpy.__version__
        numpy_status['up_to_date'] = parse_version(
            numpy_version) >= parse_version(NUMPY_MIN_VERSION)
        numpy_status['version'] = numpy_version
    except ImportError:
        traceback.print_exc()
        numpy_status['up_to_date'] = False
        numpy_status['version'] = ""
    return numpy_status


def setup_package():
    metadata = dict(name=DISTNAME,
                    maintainer=MAINTAINER,
                    maintainer_email=MAINTAINER_EMAIL,
                    description=DESCRIPTION,
                    license=LICENSE,
                    url=URL,
                    download_url=DOWNLOAD_URL,
                    version=VERSION,
                    long_description=LONG_DESCRIPTION,
                    classifiers=['Intended Audience :: Science/Research',
                                 'Intended Audience :: Developers',
                                 'License :: OSI Approved',
                                 'Programming Language :: C',
                                 'Programming Language :: Python',
                                 'Topic :: Software Development',
                                 'Topic :: Scientific/Engineering',
                                 'Operating System :: Microsoft :: Windows',
                                 'Operating System :: POSIX',
                                 'Operating System :: Unix',
                                 'Operating System :: MacOS',
                                 'Programming Language :: Python :: 3',
                                 'Programming Language :: Python :: 3.5',
                                 'Programming Language :: Python :: 3.6',
                                 'Programming Language :: Python :: 3.7',
                                 ('Programming Language :: Python :: '
                                  'Implementation :: CPython'),
                                 ('Programming Language :: Python :: '
                                  'Implementation :: PyPy')
                                 ],
                    cmdclass=cmdclass,
                    install_requires=[
                        'numpy>={}'.format(NUMPY_MIN_VERSION),
                        'scipy>={}'.format(SCIPY_MIN_VERSION)
                    ],
                    **extra_setuptools_args)

    if len(sys.argv) == 1 or (
            len(sys.argv) >= 2 and ('--help' in sys.argv[1:] or
                                    sys.argv[1] in ('--help-commands',
                                                    'egg_info',
                                                    '--version',
                                                    'clean'))):
        # For these actions, NumPy is not required
        #
        # They are required to succeed without Numpy for example when
        # pip is used to install Scikit-learn when Numpy is not yet present in
        # the system.
        try:
            from setuptools import setup
        except ImportError:
            from distutils.core import setup

        metadata['version'] = VERSION
    else:
        numpy_status = get_numpy_status()
        numpy_req_str = "scikit-learn requires NumPy >= {}.\n".format(
            NUMPY_MIN_VERSION)

        instructions = ("Installation instructions are available on the "
                        "scikit-learn website: "
                        "http://scikit-learn.org/stable/install.html\n")

        if numpy_status['up_to_date'] is False:
            if numpy_status['version']:
                raise ImportError("Your installation of Numerical Python "
                                  "(NumPy) {} is out-of-date.\n{}{}"
                                  .format(numpy_status['version'],
                                          numpy_req_str, instructions))
            else:
                raise ImportError("Numerical Python (NumPy) is not "
                                  "installed.\n{}{}"
                                  .format(numpy_req_str, instructions))

        from numpy.distutils.core import setup

        metadata['configuration'] = configuration

    setup(**metadata)


if __name__ == "__main__":
    setup_package()<|MERGE_RESOLUTION|>--- conflicted
+++ resolved
@@ -53,13 +53,8 @@
     'develop', 'release', 'bdist_egg', 'bdist_rpm',
     'bdist_wininst', 'install_egg_info', 'build_sphinx',
     'egg_info', 'easy_install', 'upload', 'bdist_wheel',
-<<<<<<< HEAD
-    '--single-version-externally-managed', 'build_ext',
-])
-=======
     '--single-version-externally-managed',
 }
->>>>>>> af842d36
 if SETUPTOOLS_COMMANDS.intersection(sys.argv):
     import setuptools
 
