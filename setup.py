#! /usr/bin/env python
#
# Copyright (C) 2007-2009 Cournapeau David <cournape@gmail.com>
#               2010 Fabian Pedregosa <fabian.pedregosa@inria.fr>
# License: 3-clause BSD

import sys
import os
from os.path import join
import platform
import shutil
from sysconfig import get_platform

# We need to import setuptools before because it monkey-patches distutils
import setuptools  # noqa

# from setuptools._distutils.command.clean import clean as Clean
from setuptools import Command, Extension
from setuptools.command.build_ext import build_ext
from setuptools.command.build_clib import build_clib
from setuptools import setup

import traceback
import importlib

try:
    import builtins
except ImportError:
    # Python 2 compat: just to be able to declare that Python >=3.8 is needed.
    import __builtin__ as builtins

# This is a bit (!) hackish: we are setting a global variable so that the
# main sklearn __init__ can detect if it is being loaded by the setup
# routine, to avoid attempting to load components that aren't built yet:
# the numpy distutils extensions that are used by scikit-learn to
# recursively build the compiled extensions in sub-packages is based on the
# Python import machinery.
builtins.__SKLEARN_SETUP__ = True


DISTNAME = "scikit-learn"
DESCRIPTION = "A set of python modules for machine learning and data mining"
with open("README.rst") as f:
    LONG_DESCRIPTION = f.read()
MAINTAINER = "Andreas Mueller"
MAINTAINER_EMAIL = "amueller@ais.uni-bonn.de"
URL = "http://scikit-learn.org"
DOWNLOAD_URL = "https://pypi.org/project/scikit-learn/#files"
LICENSE = "new BSD"
PROJECT_URLS = {
    "Bug Tracker": "https://github.com/scikit-learn/scikit-learn/issues",
    "Documentation": "https://scikit-learn.org/stable/documentation.html",
    "Source Code": "https://github.com/scikit-learn/scikit-learn",
}

# We can actually import a restricted version of sklearn that
# does not need the compiled code
import sklearn  # noqa
import sklearn._min_dependencies as min_deps  # noqa
from sklearn._build_utils import _check_cython_version  # noqa
from sklearn._build_utils.new_compiler import new_compiler  # noqa
from setuptools.command.build_ext import customize_compiler  # noqa
from sklearn.externals._packaging.version import parse as parse_version  # noqa

VERSION = sklearn.__version__

# See: https://numpy.org/doc/stable/reference/c-api/deprecations.html
DEFINE_MACRO_NUMPY_C_API = (
    "NPY_NO_DEPRECATED_API",
    "NPY_1_7_API_VERSION",
)

# XXX: add new extensions to this list when they
# are not using the old NumPy C API (i.e. version 1.7)
# TODO: when Cython>=3.0 is used, make sure all Cython extensions
# use the newest NumPy C API by `#defining` `NPY_NO_DEPRECATED_API` to be
# `NPY_1_7_API_VERSION`, and remove this list.
# See: https://github.com/cython/cython/blob/1777f13461f971d064bd1644b02d92b350e6e7d1/docs/src/userguide/migrating_to_cy30.rst#numpy-c-api # noqa
USE_NEWEST_NUMPY_C_API = (
    "sklearn.__check_build._check_build",
    "sklearn._loss._loss",
    "sklearn.cluster._k_means_common",
    "sklearn.cluster._k_means_lloyd",
    "sklearn.cluster._k_means_elkan",
    "sklearn.cluster._k_means_minibatch",
    "sklearn.datasets._svmlight_format_fast",
    "sklearn.decomposition._cdnmf_fast",
    "sklearn.ensemble._hist_gradient_boosting._gradient_boosting",
    "sklearn.ensemble._hist_gradient_boosting.histogram",
    "sklearn.ensemble._hist_gradient_boosting.splitting",
    "sklearn.ensemble._hist_gradient_boosting._binning",
    "sklearn.ensemble._hist_gradient_boosting._predictor",
    "sklearn.ensemble._hist_gradient_boosting._bitset",
    "sklearn.ensemble._hist_gradient_boosting.common",
    "sklearn.ensemble._hist_gradient_boosting.utils",
    "sklearn.feature_extraction._hashing_fast",
    "sklearn.manifold._barnes_hut_tsne",
    "sklearn.metrics.cluster._expected_mutual_info_fast",
    "sklearn.metrics._pairwise_distances_reduction._datasets_pair",
    "sklearn.metrics._pairwise_distances_reduction._gemm_term_computer",
    "sklearn.metrics._pairwise_distances_reduction._base",
    "sklearn.metrics._pairwise_distances_reduction._argkmin",
    "sklearn.metrics._pairwise_distances_reduction._radius_neighborhood",
    "sklearn.metrics._pairwise_fast",
    "sklearn.neighbors._partition_nodes",
    "sklearn.tree._splitter",
    "sklearn.tree._utils",
    "sklearn.utils._cython_blas",
    "sklearn.utils._fast_dict",
    "sklearn.utils._openmp_helpers",
    "sklearn.utils._weight_vector",
    "sklearn.utils._random",
    "sklearn.utils._logistic_sigmoid",
    "sklearn.utils._readonly_array_wrapper",
    "sklearn.utils._typedefs",
    "sklearn.utils._heap",
    "sklearn.utils._sorting",
    "sklearn.utils._vector_sentinel",
    "sklearn.utils._isfinite",
    "sklearn.svm._newrand",
    "sklearn._isotonic",
)


# Custom clean command to remove build artifacts


class CleanCommand(Command):
    description = "Remove build artifacts from the source tree"

    user_options = []

    def initialize_options(self):
        pass

    def finalize_options(self):
        pass

    def run(self):
        # Remove c files if we are not within a sdist package
        cwd = os.path.abspath(os.path.dirname(__file__))
        remove_c_files = not os.path.exists(os.path.join(cwd, "PKG-INFO"))
        if remove_c_files:
            print("Will remove generated .c files")
        if os.path.exists("build"):
            shutil.rmtree("build")
        for dirpath, dirnames, filenames in os.walk("sklearn"):
            for filename in filenames:
                if any(
                    filename.endswith(suffix)
                    for suffix in (".so", ".pyd", ".dll", ".pyc")
                ):
                    os.unlink(os.path.join(dirpath, filename))
                    continue
                extension = os.path.splitext(filename)[1]
                if remove_c_files and extension in [".c", ".cpp"]:
                    pyx_file = str.replace(filename, extension, ".pyx")
                    if os.path.exists(os.path.join(dirpath, pyx_file)):
                        os.unlink(os.path.join(dirpath, filename))
            for dirname in dirnames:
                if dirname == "__pycache__":
                    shutil.rmtree(os.path.join(dirpath, dirname))


# Custom build_ext command to set OpenMP compile flags depending on os and
# compiler. Also makes it possible to set the parallelism level via
# and environment variable (useful for the wheel building CI).
# build_ext has to be imported after setuptools


class build_ext_subclass(build_ext):
    def finalize_options(self):
        build_ext.finalize_options(self)
        if self.parallel is None:
            # Do not override self.parallel if already defined by
            # command-line flag (--parallel or -j)

            parallel = os.environ.get("SKLEARN_BUILD_PARALLEL")
            if parallel:
                self.parallel = int(parallel)
        if self.parallel:
            print("setting parallel=%d " % self.parallel)

    def build_extensions(self):
        from sklearn._build_utils.openmp_helpers import get_openmp_flag

        for ext in self.extensions:
            if ext.name in USE_NEWEST_NUMPY_C_API:
                print(f"Using newest NumPy C API for extension {ext.name}")
                ext.define_macros.append(DEFINE_MACRO_NUMPY_C_API)
            else:
                print(f"Using old NumPy C API (version 1.7) for extension {ext.name}")

        if sklearn._OPENMP_SUPPORTED:
            openmp_flag = get_openmp_flag(self.compiler)

            for e in self.extensions:
                e.extra_compile_args += openmp_flag
                e.extra_link_args += openmp_flag

        build_ext.build_extensions(self)

    def run(self):
        # Copy from setuptools/command/build_ext.py to override `new_compiler`.
        if not self.extensions:
            return

        # If we were asked to build any C/C++ libraries, make sure that the
        # directory where we put them is in the library search path for
        # linking extensions.
        if self.distribution.has_c_libraries():
            build_clib = self.get_finalized_command("build_clib")
            self.libraries.extend(build_clib.get_library_names() or [])
            self.library_dirs.append(build_clib.build_clib)

        # Setup the CCompiler object that we'll use to do all the
        # compiling and linking
        self.compiler = new_compiler(
            compiler=self.compiler,
            verbose=self.verbose,
            dry_run=self.dry_run,
            force=self.force,
        )
        customize_compiler(self.compiler)
        # If we are cross-compiling, init the compiler now (if we are not
        # cross-compiling, init would not hurt, but people may rely on
        # late initialization of compiler even if they shouldn't...)
        if os.name == "nt" and self.plat_name != get_platform():
            self.compiler.initialize(self.plat_name)

        # And make sure that any compile/link-related options (which might
        # come from the command-line or from the setup script) are set in
        # that CCompiler object -- that way, they automatically apply to
        # all compiling and linking done here.
        if self.include_dirs is not None:
            self.compiler.set_include_dirs(self.include_dirs)
        if self.define is not None:
            # 'define' option is a list of (name,value) tuples
            for (name, value) in self.define:
                self.compiler.define_macro(name, value)
        if self.undef is not None:
            for macro in self.undef:
                self.compiler.undefine_macro(macro)
        if self.libraries is not None:
            self.compiler.set_libraries(self.libraries)
        if self.library_dirs is not None:
            self.compiler.set_library_dirs(self.library_dirs)
        if self.rpath is not None:
            self.compiler.set_runtime_library_dirs(self.rpath)
        if self.link_objects is not None:
            self.compiler.set_link_objects(self.link_objects)

        # Now actually compile and link everything.
        self.build_extensions()


class build_clib_subclass(build_clib):
    def run(self):
        # Copy from setuptools/command/build_clib.py to override `new_compiler`.
        if not self.libraries:
            return
        self.compiler = new_compiler(
            compiler=self.compiler, dry_run=self.dry_run, force=self.force
        )
        customize_compiler(self.compiler)

        if self.include_dirs is not None:
            self.compiler.set_include_dirs(self.include_dirs)
        if self.define is not None:
            # 'define' option is a list of (name,value) tuples
            for (name, value) in self.define:
                self.compiler.define_macro(name, value)
        if self.undef is not None:
            for macro in self.undef:
                self.compiler.undefine_macro(macro)

        self.build_libraries(self.libraries)


cmdclass = {
    "clean": CleanCommand,
    "build_ext": build_ext_subclass,
    # "build_clib": build_clib_subclass,
}


def check_package_status(package, min_version):
    """
    Returns a dictionary containing a boolean specifying whether given package
    is up-to-date, along with the version string (empty string if
    not installed).
    """
    package_status = {}
    try:
        module = importlib.import_module(package)
        package_version = module.__version__
        package_status["up_to_date"] = parse_version(package_version) >= parse_version(
            min_version
        )
        package_status["version"] = package_version
    except ImportError:
        traceback.print_exc()
        package_status["up_to_date"] = False
        package_status["version"] = ""

    req_str = "scikit-learn requires {} >= {}.\n".format(package, min_version)

    instructions = (
        "Installation instructions are available on the "
        "scikit-learn website: "
        "http://scikit-learn.org/stable/install.html\n"
    )

    if package_status["up_to_date"] is False:
        if package_status["version"]:
            raise ImportError(
                "Your installation of {} {} is out-of-date.\n{}{}".format(
                    package, package_status["version"], req_str, instructions
                )
            )
        else:
            raise ImportError(
                "{} is not installed.\n{}{}".format(package, req_str, instructions)
            )


<<<<<<< HEAD
extension_config = {
    "__check_build": [
        {"sources": ["_check_build.pyx"]},
    ],
    "": [
        {"sources": ["_isotonic.pyx"], "include_np": True},
    ],
    "_loss": [
        {"sources": ["_loss.pyx.tp"], "include_np": True},
    ],
    "cluster": [
        {"sources": ["_dbscan_inner.pyx"], "language": "c++", "include_np": True},
        {"sources": ["_hierarchical_fast.pyx"], "language": "c++", "include_np": True},
        {"sources": ["_k_means_common.pyx"], "include_np": True},
        {"sources": ["_k_means_lloyd.pyx"], "include_np": True},
        {"sources": ["_k_means_elkan.pyx"], "include_np": True},
        {"sources": ["_k_means_minibatch.pyx"], "include_np": True},
    ],
    "datasets": [
        {
            "sources": ["_svmlight_format_fast.pyx"],
            "include_np": True,
            "compile_for_pypy": False,
        }
    ],
    "decomposition": [
        {"sources": ["_online_lda_fast.pyx"], "include_np": True},
        {"sources": ["_cdnmf_fast.pyx"], "include_np": True},
    ],
    "ensemble": [
        {"sources": ["_gradient_boosting.pyx"], "include_np": True},
    ],
    "ensemble._hist_gradient_boosting": [
        {"sources": ["_gradient_boosting.pyx"], "include_np": True},
        {"sources": ["histogram.pyx"], "include_np": True},
        {"sources": ["splitting.pyx"], "include_np": True},
        {"sources": ["_binning.pyx"], "include_np": True},
        {"sources": ["_predictor.pyx"], "include_np": True},
        {"sources": ["_bitset.pyx"], "include_np": True},
        {"sources": ["common.pyx"], "include_np": True},
        {"sources": ["utils.pyx"], "include_np": True},
    ],
    "feature_extraction": [
        {"sources": ["_hashing_fast.pyx"], "language": "c++", "include_np": True},
    ],
    "linear_model": [
        {"sources": ["_cd_fast.pyx"], "include_np": True},
        {"sources": ["_sgd_fast.pyx"], "include_np": True},
        {"sources": ["_sag_fast.pyx.tp"], "include_np": True},
    ],
    "manifold": [
        {"sources": ["_utils.pyx"], "include_np": True},
        {"sources": ["_barnes_hut_tsne.pyx"], "include_np": True},
    ],
    "metrics": [
        {"sources": ["_pairwise_fast.pyx"], "include_np": True},
        {
            "sources": ["_dist_metrics.pyx.tp", "_dist_metrics.pxd.tp"],
            "include_np": True,
        },
    ],
    "metrics.cluster": [
        {"sources": ["_expected_mutual_info_fast.pyx"], "include_np": True},
    ],
    "metrics._pairwise_distances_reduction": [
        {
            "sources": ["_datasets_pair.pyx.tp", "_datasets_pair.pxd.tp"],
            "language": "c++",
            "include_np": True,
            "extra_compile_args": ["-std=c++11"],
        },
        {
            "sources": ["_gemm_term_computer.pyx.tp", "_gemm_term_computer.pxd.tp"],
            "language": "c++",
            "include_np": True,
            "extra_compile_args": ["-std=c++11"],
        },
        {
            "sources": ["_base.pyx.tp", "_base.pxd.tp"],
            "language": "c++",
            "include_np": True,
            "extra_compile_args": ["-std=c++11"],
        },
        {
            "sources": ["_argkmin.pyx.tp", "_argkmin.pxd.tp"],
            "language": "c++",
            "include_np": True,
            "extra_compile_args": ["-std=c++11"],
        },
        {
            "sources": ["_radius_neighborhood.pyx.tp", "_radius_neighborhood.pxd.tp"],
            "language": "c++",
            "include_np": True,
            "extra_compile_args": ["-std=c++11"],
        },
    ],
    "preprocessing": [
        {"sources": ["_csr_polynomial_expansion.pyx"], "include_np": True},
    ],
    "neighbors": [
        {"sources": ["_ball_tree.pyx"], "include_np": True},
        {"sources": ["_kd_tree.pyx"], "include_np": True},
        {"sources": ["_partition_nodes.pyx"], "language": "c++", "include_np": True},
        {"sources": ["_quad_tree.pyx"], "include_np": True},
    ],
    "svm": [
        {
            "sources": ["_newrand.pyx"],
            "include_np": True,
            "include_dirs": [join("src", "newrand")],
            "language": "c++",
            # Use C++11 random number generator fix
            "extra_compile_args": ["-std=c++11"],
        },
        {
            "sources": ["_libsvm.pyx"],
            "depends": [
                join("src", "libsvm", "libsvm_helper.c"),
                join("src", "libsvm", "libsvm_template.cpp"),
                join("src", "libsvm", "svm.cpp"),
                join("src", "libsvm", "svm.h"),
                join("src", "newrand", "newrand.h"),
            ],
            "include_dirs": [
                join("src", "libsvm"),
                join("src", "newrand"),
            ],
            "libraries": ["libsvm-skl"],
            "extra_link_args": ["-lstdc++"],
            "include_np": True,
        },
        {
            "sources": ["_liblinear.pyx"],
            "libraries": ["liblinear-skl"],
            "include_dirs": [
                join("src", "liblinear"),
                join("src", "newrand"),
                join("..", "utils"),
            ],
            "include_np": True,
            "depends": [
                join("src", "liblinear", "tron.h"),
                join("src", "liblinear", "linear.h"),
                join("src", "liblinear", "liblinear_helper.c"),
                join("src", "newrand", "newrand.h"),
            ],
            "extra_link_args": ["-lstdc++"],
        },
        {
            "sources": ["_libsvm_sparse.pyx"],
            "libraries": ["libsvm-skl"],
            "include_dirs": [
                join("src", "libsvm"),
                join("src", "newrand"),
            ],
            "include_np": True,
            "depends": [
                join("src", "libsvm", "svm.h"),
                join("src", "newrand", "newrand.h"),
                join("src", "libsvm", "libsvm_sparse_helper.c"),
            ],
            "extra_link_args": ["-lstdc++"],
        },
    ],
    "tree": [
        {"sources": ["_tree.pyx"], "language": "c++", "include_np": True},
        {"sources": ["_splitter.pyx"], "include_np": True},
        {"sources": ["_criterion.pyx"], "include_np": True},
        {"sources": ["_utils.pyx"], "include_np": True},
    ],
    "utils": [
        {"sources": ["sparsefuncs_fast.pyx"], "include_np": True},
        {"sources": ["_cython_blas.pyx"]},
        {"sources": ["arrayfuncs.pyx"], "include_np": True},
        {
            "sources": ["murmurhash.pyx", join("src", "MurmurHash3.cpp")],
            "include_dirs": ["src"],
            "include_np": True,
        },
        {"sources": ["_fast_dict.pyx"], "language": "c++", "include_np": True},
        {"sources": ["_fast_dict.pyx"], "language": "c++", "include_np": True},
        {"sources": ["_openmp_helpers.pyx"]},
        {"sources": ["_seq_dataset.pyx.tp", "_seq_dataset.pxd.tp"], "include_np": True},
        {
            "sources": ["_weight_vector.pyx.tp", "_weight_vector.pxd.tp"],
            "include_np": True,
        },
        {"sources": ["_random.pyx"], "include_np": True},
        {"sources": ["_logistic_sigmoid.pyx"], "include_np": True},
        {"sources": ["_readonly_array_wrapper.pyx"], "include_np": True},
        {"sources": ["_typedefs.pyx"], "include_np": True},
        {"sources": ["_heap.pyx"], "include_np": True},
        {"sources": ["_sorting.pyx"], "include_np": True},
        {"sources": ["_vector_sentinel.pyx"], "language": "c++", "include_np": True},
        {"sources": ["_isfinite.pyx"]},
    ],
}

libraries = [
    (
        "libsvm-skl",
        {
            "sources": [
                join("sklearn", "svm", "src", "libsvm", "libsvm_template.cpp"),
            ],
            "depends": [
                join("sklearn", "svm", "src", "libsvm", "svm.h"),
                join("sklearn", "svm", "src", "libsvm", "svm.cpp"),
                join("sklearn", "svm", "src", "newrand", "newrand.h"),
            ],
            # Use C++11 to use the random number generator fix
            "extra_compiler_args": ["-std=c++11"],
            "extra_link_args": ["-lstdc++"],
        },
    ),
    (
        "liblinear-skl",
        {
            "sources": [
                join("sklearn", "svm", "src", "liblinear", "linear.cpp"),
                join("sklearn", "svm", "src", "liblinear", "tron.cpp"),
            ],
            "depends": [
                join("sklearn", "svm", "src", "liblinear", "linear.h"),
                join("sklearn", "svm", "src", "liblinear", "tron.h"),
                join("sklearn", "svm", "src", "newrand", "newrand.h"),
            ],
            # Use C++11 to use the random number generator fix
            "extra_compiler_args": ["-std=c++11"],
            "extra_link_args": ["-lstdc++"],
        },
    ),
]


def configure_extension_modules():
    # Skip cythonization as we do not want to include the generated
    # C/C++ files in the release tarballs as they are not necessarily
    # forward compatible with future versions of Python for instance.
    if "sdist" in sys.argv or "--help" in sys.argv:
        return []

    from sklearn._build_utils import cythonize_extensions_meta
    from sklearn._build_utils import gen_from_templates
    import numpy

    is_pypy = platform.python_implementation() == "PyPy"
    np_include = numpy.get_include()
    default_libraries = ["m"] if os.name == "posix" else []
    default_extra_compile_args = ["-O3"]

    cython_exts = []
    for submodule, extensions in extension_config.items():
        submodule_parts = submodule.split(".")
        parent_dir = join("sklearn", *submodule_parts)
        for extension in extensions:
            if is_pypy and not extension.get("compile_for_pypy", True):
                continue

            sources = []
            tempita_sources = []
            for source in extension["sources"]:
                source = join(parent_dir, source)
                new_source_path, path_ext = os.path.splitext(source)

                if path_ext != ".tp":
                    sources.append(source)
                    continue

                # Tempita source files
                tempita_sources.append(source)

                # Do not include pxd files that were generated by tempita
                if os.path.splitext(new_source_path)[-1] == ".pxd":
                    continue
                sources.append(new_source_path)

            gen_from_templates(tempita_sources)

            # By convention, our extensions always use the name of the first source
            source_name = os.path.splitext(os.path.basename(sources[0]))[0]
            if submodule:
                name_parts = ["sklearn", submodule, source_name]
            else:
                name_parts = ["sklearn", source_name]
            name = ".".join(name_parts)

            # Make paths start from the root directory
            include_dirs = [
                join(parent_dir, include_dir)
                for include_dir in extension.get("include_dirs", [])
            ]
            if extension.get("include_np", False):
                include_dirs.append(np_include)

            libraries = extension.get("libraries", []) + default_libraries
            depends = [
                join(parent_dir, depend) for depend in extension.get("depends", [])
            ]
            extra_compile_args = (
                extension.get("extra_compile_args", []) + default_extra_compile_args
            )

            new_ext = Extension(
                name=name,
                sources=sources,
                language=extension.get("language", None),
                include_dirs=include_dirs,
                libraries=libraries,
                depends=depends,
                extra_link_args=extension.get("extra_link_args", None),
                extra_compile_args=extra_compile_args,
            )
            cython_exts.append(new_ext)

    return cythonize_extensions_meta(cython_exts)


if __name__ == "__main__":
    # TODO: Require Python 3.8 for PyPy when PyPy3.8 is ready
    # https://github.com/conda-forge/conda-forge-pinning-feedstock/issues/2089
    if platform.python_implementation() == "PyPy":
        python_requires = ">=3.7"
        required_python_version = (3, 7)
    else:
        python_requires = ">=3.8"
        required_python_version = (3, 8)
=======
def setup_package():
    python_requires = ">=3.8"
    required_python_version = (3, 8)
>>>>>>> 681ab942

    metadata = dict(
        name=DISTNAME,
        maintainer=MAINTAINER,
        maintainer_email=MAINTAINER_EMAIL,
        description=DESCRIPTION,
        license=LICENSE,
        url=URL,
        download_url=DOWNLOAD_URL,
        project_urls=PROJECT_URLS,
        version=VERSION,
        long_description=LONG_DESCRIPTION,
        classifiers=[
            "Intended Audience :: Science/Research",
            "Intended Audience :: Developers",
            "License :: OSI Approved :: BSD License",
            "Programming Language :: C",
            "Programming Language :: Python",
            "Topic :: Software Development",
            "Topic :: Scientific/Engineering",
            "Development Status :: 5 - Production/Stable",
            "Operating System :: Microsoft :: Windows",
            "Operating System :: POSIX",
            "Operating System :: Unix",
            "Operating System :: MacOS",
            "Programming Language :: Python :: 3",
            "Programming Language :: Python :: 3.8",
            "Programming Language :: Python :: 3.9",
            "Programming Language :: Python :: 3.10",
            "Programming Language :: Python :: Implementation :: CPython",
            "Programming Language :: Python :: Implementation :: PyPy",
        ],
        cmdclass=cmdclass,
        python_requires=python_requires,
        install_requires=min_deps.tag_to_packages["install"],
        package_data={"": ["*.pxd"]},
        zip_safe=False,  # the package can run out of an .egg file
        include_package_data=True,
        exclude_package_data={
            "": ["*.pxi", "*.pyx", "*.c", "*.cpp"],
            "sklearn.svm.src.liblinear": ["*"],
            "sklearn.svm.src.libsvm": ["*"],
            "sklearn.svm.src.newrand": ["*"],
        },
        extras_require={
            key: min_deps.tag_to_packages[key]
            for key in ["examples", "docs", "tests", "benchmark"]
        },
    )

    commands = [arg for arg in sys.argv[1:] if not arg.startswith("-")]
    if not all(
        command in ("egg_info", "dist_info", "clean", "check") for command in commands
    ):
        if sys.version_info < required_python_version:
            required_version = "%d.%d" % required_python_version
            raise RuntimeError(
                "Scikit-learn requires Python %s or later. The current"
                " Python version is %s installed in %s."
                % (required_version, platform.python_version(), sys.executable)
            )

        check_package_status("numpy", min_deps.NUMPY_MIN_VERSION)
        check_package_status("scipy", min_deps.SCIPY_MIN_VERSION)

        _check_cython_version()
        metadata["ext_modules"] = configure_extension_modules()
        metadata["libraries"] = libraries
    setup(**metadata)<|MERGE_RESOLUTION|>--- conflicted
+++ resolved
@@ -324,7 +324,6 @@
             )
 
 
-<<<<<<< HEAD
 extension_config = {
     "__check_build": [
         {"sources": ["_check_build.pyx"]},
@@ -644,19 +643,8 @@
 
 
 if __name__ == "__main__":
-    # TODO: Require Python 3.8 for PyPy when PyPy3.8 is ready
-    # https://github.com/conda-forge/conda-forge-pinning-feedstock/issues/2089
-    if platform.python_implementation() == "PyPy":
-        python_requires = ">=3.7"
-        required_python_version = (3, 7)
-    else:
-        python_requires = ">=3.8"
-        required_python_version = (3, 8)
-=======
-def setup_package():
     python_requires = ">=3.8"
     required_python_version = (3, 8)
->>>>>>> 681ab942
 
     metadata = dict(
         name=DISTNAME,
