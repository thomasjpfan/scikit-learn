--- conflicted
+++ resolved
@@ -17,16 +17,14 @@
 
 TEST_CMD="pytest --showlocals --durations=20 --pyargs"
 
-<<<<<<< HEAD
-    # Tests that require large downloads over the networks are skipped in CI.
-    # Here we make sure, that they are still run on a regular basis.
-    if [[ "$SKLEARN_RUN_NETWORK_TESTS" == "true" ]]; then
-        TEST_CMD="$TEST_CMD -m 'not skipnetwork'"
-    fi
-=======
+# Tests that require large downloads over the networks are skipped in CI.
+# Here we make sure, that they are still run on a regular basis.
+if [[ "$SKLEARN_RUN_NETWORK_TESTS" == "true" ]]; then
+    TEST_CMD="$TEST_CMD -m 'not skipnetwork'"
+fi
+
 # Run the tests on the installed version
 mkdir -p $TEST_DIR
->>>>>>> dfc5e160
 
 # Copy "setup.cfg" for the test settings
 cp setup.cfg $TEST_DIR
